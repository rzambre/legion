/* Copyright 2017 Stanford University, NVIDIA Corporation
 *
 * Licensed under the Apache License, Version 2.0 (the "License");
 * you may not use this file except in compliance with the License.
 * You may obtain a copy of the License at
 *
 *     http://www.apache.org/licenses/LICENSE-2.0
 *
 * Unless required by applicable law or agreed to in writing, software
 * distributed under the License is distributed on an "AS IS" BASIS,
 * WITHOUT WARRANTIES OR CONDITIONS OF ANY KIND, either express or implied.
 * See the License for the specific language governing permissions and
 * limitations under the License.
 */

#include "region_tree.h"
#include "legion_tasks.h"
#include "legion_spy.h"
#include "legion_trace.h"
#include "legion_context.h"
#include "legion_profiling.h"
#include "legion_instances.h"
#include "legion_analysis.h"
#include "legion_views.h"
#include "legion_replication.h"

#include <algorithm>

#define PRINT_REG(reg) (reg).index_space.id,(reg).field_space.id, (reg).tree_id

namespace Legion {
  namespace Internal {

    LEGION_EXTERN_LOGGER_DECLARATIONS

    /////////////////////////////////////////////////////////////
    // Resource Tracker 
    /////////////////////////////////////////////////////////////

    //--------------------------------------------------------------------------
    ResourceTracker::ResourceTracker(void)
    //--------------------------------------------------------------------------
    {
    }

    //--------------------------------------------------------------------------
    ResourceTracker::ResourceTracker(const ResourceTracker &rhs)
    //--------------------------------------------------------------------------
    {
      // should never be called
      assert(false);
    }

    //--------------------------------------------------------------------------
    ResourceTracker::~ResourceTracker(void)
    //--------------------------------------------------------------------------
    {
    }

    //--------------------------------------------------------------------------
    ResourceTracker& ResourceTracker::operator=(const ResourceTracker&rhs)
    //--------------------------------------------------------------------------
    {
      // should never be called
      assert(false);
      return *this;
    } 

    //--------------------------------------------------------------------------
    void ResourceTracker::return_privilege_state(ResourceTracker *target) const
    //--------------------------------------------------------------------------
    {
      if (!created_regions.empty())
        target->register_region_creations(created_regions);
      if (!deleted_regions.empty())
        target->register_region_deletions(deleted_regions);
      if (!created_fields.empty())
        target->register_field_creations(created_fields);
      if (!deleted_fields.empty())
        target->register_field_deletions(deleted_fields);
      if (!created_field_spaces.empty())
        target->register_field_space_creations(created_field_spaces);
      if (!deleted_field_spaces.empty())
        target->register_field_space_deletions(deleted_field_spaces);
      if (!created_index_spaces.empty())
        target->register_index_space_creations(created_index_spaces);
      if (!deleted_index_spaces.empty())
        target->register_index_space_deletions(deleted_index_spaces);
      if (!created_index_partitions.empty())
        target->register_index_partition_creations(created_index_partitions);
      if (!deleted_index_partitions.empty())
        target->register_index_partition_deletions(deleted_index_partitions);
    }

    //--------------------------------------------------------------------------
    void ResourceTracker::pack_privilege_state(Serializer &rez, 
                                    AddressSpaceID target, bool returning) const
    //--------------------------------------------------------------------------
    {
      // Shouldn't need the lock here since we only do this
      // while there is no one else executing
      RezCheck z(rez);
      rez.serialize<size_t>(created_regions.size());
      if (!created_regions.empty())
      {
        for (std::set<LogicalRegion>::const_iterator it =
              created_regions.begin(); it != created_regions.end(); it++)
        {
          rez.serialize(*it);
        }
      }
      rez.serialize<size_t>(deleted_regions.size());
      if (!deleted_regions.empty())
      {
        for (std::set<LogicalRegion>::const_iterator it =
              deleted_regions.begin(); it != deleted_regions.end(); it++)
        {
          rez.serialize(*it);
        }
      }
      if (returning)
      {
        // Only non-local fields get returned
        size_t non_local = 0;
        for (std::map<std::pair<FieldSpace,FieldID>,bool>::const_iterator it =
              created_fields.begin(); it != created_fields.end(); it++)
        {
          if (it->second)
            continue;
          non_local++;
        }
        rez.serialize(non_local);
        if (non_local > 0)
        {
          for (std::map<std::pair<FieldSpace,FieldID>,bool>::const_iterator it =
                created_fields.begin(); it != created_fields.end(); it++)
          {
            rez.serialize(it->first.first);
            rez.serialize(it->first.second);
            rez.serialize<bool>(it->second);
          }
        }
      }
      else
      {
        rez.serialize<size_t>(created_fields.size());
        if (!created_fields.empty())
        {
          for (std::map<std::pair<FieldSpace,FieldID>,bool>::const_iterator it =
                created_fields.begin(); it != created_fields.end(); it++)
          {
            rez.serialize(it->first.first);
            rez.serialize(it->first.second);
            rez.serialize<bool>(it->second);
          }
        }
      }
      rez.serialize<size_t>(deleted_fields.size());
      if (!deleted_fields.empty())
      {
        for (std::set<std::pair<FieldSpace,FieldID> >::const_iterator it = 
              deleted_fields.begin(); it != deleted_fields.end(); it++)
        {
          rez.serialize(it->first);
          rez.serialize(it->second);
        }
      }
      rez.serialize<size_t>(created_field_spaces.size());
      if (!created_field_spaces.empty())
      {
        for (std::set<FieldSpace>::const_iterator it = 
              created_field_spaces.begin(); it != 
              created_field_spaces.end(); it++)
        {
          rez.serialize(*it);
        }
      }
      rez.serialize<size_t>(deleted_field_spaces.size());
      if (!deleted_field_spaces.empty())
      {
        for (std::set<FieldSpace>::const_iterator it = 
              deleted_field_spaces.begin(); it !=
              deleted_field_spaces.end(); it++)
        {
          rez.serialize(*it);
        }
      }
      rez.serialize<size_t>(created_index_spaces.size());
      if (!created_index_spaces.empty())
      {
        for (std::set<IndexSpace>::const_iterator it = 
              created_index_spaces.begin(); it != 
              created_index_spaces.end(); it++)
        {
          rez.serialize(*it);
        }
      }
      rez.serialize<size_t>(deleted_index_spaces.size());
      if (!deleted_index_spaces.empty())
      {
        for (std::set<IndexSpace>::const_iterator it = 
              deleted_index_spaces.begin(); it !=
              deleted_index_spaces.end(); it++)
        {
          rez.serialize(*it);
        }
      }
      rez.serialize<size_t>(created_index_partitions.size());
      if (!created_index_partitions.empty())
      {
        for (std::set<IndexPartition>::const_iterator it = 
              created_index_partitions.begin(); it !=
              created_index_partitions.end(); it++)
        {
          rez.serialize(*it);
        }
      }
      rez.serialize<size_t>(deleted_index_partitions.size());
      if (!deleted_index_partitions.empty())
      {
        for (std::set<IndexPartition>::const_iterator it = 
              deleted_index_partitions.begin(); it !=
              deleted_index_partitions.end(); it++)
        {
          rez.serialize(*it);
        }
      }
    }

    //--------------------------------------------------------------------------
    /*static*/ void ResourceTracker::unpack_privilege_state(Deserializer &derez,
                                                        ResourceTracker *target)
    //--------------------------------------------------------------------------
    {
      // Hold the lock while doing the unpack to avoid conflicting
      // with anyone else returning state
      DerezCheck z(derez);
      size_t num_created_regions;
      derez.deserialize(num_created_regions);
      if (num_created_regions > 0)
      {
        std::set<LogicalRegion> created_regions;
        for (unsigned idx = 0; idx < num_created_regions; idx++)
        {
          LogicalRegion reg;
          derez.deserialize(reg);
          created_regions.insert(reg);
        }
        target->register_region_creations(created_regions);
      }
      size_t num_deleted_regions;
      derez.deserialize(num_deleted_regions);
      if (num_deleted_regions > 0)
      {
        std::set<LogicalRegion> deleted_regions;
        for (unsigned idx = 0; idx < num_deleted_regions; idx++)
        {
          LogicalRegion reg;
          derez.deserialize(reg);
          deleted_regions.insert(reg);
        }
        target->register_region_deletions(deleted_regions);
      }
      size_t num_created_fields;
      derez.deserialize(num_created_fields);
      if (num_created_fields > 0)
      {
        std::map<std::pair<FieldSpace,FieldID>,bool> created_fields;
        for (unsigned idx = 0; idx < num_created_fields; idx++)
        {
          FieldSpace sp;
          derez.deserialize(sp);
          FieldID fid;
          derez.deserialize(fid);
          derez.deserialize<bool>(
              created_fields[std::pair<FieldSpace,FieldID>(sp,fid)]);
        }
        target->register_field_creations(created_fields);
      }
      size_t num_deleted_fields;
      derez.deserialize(num_deleted_fields);
      if (num_deleted_fields > 0)
      {
        std::set<std::pair<FieldSpace,FieldID> > deleted_fields;
        for (unsigned idx = 0; idx < num_deleted_fields; idx++)
        {
          FieldSpace sp;
          derez.deserialize(sp);
          FieldID fid;
          derez.deserialize(fid);
          deleted_fields.insert(std::pair<FieldSpace,FieldID>(sp,fid));
        }
        target->register_field_deletions(deleted_fields);
      }
      size_t num_created_field_spaces;
      derez.deserialize(num_created_field_spaces);
      if (num_created_field_spaces > 0)
      {
        std::set<FieldSpace> created_field_spaces;
        for (unsigned idx = 0; idx < num_created_field_spaces; idx++)
        {
          FieldSpace sp;
          derez.deserialize(sp);
          created_field_spaces.insert(sp);
        }
        target->register_field_space_creations(created_field_spaces);
      }
      size_t num_deleted_field_spaces;
      derez.deserialize(num_deleted_field_spaces);
      if (num_deleted_field_spaces > 0)
      {
        std::set<FieldSpace> deleted_field_spaces;
        for (unsigned idx = 0; idx < num_deleted_field_spaces; idx++)
        {
          FieldSpace sp;
          derez.deserialize(sp);
          deleted_field_spaces.insert(sp);
        }
        target->register_field_space_deletions(deleted_field_spaces);
      }
      size_t num_created_index_spaces;
      derez.deserialize(num_created_index_spaces);
      if (num_created_index_spaces > 0)
      {
        std::set<IndexSpace> created_index_spaces;
        for (unsigned idx = 0; idx < num_created_index_spaces; idx++)
        {
          IndexSpace sp;
          derez.deserialize(sp);
          created_index_spaces.insert(sp);
        }
        target->register_index_space_creations(created_index_spaces);
      }
      size_t num_deleted_index_spaces;
      derez.deserialize(num_deleted_index_spaces);
      if (num_deleted_index_spaces > 0)
      {
        std::set<IndexSpace> deleted_index_spaces;
        for (unsigned idx = 0; idx < num_deleted_index_spaces; idx++)
        {
          IndexSpace sp;
          derez.deserialize(sp);
          deleted_index_spaces.insert(sp);
        }
        target->register_index_space_deletions(deleted_index_spaces);
      }
      size_t num_created_index_partitions;
      derez.deserialize(num_created_index_partitions);
      if (num_created_index_partitions > 0)
      {
        std::set<IndexPartition> created_index_partitions;
        for (unsigned idx = 0; idx < num_created_index_partitions; idx++)
        {
          IndexPartition ip;
          derez.deserialize(ip);
          created_index_partitions.insert(ip);
        }
        target->register_index_partition_creations(created_index_partitions);
      }
      size_t num_deleted_index_partitions;
      derez.deserialize(num_deleted_index_partitions);
      if (num_deleted_index_partitions > 0)
      {
        std::set<IndexPartition> deleted_index_partitions;
        for (unsigned idx = 0; idx < num_deleted_index_partitions; idx++)
        {
          IndexPartition ip;
          derez.deserialize(ip);
          deleted_index_partitions.insert(ip);
        }
        target->register_index_partition_deletions(deleted_index_partitions);
      }
    }

    /////////////////////////////////////////////////////////////
    // External Task 
    /////////////////////////////////////////////////////////////

    //--------------------------------------------------------------------------
    ExternalTask::ExternalTask(void)
      : Task(), arg_manager(NULL)
    //--------------------------------------------------------------------------
    {
    }

    //--------------------------------------------------------------------------
    void ExternalTask::pack_external_task(Serializer &rez,AddressSpaceID target)
    //--------------------------------------------------------------------------
    {
      RezCheck z(rez);
      rez.serialize(task_id);
      rez.serialize(indexes.size());
      for (unsigned idx = 0; idx < indexes.size(); idx++)
        pack_index_space_requirement(indexes[idx], rez);
      rez.serialize(regions.size());
      for (unsigned idx = 0; idx < regions.size(); idx++)
        pack_region_requirement(regions[idx], rez);
      rez.serialize(futures.size());
      // If we are remote we can just do the normal pack
      for (unsigned idx = 0; idx < futures.size(); idx++)
        rez.serialize(futures[idx].impl->did);
      rez.serialize(grants.size());
      for (unsigned idx = 0; idx < grants.size(); idx++)
        pack_grant(grants[idx], rez);
      rez.serialize(wait_barriers.size());
      for (unsigned idx = 0; idx < wait_barriers.size(); idx++)
        pack_phase_barrier(wait_barriers[idx], rez);
      rez.serialize(arrive_barriers.size());
      for (unsigned idx = 0; idx < arrive_barriers.size(); idx++)
        pack_phase_barrier(arrive_barriers[idx], rez);
      rez.serialize<bool>((arg_manager != NULL));
      rez.serialize(arglen);
      rez.serialize(args,arglen);
      rez.serialize(map_id);
      rez.serialize(tag);
      rez.serialize(is_index_space);
      rez.serialize(must_epoch_task);
      rez.serialize(index_domain);
      rez.serialize(index_point);
      rez.serialize(local_arglen);
      rez.serialize(local_args,local_arglen);
      rez.serialize(orig_proc);
      // No need to pack current proc, it will get set when we unpack
      rez.serialize(steal_count);
      // No need to pack remote, it will get set
      rez.serialize(speculated);
      rez.serialize<unsigned>(get_context_index());
    }

    //--------------------------------------------------------------------------
    void ExternalTask::unpack_external_task(Deserializer &derez,
                                    Runtime *runtime, ReferenceMutator *mutator)
    //--------------------------------------------------------------------------
    {
      DerezCheck z(derez);
      derez.deserialize(task_id);
      size_t num_indexes;
      derez.deserialize(num_indexes);
      indexes.resize(num_indexes);
      for (unsigned idx = 0; idx < indexes.size(); idx++)
        unpack_index_space_requirement(indexes[idx], derez);
      size_t num_regions;
      derez.deserialize(num_regions);
      regions.resize(num_regions);
      for (unsigned idx = 0; idx < regions.size(); idx++)
        unpack_region_requirement(regions[idx], derez); 
      size_t num_futures;
      derez.deserialize(num_futures);
      futures.resize(num_futures);
      for (unsigned idx = 0; idx < futures.size(); idx++)
      {
        DistributedID future_did;
        derez.deserialize(future_did);
        futures[idx] = Future(
            runtime->find_or_create_future(future_did, mutator));
      }
      size_t num_grants;
      derez.deserialize(num_grants);
      grants.resize(num_grants);
      for (unsigned idx = 0; idx < grants.size(); idx++)
        unpack_grant(grants[idx], derez);
      size_t num_wait_barriers;
      derez.deserialize(num_wait_barriers);
      wait_barriers.resize(num_wait_barriers);
      for (unsigned idx = 0; idx < wait_barriers.size(); idx++)
        unpack_phase_barrier(wait_barriers[idx], derez);
      size_t num_arrive_barriers;
      derez.deserialize(num_arrive_barriers);
      arrive_barriers.resize(num_arrive_barriers);
      for (unsigned idx = 0; idx < arrive_barriers.size(); idx++)
        unpack_phase_barrier(arrive_barriers[idx], derez);
      bool has_arg_manager;
      derez.deserialize(has_arg_manager);
      derez.deserialize(arglen);
      if (arglen > 0)
      {
        if (has_arg_manager)
        {
#ifdef DEBUG_LEGION
          assert(arg_manager == NULL);
#endif
          arg_manager = new AllocManager(arglen);
          arg_manager->add_reference();
          args = arg_manager->get_allocation();
        }
        else
          args = legion_malloc(TASK_ARGS_ALLOC, arglen);
        derez.deserialize(args,arglen);
      }
      derez.deserialize(map_id);
      derez.deserialize(tag);
      derez.deserialize(is_index_space);
      derez.deserialize(must_epoch_task);
      derez.deserialize(index_domain);
      derez.deserialize(index_point);
      derez.deserialize(local_arglen);
      if (local_arglen > 0)
      {
        local_args = malloc(local_arglen);
        derez.deserialize(local_args,local_arglen);
      }
      derez.deserialize(orig_proc);
      derez.deserialize(steal_count);
      derez.deserialize(speculated);
      unsigned ctx_index;
      derez.deserialize(ctx_index);
      set_context_index(ctx_index);
    }

    //--------------------------------------------------------------------------
    /*static*/ void ExternalTask::pack_index_space_requirement(
                              const IndexSpaceRequirement &req, Serializer &rez)
    //--------------------------------------------------------------------------
    {
      RezCheck z(rez);
      rez.serialize(req.handle);
      rez.serialize(req.privilege);
      rez.serialize(req.parent);
      // no need to send verified
    }

    //--------------------------------------------------------------------------
    /*static*/ void ExternalTask::unpack_index_space_requirement(
                                IndexSpaceRequirement &req, Deserializer &derez)
    //--------------------------------------------------------------------------
    {
      DerezCheck z(derez);
      derez.deserialize(req.handle);
      derez.deserialize(req.privilege);
      derez.deserialize(req.parent);
      req.verified = true;
    }

    //--------------------------------------------------------------------------
    /*static*/ void ExternalTask::pack_region_requirement(
                                  const RegionRequirement &req, Serializer &rez)
    //--------------------------------------------------------------------------
    {
      RezCheck z(rez);
      rez.serialize(req.region);
      rez.serialize(req.partition);
      rez.serialize(req.privilege_fields.size());
      for (std::set<FieldID>::const_iterator it = req.privilege_fields.begin();
            it != req.privilege_fields.end(); it++)
      {
        rez.serialize(*it);
      }
      rez.serialize(req.instance_fields.size());
      for (std::vector<FieldID>::const_iterator it = 
            req.instance_fields.begin(); it != req.instance_fields.end(); it++)
      {
        rez.serialize(*it);
      }
      rez.serialize(req.privilege);
      rez.serialize(req.prop);
      rez.serialize(req.parent);
      rez.serialize(req.redop);
      rez.serialize(req.tag);
      rez.serialize(req.flags);
      rez.serialize(req.handle_type);
      rez.serialize(req.projection);
    }

    //--------------------------------------------------------------------------
    /*static*/ void ExternalTask::unpack_region_requirement(
                                    RegionRequirement &req, Deserializer &derez)
    //--------------------------------------------------------------------------
    {
      DerezCheck z(derez);
      derez.deserialize(req.region);
      derez.deserialize(req.partition);
      size_t num_privilege_fields;
      derez.deserialize(num_privilege_fields);
      for (unsigned idx = 0; idx < num_privilege_fields; idx++)
      {
        FieldID fid;
        derez.deserialize(fid);
        req.privilege_fields.insert(fid);
      }
      size_t num_instance_fields;
      derez.deserialize(num_instance_fields);
      for (unsigned idx = 0; idx < num_instance_fields; idx++)
      {
        FieldID fid;
        derez.deserialize(fid);
        req.instance_fields.push_back(fid);
      }
      derez.deserialize(req.privilege);
      derez.deserialize(req.prop);
      derez.deserialize(req.parent);
      derez.deserialize(req.redop);
      derez.deserialize(req.tag);
      derez.deserialize(req.flags);
      derez.deserialize(req.handle_type);
      derez.deserialize(req.projection);
      req.flags |= VERIFIED_FLAG;
    }

    //--------------------------------------------------------------------------
    /*static*/ void ExternalTask::pack_grant(const Grant &grant,Serializer &rez)
    //--------------------------------------------------------------------------
    {
      grant.impl->pack_grant(rez);
    }

    //--------------------------------------------------------------------------
    /*static*/ void ExternalTask::unpack_grant(Grant &grant,Deserializer &derez)
    //--------------------------------------------------------------------------
    {
      // Create a new grant impl object to perform the unpack
      grant = Grant(new GrantImpl());
      grant.impl->unpack_grant(derez);
    }

    //--------------------------------------------------------------------------
    /*static*/ void ExternalTask::pack_phase_barrier(
                                  const PhaseBarrier &barrier, Serializer &rez)
    //--------------------------------------------------------------------------
    {
      RezCheck z(rez);
      rez.serialize(barrier.phase_barrier);
    }  

    //--------------------------------------------------------------------------
    /*static*/ void ExternalTask::unpack_phase_barrier(
                                    PhaseBarrier &barrier, Deserializer &derez)
    //--------------------------------------------------------------------------
    {
      DerezCheck z(derez);
      derez.deserialize(barrier.phase_barrier);
    }

    /////////////////////////////////////////////////////////////
    // Task Operation 
    /////////////////////////////////////////////////////////////
  
    //--------------------------------------------------------------------------
    TaskOp::TaskOp(Runtime *rt)
      : ExternalTask(), SpeculativeOp(rt)
    //--------------------------------------------------------------------------
    {
    }

    //--------------------------------------------------------------------------
    TaskOp::~TaskOp(void)
    //--------------------------------------------------------------------------
    {
    }

    //--------------------------------------------------------------------------
    UniqueID TaskOp::get_unique_id(void) const
    //--------------------------------------------------------------------------
    {
      return unique_op_id;
    }

    //--------------------------------------------------------------------------
    unsigned TaskOp::get_context_index(void) const
    //--------------------------------------------------------------------------
    {
      return context_index;
    }

    //--------------------------------------------------------------------------
    void TaskOp::set_context_index(unsigned index)
    //--------------------------------------------------------------------------
    {
      context_index = index;
    }

    //--------------------------------------------------------------------------
    int TaskOp::get_depth(void) const
    //--------------------------------------------------------------------------
    {
#ifdef DEBUG_LEGION
      assert(parent_ctx != NULL);
#endif
      return (parent_ctx->get_depth() + 1);
    }

    //--------------------------------------------------------------------------
    const char* TaskOp::get_task_name(void) const
    //--------------------------------------------------------------------------
    {
      TaskImpl *impl = runtime->find_or_create_task_impl(task_id);
      return impl->get_name();
    }

    //--------------------------------------------------------------------------
    bool TaskOp::is_remote(void) const
    //--------------------------------------------------------------------------
    {
      if (local_cached)
        return !is_local;
      if (!orig_proc.exists())
        is_local = runtime->is_local(parent_ctx->get_executing_processor());
      else
        is_local = runtime->is_local(orig_proc);
      local_cached = true;
      return !is_local;
    }

    //--------------------------------------------------------------------------
    void TaskOp::set_current_proc(Processor current)
    //--------------------------------------------------------------------------
    {
#ifdef DEBUG_LEGION
      assert(current.exists());
      assert(runtime->is_local(current));
#endif
      // Always clear target_proc and the mapper when setting a new current proc
      mapper = NULL;
      current_proc = current;
      target_proc = current;
    }

    //--------------------------------------------------------------------------
    void TaskOp::activate_task(void)
    //--------------------------------------------------------------------------
    {
      activate_speculative();
      complete_received = false;
      commit_received = false;
      children_complete = false;
      children_commit = false;
      stealable = false;
      options_selected = false;
      map_locally = false;
      replicate = false;
      true_guard = PredEvent::NO_PRED_EVENT;
      false_guard = PredEvent::NO_PRED_EVENT;
      local_cached = false;
      arg_manager = NULL;
      target_proc = Processor::NO_PROC;
      mapper = NULL;
      must_epoch = NULL;
      must_epoch_task = false;
      orig_proc = Processor::NO_PROC; // for is_remote
    }

    //--------------------------------------------------------------------------
    void TaskOp::deactivate_task(void)
    //--------------------------------------------------------------------------
    {
      deactivate_speculative();
      indexes.clear();
      regions.clear();
      futures.clear();
      grants.clear();
      wait_barriers.clear();
      arrive_barriers.clear();
      if (args != NULL)
      {
        if (arg_manager != NULL)
        {
          // If the arg manager is not NULL then we delete the
          // argument manager and just zero out the arguments
          if (arg_manager->remove_reference())
            delete (arg_manager);
          arg_manager = NULL;
        }
        else
          legion_free(TASK_ARGS_ALLOC, args, arglen);
        args = NULL;
        arglen = 0;
      }
      if (local_args != NULL)
      {
        free(local_args);
        local_args = NULL;
        local_arglen = 0;
      }
      early_mapped_regions.clear();
      atomic_locks.clear(); 
      parent_req_indexes.clear();
    }

    //--------------------------------------------------------------------------
    void TaskOp::set_must_epoch(MustEpochOp *epoch, unsigned index,
                                bool do_registration)
    //--------------------------------------------------------------------------
    {
      Operation::set_must_epoch(epoch, do_registration);
      must_epoch_index = index;
    }

    //--------------------------------------------------------------------------
    void TaskOp::pack_base_task(Serializer &rez, AddressSpaceID target)
    //--------------------------------------------------------------------------
    {
      DETAILED_PROFILER(runtime, PACK_BASE_TASK_CALL);
      // pack all the user facing data first
      pack_external_task(rez, target); 
      RezCheck z(rez);
#ifdef DEBUG_LEGION
      assert(regions.size() == parent_req_indexes.size());
#endif
      for (unsigned idx = 0; idx < regions.size(); idx++)
        rez.serialize(parent_req_indexes[idx]);
      rez.serialize(map_locally);
      if (map_locally)
      {
        rez.serialize<size_t>(atomic_locks.size());
        for (std::map<Reservation,bool>::const_iterator it = 
              atomic_locks.begin(); it != atomic_locks.end(); it++)
        {
          rez.serialize(it->first);
          rez.serialize(it->second);
        }
      }
<<<<<<< HEAD
      rez.serialize(replicate);
=======
      rez.serialize(execution_fence_event);
>>>>>>> 46e7bb7d
      rez.serialize(true_guard);
      rez.serialize(false_guard);
      rez.serialize(early_mapped_regions.size());
      for (std::map<unsigned,InstanceSet>::iterator it = 
            early_mapped_regions.begin(); it != 
            early_mapped_regions.end(); it++)
      {
        rez.serialize(it->first);
        it->second.pack_references(rez, target);
      }
    }

    //--------------------------------------------------------------------------
    void TaskOp::unpack_base_task(Deserializer &derez,
                                  std::set<RtEvent> &ready_events)
    //--------------------------------------------------------------------------
    {
      DETAILED_PROFILER(runtime, UNPACK_BASE_TASK_CALL);
      // unpack all the user facing data
      unpack_external_task(derez, runtime, this); 
      DerezCheck z(derez);
      parent_req_indexes.resize(regions.size());
      for (unsigned idx = 0; idx < parent_req_indexes.size(); idx++)
        derez.deserialize(parent_req_indexes[idx]);
      derez.deserialize(map_locally);
      if (map_locally)
      {
        size_t num_atomic;
        derez.deserialize(num_atomic);
        for (unsigned idx = 0; idx < num_atomic; idx++)
        {
          Reservation lock;
          derez.deserialize(lock);
          derez.deserialize(atomic_locks[lock]);
        }
      }
<<<<<<< HEAD
      derez.deserialize(replicate);
=======
      derez.deserialize(execution_fence_event);
>>>>>>> 46e7bb7d
      derez.deserialize(true_guard);
      derez.deserialize(false_guard);
      size_t num_early;
      derez.deserialize(num_early);
      for (unsigned idx = 0; idx < num_early; idx++)
      {
        unsigned index;
        derez.deserialize(index);
        early_mapped_regions[index].unpack_references(runtime, this, derez, 
                                                      ready_events);
      }
    }

    //--------------------------------------------------------------------------
    /*static*/ void TaskOp::process_unpack_task(Runtime *rt, 
                                                Deserializer &derez)
    //--------------------------------------------------------------------------
    {
      // Figure out what kind of task this is and where it came from
      DerezCheck z(derez);
      Processor current;
      derez.deserialize(current);
      TaskKind kind;
      derez.deserialize(kind);
      switch (kind)
      {
        case INDIVIDUAL_TASK_KIND:
          {
            IndividualTask *task = rt->get_available_individual_task(false);
            std::set<RtEvent> ready_events;
            if (task->unpack_task(derez, current, ready_events))
            {
              if (!ready_events.empty())
              {
                RtEvent ready = Runtime::merge_events(ready_events);
                rt->add_to_ready_queue(current, task, ready);
              }
              else
                rt->add_to_ready_queue(current, task);
            }
            break;
          }
        case SLICE_TASK_KIND:
          {
            SliceTask *task = rt->get_available_slice_task(false);
            std::set<RtEvent> ready_events;
            if (task->unpack_task(derez, current, ready_events))
            {
              if (!ready_events.empty())
              {
                RtEvent ready = Runtime::merge_events(ready_events);
                rt->add_to_ready_queue(current, task, ready);
              }
              else
                rt->add_to_ready_queue(current, task);
            }
            break;
          }
        case POINT_TASK_KIND:
        case INDEX_TASK_KIND:
        default:
          assert(false); // no other tasks should be sent anywhere
      }
    }

    //--------------------------------------------------------------------------
    void TaskOp::mark_stolen(void)
    //--------------------------------------------------------------------------
    {
      steal_count++;
    }

    //--------------------------------------------------------------------------
    void TaskOp::initialize_base_task(TaskContext *ctx, bool track, 
                  const std::vector<StaticDependence> *dependences,
                  const Predicate &p, Processor::TaskFuncID tid)
    //--------------------------------------------------------------------------
    {
      initialize_speculation(ctx, track, regions.size(), dependences, p);
      parent_task = ctx->get_task(); // initialize the parent task
      // Fill in default values for all of the Task fields
      orig_proc = ctx->get_executing_processor();
      current_proc = orig_proc;
      steal_count = 0;
      speculated = false;
    }

    //--------------------------------------------------------------------------
    void TaskOp::check_empty_field_requirements(void)
    //--------------------------------------------------------------------------
    {
      for (unsigned idx = 0; idx < regions.size(); idx++)
      {
        if (regions[idx].privilege != NO_ACCESS && 
            regions[idx].privilege_fields.empty())
        {
          REPORT_LEGION_WARNING(LEGION_WARNING_REGION_REQUIREMENT_TASK,
                           "REGION REQUIREMENT %d OF "
                           "TASK %s (ID %lld) HAS NO PRIVILEGE "
                           "FIELDS! DID YOU FORGET THEM?!?",
                           idx, get_task_name(), get_unique_id());
        }
      }
    }

    //--------------------------------------------------------------------------
    size_t TaskOp::check_future_size(FutureImpl *impl)
    //--------------------------------------------------------------------------
    {
#ifdef DEBUG_LEGION
      assert(impl != NULL);
#endif
      const size_t result_size = impl->get_untyped_size();
      // TODO: figure out a way to put this check back in with dynamic task
      // registration where we might not know the return size until later
#ifdef PERFORM_PREDICATE_SIZE_CHECKS
      if (result_size != variants->return_size)
        REPORT_LEGION_ERROR(ERROR_PREDICATED_TASK_LAUNCH,
                      "Predicated task launch for task %s "
                      "in parent task %s (UID %lld) has predicated "
                      "false future of size %ld bytes, but the "
                      "expected return size is %ld bytes.",
                      get_task_name(), parent_ctx->get_task_name(),
                      parent_ctx->get_unique_id(),
                      result_size, variants->return_size)
#endif
      return result_size;
    }

    //--------------------------------------------------------------------------
    bool TaskOp::select_task_options(void)
    //--------------------------------------------------------------------------
    {
#ifdef DEBUG_LEGION
      assert(!options_selected);
#endif
      if (mapper == NULL)
        mapper = runtime->find_mapper(current_proc, map_id);
      Mapper::TaskOptions options;
      options.initial_proc = current_proc;
      options.inline_task = false;
      options.stealable = false;
      options.map_locally = false;
      options.replicate = false;
      mapper->invoke_select_task_options(this, &options);
      options_selected = true;
      target_proc = options.initial_proc;
      stealable = options.stealable;
      map_locally = options.map_locally;
      replicate = options.replicate;
      if (replicate && !Runtime::unsafe_mapper)
      {
        // Reduction-only privileges and relaxed coherence modes
        // are not permitted for tasks that are going to be replicated
        for (unsigned idx = 0; idx < regions.size(); idx++)
        {
          if (IS_REDUCE(regions[idx]))
            REPORT_LEGION_ERROR(ERROR_INVALID_MAPPER_OUTPUT,
                          "Mapper %s requested to replicate task %s (UID %lld) "
                          "but region requirement %d has reduction privileges. "
                          "Tasks with reduction-only privileges are not "
                          "permitted to be replicated.", 
                          mapper->get_mapper_name(), get_task_name(),
                          get_unique_id(), idx)
          else if (!IS_EXCLUSIVE(regions[idx]))
            REPORT_LEGION_ERROR(ERROR_INVALID_MAPPER_OUTPUT,
                          "Mapper %s requested to replicate task %s (UID %lld) "
                          "but region requirement %d has relaxed coherence. "
                          "Tasks with relaxed coherence modes are not "
                          "permitted to be replicated.", 
                          mapper->get_mapper_name(), get_task_name(),
                          get_unique_id(), idx)
        }
      }
      return options.inline_task;
    }

    //--------------------------------------------------------------------------
    const char* TaskOp::get_logging_name(void) const
    //--------------------------------------------------------------------------
    {
      return get_task_name();
    }

    //--------------------------------------------------------------------------
    Operation::OpKind TaskOp::get_operation_kind(void) const
    //--------------------------------------------------------------------------
    {
      return TASK_OP_KIND;
    }

    //--------------------------------------------------------------------------
    size_t TaskOp::get_region_count(void) const
    //--------------------------------------------------------------------------
    {
      return regions.size();
    }

    //--------------------------------------------------------------------------
    Mappable* TaskOp::get_mappable(void)
    //--------------------------------------------------------------------------
    {
      return this;
    }

    //--------------------------------------------------------------------------
    void TaskOp::trigger_complete(void) 
    //--------------------------------------------------------------------------
    {
      bool task_complete = false;
      {
        AutoLock o_lock(op_lock);
#ifdef DEBUG_LEGION
        assert(!complete_received);
        assert(!commit_received);
#endif
        complete_received = true;
        // If all our children are also complete then we are done
        task_complete = children_complete;
      }
      if (task_complete)
        trigger_task_complete();
    }

    //--------------------------------------------------------------------------
    void TaskOp::trigger_commit(void)
    //--------------------------------------------------------------------------
    {
      bool task_commit = false; 
      {
        AutoLock o_lock(op_lock);
#ifdef DEBUG_LEGION
        assert(complete_received);
        assert(!commit_received);
#endif
        commit_received = true;
        // If we already received the child commit then we
        // are ready to commit this task
        task_commit = children_commit;
      }
      if (task_commit)
        trigger_task_commit();
    } 

    //--------------------------------------------------------------------------
    bool TaskOp::query_speculate(bool &value, bool &mapping_only)
    //--------------------------------------------------------------------------
    {
      if (mapper == NULL)  
        mapper = runtime->find_mapper(current_proc, map_id);
      Mapper::SpeculativeOutput output;
      output.speculate = false;
      output.speculate_mapping_only = true;
      mapper->invoke_task_speculate(this, &output);
      if (output.speculate)
      {
        value = output.speculative_value;
        mapping_only = output.speculate_mapping_only;
        if (!mapping_only)
        {
          REPORT_LEGION_ERROR(ERROR_MAPPER_REQUESTED_EXECUTION,
                         "Mapper requested execution speculation for task %s "
                         "(UID %lld). Full execution speculation is a planned "
                         "feature but is not currently supported.",
                         get_task_name(), get_unique_id());
          assert(false);
        }
#ifdef DEBUG_LEGION
        assert(!true_guard.exists());
        assert(!false_guard.exists());
#endif
        predicate->get_predicate_guards(true_guard, false_guard);
        // Switch any write-discard privileges back to read-write
        // so we can make sure we get the right data if we end up
        // predicating false
        for (unsigned idx = 0; idx < regions.size(); idx++)
        {
          RegionRequirement &req = regions[idx];
          if (IS_WRITE_ONLY(req))
            req.privilege = READ_WRITE;
        }
      }
      return output.speculate;
    }

    //--------------------------------------------------------------------------
    void TaskOp::resolve_true(bool speculated, bool launched)
    //--------------------------------------------------------------------------
    {
      // Nothing to do
    }

    //--------------------------------------------------------------------------
    void TaskOp::select_sources(const InstanceRef &target,
                                const InstanceSet &sources,
                                std::vector<unsigned> &ranking)
    //--------------------------------------------------------------------------
    {
      Mapper::SelectTaskSrcInput input;
      Mapper::SelectTaskSrcOutput output;
      prepare_for_mapping(target, input.target);
      prepare_for_mapping(sources, input.source_instances);
      input.region_req_index = current_mapping_index;
      if (mapper == NULL)
        mapper = runtime->find_mapper(current_proc, map_id);
      mapper->invoke_select_task_sources(this, &input, &output);
    }

    //--------------------------------------------------------------------------
    void TaskOp::update_atomic_locks(Reservation lock, bool exclusive)
    //--------------------------------------------------------------------------
    {
      // Only one region should be in the process of being analyzed
      // at a time so there is no need to hold the operation lock
      std::map<Reservation,bool>::iterator finder = atomic_locks.find(lock);
      if (finder != atomic_locks.end())
      {
        if (!finder->second && exclusive)
          finder->second = true;
      }
      else
        atomic_locks[lock] = exclusive;
    }

    //--------------------------------------------------------------------------
    ApEvent TaskOp::get_restrict_precondition(void) const
    //--------------------------------------------------------------------------
    {
      return merge_restrict_preconditions(grants, wait_barriers);
    }

    //--------------------------------------------------------------------------
    PhysicalManager* TaskOp::select_temporary_instance(PhysicalManager *dst,
                                 unsigned index, const FieldMask &needed_fields)
    //--------------------------------------------------------------------------
    {
      if (mapper == NULL)
        mapper = runtime->find_mapper(current_proc, map_id);
      Mapper::CreateTaskTemporaryInput input;
      Mapper::CreateTaskTemporaryOutput output;
      input.destination_instance = MappingInstance(dst);
      input.region_requirement_index = index;
      if (!Runtime::unsafe_mapper)
      {
        // Fields and regions must both be met
        // The instance must be freshly created
        // Instance must be acquired
        std::set<PhysicalManager*> previous_managers;
        // Get the set of previous managers we've made
        const std::map<PhysicalManager*,std::pair<unsigned,bool> >*
          acquired_instances = get_acquired_instances_ref(); 
        for (std::map<PhysicalManager*,std::pair<unsigned,bool> >::
              const_iterator it = acquired_instances->begin(); it !=
              acquired_instances->end(); it++)
          previous_managers.insert(it->first);
        mapper->invoke_task_create_temporary(this, &input, &output);
        validate_temporary_instance(output.temporary_instance.impl,
            previous_managers, *acquired_instances, needed_fields,
            regions[index].region, mapper, "create_task_temporary_instance");
      }
      else
        mapper->invoke_task_create_temporary(this, &input, &output);
      if (Runtime::legion_spy_enabled)
        log_temporary_instance(output.temporary_instance.impl, 
                               index, needed_fields);
      return output.temporary_instance.impl;
    }

    //--------------------------------------------------------------------------
    unsigned TaskOp::find_parent_index(unsigned idx)
    //--------------------------------------------------------------------------
    {
#ifdef DEBUG_LEGION
      assert(idx < parent_req_indexes.size());
#endif
      return parent_req_indexes[idx];
    }

    //--------------------------------------------------------------------------
    VersionInfo& TaskOp::get_version_info(unsigned idx)
    //--------------------------------------------------------------------------
    {
      // This should never be called
      assert(false);
      return (*(new VersionInfo()));
    }

    //--------------------------------------------------------------------------
    RestrictInfo& TaskOp::get_restrict_info(unsigned idx)
    //--------------------------------------------------------------------------
    {
      // this should never be called
      assert(false);
      return (*(new RestrictInfo()));
    }

    //--------------------------------------------------------------------------
    const ProjectionInfo* TaskOp::get_projection_info(unsigned idx)
    //--------------------------------------------------------------------------
    {
      // this should never be called
      assert(false);
      return NULL;
    }

    //--------------------------------------------------------------------------
    const std::vector<VersionInfo>* TaskOp::get_version_infos(void)
    //--------------------------------------------------------------------------
    {
      // This should never be called
      assert(false);
      return NULL;
    }

    //--------------------------------------------------------------------------
    const std::vector<RestrictInfo>* TaskOp::get_restrict_infos(void)
    //--------------------------------------------------------------------------
    {
      // This should never be called
      assert(false);
      return NULL;
    }

    //--------------------------------------------------------------------------
    RegionTreePath& TaskOp::get_privilege_path(unsigned idx)
    //--------------------------------------------------------------------------
    {
      // This should never be called
      assert(false);
      return (*(new RegionTreePath()));
    }

    //--------------------------------------------------------------------------
    void TaskOp::end_inline_task(const void *result, 
                                 size_t result_size, bool owned)
    //--------------------------------------------------------------------------
    {
      // should never be called
      assert(false);
    }

    //--------------------------------------------------------------------------
    RtEvent TaskOp::defer_distribute_task(RtEvent precondition)
    //--------------------------------------------------------------------------
    {
      DeferDistributeArgs args;
      args.proxy_this = this;
      return runtime->issue_runtime_meta_task(args,
          LG_DEFERRED_THROUGHPUT_PRIORITY, this, precondition);
    }

    //--------------------------------------------------------------------------
    RtEvent TaskOp::defer_perform_mapping(RtEvent precondition, MustEpochOp *op)
    //--------------------------------------------------------------------------
    {
      DeferMappingArgs args;
      args.proxy_this = this;
      args.must_op = op;
      return runtime->issue_runtime_meta_task(args,
          LG_DEFERRED_THROUGHPUT_PRIORITY, this, precondition);
    }

    //--------------------------------------------------------------------------
    RtEvent TaskOp::defer_launch_task(RtEvent precondition)
    //--------------------------------------------------------------------------
    {
      DeferLaunchArgs args;
      args.proxy_this = this;
      return runtime->issue_runtime_meta_task(args,
          LG_DEFERRED_THROUGHPUT_PRIORITY, this, precondition);
    }

    //--------------------------------------------------------------------------
    void TaskOp::enqueue_ready_task(RtEvent wait_on /*=RtEvent::NO_RT_EVENT*/)
    //--------------------------------------------------------------------------
    {
      Processor p = parent_ctx->get_executing_processor();
      runtime->add_to_ready_queue(p, this, wait_on);
    }

    //--------------------------------------------------------------------------
    void TaskOp::pack_version_infos(Serializer &rez,
                                    std::vector<VersionInfo> &infos,
                                    const std::vector<bool> &full_version_infos)
    //--------------------------------------------------------------------------
    {
      RezCheck z(rez);
#ifdef DEBUG_LEGION
      assert(infos.size() == regions.size());
#endif
      for (unsigned idx = 0; idx < infos.size(); idx++)
      {
        rez.serialize<bool>(full_version_infos[idx]);
        if (full_version_infos[idx])
          infos[idx].pack_version_info(rez);
        else
          infos[idx].pack_version_numbers(rez);
      }
    }

    //--------------------------------------------------------------------------
    void TaskOp::unpack_version_infos(Deserializer &derez,
                                      std::vector<VersionInfo> &infos,
                                      std::set<RtEvent> &ready_events)
    //--------------------------------------------------------------------------
    {
      DerezCheck z(derez);
      infos.resize(regions.size());
      for (unsigned idx = 0; idx < regions.size(); idx++)
      {
        bool full_info;
        derez.deserialize(full_info);
        if (full_info)
          infos[idx].unpack_version_info(derez, runtime, ready_events);
        else
          infos[idx].unpack_version_numbers(derez, runtime->forest);
      }
    }

    //--------------------------------------------------------------------------
    void TaskOp::pack_restrict_infos(Serializer &rez,
                                     const std::vector<RestrictInfo> &infos)
    //--------------------------------------------------------------------------
    {
      RezCheck z(rez);
      size_t count = 0;
      for (unsigned idx = 0; idx < infos.size(); idx++)
      {
        if (infos[idx].has_restrictions())
          count++;
      }
      rez.serialize(count);
      if (count > 0)
      {
        rez.serialize(runtime->address_space);
        for (unsigned idx = 0; idx < infos.size(); idx++)
        {
          if (infos[idx].has_restrictions())
          {
            rez.serialize(idx);
            infos[idx].pack_info(rez);
          }
        }
      }
    }

    //--------------------------------------------------------------------------
    void TaskOp::unpack_restrict_infos(Deserializer &derez,
              std::vector<RestrictInfo> &infos, std::set<RtEvent> &ready_events)
    //--------------------------------------------------------------------------
    {
      DerezCheck z(derez);
      // Always resize the restrictions
      infos.resize(regions.size());
      size_t num_restrictions;
      derez.deserialize(num_restrictions);
      if (num_restrictions > 0)
      {
        AddressSpaceID source;
        derez.deserialize(source);
        for (unsigned idx = 0; idx < num_restrictions; idx++)
        {
          unsigned index;
          derez.deserialize(index);
#ifdef DEBUG_LEGION
          assert(index < infos.size());
#endif
          infos[index].unpack_info(derez, runtime, ready_events);
        }
      }
    }

    //--------------------------------------------------------------------------
    void TaskOp::pack_projection_infos(Serializer &rez, 
                                       std::vector<ProjectionInfo> &infos)
    //--------------------------------------------------------------------------
    {
      RezCheck z(rez);
      size_t count = 0;
      for (unsigned idx = 0; idx < infos.size(); idx++)
      {
        if (infos[idx].is_projecting())
          count++;
      }
      rez.serialize(count);
      if (count > 0)
      {
        for (unsigned idx = 0; idx < infos.size(); idx++)
        {
          if (infos[idx].is_projecting())
          {
            rez.serialize(idx);
            infos[idx].pack_info(rez);
          }
        }
      }
    }

    //--------------------------------------------------------------------------
    void TaskOp::unpack_projection_infos(Deserializer &derez,
                                         std::vector<ProjectionInfo> &infos,
                                         IndexSpace launch_space)
    //--------------------------------------------------------------------------
    {
      DerezCheck z(derez);
      infos.resize(regions.size());
      size_t num_projections;
      derez.deserialize(num_projections);
      if (num_projections > 0)
      {
        IndexSpaceNode *launch_node = runtime->forest->get_node(launch_space);
        for (unsigned idx = 0; idx < num_projections; idx++)
        {
          unsigned index;
          derez.deserialize(index);
#ifdef DEBUG_LEGION
          assert(index < infos.size());
#endif
          infos[index].unpack_info(derez, runtime, 
                                   regions[index], launch_node);
        }
      }
    }

    //--------------------------------------------------------------------------
    void TaskOp::activate_outstanding_task(void)
    //--------------------------------------------------------------------------
    {
      parent_ctx->increment_outstanding();
    }

    //--------------------------------------------------------------------------
    void TaskOp::deactivate_outstanding_task(void)
    //--------------------------------------------------------------------------
    {
      parent_ctx->decrement_outstanding();
    } 

    //--------------------------------------------------------------------------
    void TaskOp::perform_privilege_checks(void)
    //--------------------------------------------------------------------------
    {
      DETAILED_PROFILER(runtime, TASK_PRIVILEGE_CHECK_CALL);
      // First check the index privileges
      for (unsigned idx = 0; idx < indexes.size(); idx++)
      {
        LegionErrorType et = parent_ctx->check_privilege(indexes[idx]);
        switch (et)
        {
          case NO_ERROR:
            break;
          case ERROR_BAD_PARENT_INDEX:
            {
              REPORT_LEGION_ERROR(ERROR_PARENT_TASK_TASK,
                              "Parent task %s (ID %lld) of task %s "
                              "(ID %lld) "
                              "does not have an index requirement for "
                              "index space %x as a parent of "
                              "child task's index requirement index %d",
                              parent_ctx->get_task_name(),
                              parent_ctx->get_unique_id(), get_task_name(),
                              get_unique_id(), indexes[idx].parent.id, idx)
              break;
            }
          case ERROR_BAD_INDEX_PATH:
            {
              REPORT_LEGION_ERROR(ERROR_INDEX_SPACE_NOTSUBSPACE,
                              "Index space %x is not a sub-space "
                              "of parent index space %x for index "
                              "requirement %d of task %s (ID %lld)",
                              indexes[idx].handle.id,
                              indexes[idx].parent.id, idx,
                              get_task_name(), get_unique_id())
              break;
            }
          case ERROR_BAD_INDEX_PRIVILEGES:
            {
              REPORT_LEGION_ERROR(ERROR_PRIVILEGES_INDEX_SPACE,
                              "Privileges %x for index space %x "
                              " are not a subset of privileges of parent "
                              "task's privileges for index space "
                              "requirement %d of task %s (ID %lld)",
                              indexes[idx].privilege,
                              indexes[idx].handle.id, idx,
                              get_task_name(), get_unique_id())
              break;
            }
          default:
            assert(false); // Should never happen
        }
      }
      // Now check the region requirement privileges
      for (unsigned idx = 0; idx < regions.size(); idx++)
      {
        // Verify that the requirement is self-consistent
        FieldID bad_field = AUTO_GENERATE_ID;
        int bad_index = -1;
        LegionErrorType et = runtime->verify_requirement(regions[idx], 
                                                         bad_field); 
        if ((et == NO_ERROR) && !is_index_space && 
            ((regions[idx].handle_type == PART_PROJECTION) || 
             (regions[idx].handle_type == REG_PROJECTION)))
          et = ERROR_BAD_PROJECTION_USE;
        // If that worked, then check the privileges with the parent context
        if (et == NO_ERROR)
          et = parent_ctx->check_privilege(regions[idx], bad_field, bad_index);
        switch (et)
        {
          case NO_ERROR:
            break;
          case ERROR_INVALID_REGION_HANDLE:
            {
              REPORT_LEGION_ERROR(ERROR_INVALID_REGION_HANDLE,
                               "Invalid region handle (%x,%d,%d)"
                               " for region requirement %d of task %s "
                               "(ID %lld)",
                               regions[idx].region.index_space.id,
                               regions[idx].region.field_space.id,
                               regions[idx].region.tree_id, idx,
                               get_task_name(), get_unique_id())
              break;
            }
          case ERROR_INVALID_PARTITION_HANDLE:
            {
              REPORT_LEGION_ERROR(ERROR_INVALID_PARTITION_HANDLE,
                               "Invalid partition handle (%x,%d,%d) "
                               "for partition requirement %d of task %s "
                               "(ID %lld)",
                               regions[idx].partition.index_partition.id,
                               regions[idx].partition.field_space.id,
                               regions[idx].partition.tree_id, idx,
                               get_task_name(), get_unique_id())
              break;
            }
          case ERROR_BAD_PROJECTION_USE:
            {
              REPORT_LEGION_ERROR(ERROR_PROJECTION_REGION_REQUIREMENT,
                               "Projection region requirement %d used "
                               "in non-index space task %s",
                               idx, get_task_name())
              break;
            }
          case ERROR_NON_DISJOINT_PARTITION:
            {
              REPORT_LEGION_ERROR(ERROR_NONDISJOINT_PARTITION_SELECTED,
                               "Non disjoint partition selected for "
                               "writing region requirement %d of task "
                               "%s.  All projection partitions "
                               "which are not read-only and not reduce "
                               "must be disjoint",
                               idx, get_task_name())
              break;
            }
          case ERROR_FIELD_SPACE_FIELD_MISMATCH:
            {
              FieldSpace sp = (regions[idx].handle_type == SINGULAR) ||
                (regions[idx].handle_type == REG_PROJECTION) ? 
                  regions[idx].region.field_space :
                  regions[idx].partition.field_space;
              REPORT_LEGION_ERROR(ERROR_FIELD_NOT_VALID,
                               "Field %d is not a valid field of field "
                               "space %d for region %d of task %s "
                               "(ID %lld)",
                               bad_field, sp.id, idx, get_task_name(),
                               get_unique_id())
              break;
            }
          case ERROR_INVALID_INSTANCE_FIELD:
            {
              REPORT_LEGION_ERROR(ERROR_INSTANCE_FIELD_PRIVILEGE,
                               "Instance field %d is not one of the "
                               "privilege fields for region %d of "
                               "task %s (ID %lld)",
                               bad_field, idx, get_task_name(),
                               get_unique_id())
              break;
            }
          case ERROR_DUPLICATE_INSTANCE_FIELD:
            {
              REPORT_LEGION_ERROR(ERROR_INSTANCE_FIELD_DUPLICATE,
                               "Instance field %d is a duplicate for "
                               "region %d of task %s (ID %lld)",
                               bad_field, idx, get_task_name(),
                               get_unique_id())
              break;
            }
          case ERROR_BAD_PARENT_REGION:
            {
              if (bad_index < 0) 
                REPORT_LEGION_ERROR(ERROR_PARENT_TASK_TASK,
                                 "Parent task %s (ID %lld) of task %s "
                                 "(ID %lld) does not have a region "
                                 "requirement for region "
                                 "(%x,%x,%x) as a parent of child task's "
                                 "region requirement index %d because "
                                 "no 'parent' region had that name.",
                                 parent_ctx->get_task_name(),
                                 parent_ctx->get_unique_id(),
                                 get_task_name(), get_unique_id(),
                                 regions[idx].parent.index_space.id,
                                 regions[idx].parent.field_space.id,
                                 regions[idx].parent.tree_id, idx)
              else if (bad_field == AUTO_GENERATE_ID) 
                REPORT_LEGION_ERROR(ERROR_PARENT_TASK_TASK,
                                 "Parent task %s (ID %lld) of task %s "
                                 "(ID %lld) does not have a region "
                                 "requirement for region "
                                 "(%x,%x,%x) as a parent of child task's "
                                 "region requirement index %d because "
                                 "parent requirement %d did not have "
                                 "sufficient privileges.",
                                 parent_ctx->get_task_name(),
                                 parent_ctx->get_unique_id(),
                                 get_task_name(), get_unique_id(),
                                 regions[idx].parent.index_space.id,
                                 regions[idx].parent.field_space.id,
                                 regions[idx].parent.tree_id, idx, bad_index)
              else 
                REPORT_LEGION_ERROR(ERROR_PARENT_TASK_TASK,
                                 "Parent task %s (ID %lld) of task %s "
                                 "(ID %lld) does not have a region "
                                 "requirement for region "
                                 "(%x,%x,%x) as a parent of child task's "
                                 "region requirement index %d because "
                                 "parent requirement %d was missing field %d.",
                                 parent_ctx->get_task_name(),
                                 parent_ctx->get_unique_id(),
                                 get_task_name(), get_unique_id(),
                                 regions[idx].parent.index_space.id,
                                 regions[idx].parent.field_space.id,
                                 regions[idx].parent.tree_id, idx,
                                 bad_index, bad_field)
              break;
            }
          case ERROR_BAD_REGION_PATH:
            {
              REPORT_LEGION_ERROR(ERROR_REGION_NOT_SUBREGION,
                               "Region (%x,%x,%x) is not a "
                               "sub-region of parent region "
                               "(%x,%x,%x) for region requirement %d of "
                               "task %s (ID %lld)",
                               regions[idx].region.index_space.id,
                               regions[idx].region.field_space.id,
                               regions[idx].region.tree_id,
                               PRINT_REG(regions[idx].parent), idx,
                               get_task_name(), get_unique_id())
              break;
            }
          case ERROR_BAD_PARTITION_PATH:
            {
              REPORT_LEGION_ERROR(ERROR_PARTITION_NOT_SUBPARTITION,
                               "Partition (%x,%x,%x) is not a "
                               "sub-partition of parent region "
                               "(%x,%x,%x) for region "
                               "requirement %d task %s (ID %lld)",
                               regions[idx].partition.index_partition.id,
                               regions[idx].partition.field_space.id,
                               regions[idx].partition.tree_id,
                               PRINT_REG(regions[idx].parent), idx,
                               get_task_name(), get_unique_id())
              break;
            }
          case ERROR_BAD_REGION_TYPE:
            {
              REPORT_LEGION_ERROR(ERROR_REGION_REQUIREMENT_TASK,
                               "Region requirement %d of task %s "
                               "(ID %lld) "
                               "cannot find privileges for field %d in "
                               "parent task",
                               idx, get_task_name(),
                               get_unique_id(), bad_field)
              break;
            }
          case ERROR_BAD_REGION_PRIVILEGES:
            {
              REPORT_LEGION_ERROR(ERROR_PRIVILEGES_REGION_NOTSUBSET,
                               "Privileges %x for region "
                               "(%x,%x,%x) are not a subset of privileges "
                               "of parent task's privileges for "
                               "region requirement %d of task %s "
                               "(ID %lld)",
                               regions[idx].privilege,
                               regions[idx].region.index_space.id,
                               regions[idx].region.field_space.id,
                               regions[idx].region.tree_id, idx,
                               get_task_name(), get_unique_id())
              break;
            }
          case ERROR_BAD_PARTITION_PRIVILEGES:
            {
              REPORT_LEGION_ERROR(ERROR_PRIVILEGES_PARTITION_NOTSUBSET,
                               "Privileges %x for partition (%x,%x,%x) "
                               "are not a subset of privileges of parent "
                               "task's privileges for "
                               "region requirement %d of task %s "
                               "(ID %lld)",
                               regions[idx].privilege,
                               regions[idx].partition.index_partition.id,
                               regions[idx].partition.field_space.id,
                               regions[idx].partition.tree_id, idx,
                               get_task_name(), get_unique_id())
              break;
            }
          default:
            assert(false); // Should never happen
        }
      }
    }

    //--------------------------------------------------------------------------
    void TaskOp::find_early_mapped_region(unsigned idx, InstanceSet &ref)
    //--------------------------------------------------------------------------
    {
      std::map<unsigned,InstanceSet>::const_iterator finder =
        early_mapped_regions.find(idx);
      if (finder != early_mapped_regions.end())
        ref = finder->second;
    }

    //--------------------------------------------------------------------------
    void TaskOp::clone_task_op_from(TaskOp *rhs, Processor p, 
                                    bool can_steal, bool duplicate_args)
    //--------------------------------------------------------------------------
    {
      DETAILED_PROFILER(runtime, CLONE_TASK_CALL);
#ifdef DEBUG_LEGION
      assert(p.exists());
#endif
      // From Operation
      this->parent_ctx = rhs->parent_ctx;
      this->context_index = rhs->context_index;
      this->execution_fence_event = rhs->get_execution_fence_event();
      // Don't register this an operation when setting the must epoch info
      if (rhs->must_epoch != NULL)
        this->set_must_epoch(rhs->must_epoch, rhs->must_epoch_index,
                             false/*do registration*/);
      // From Task
      this->task_id = rhs->task_id;
      this->indexes = rhs->indexes;
      this->regions = rhs->regions;
      this->futures = rhs->futures;
      this->grants = rhs->grants;
      this->wait_barriers = rhs->wait_barriers;
      this->arrive_barriers = rhs->arrive_barriers;
      this->arglen = rhs->arglen;
      if (rhs->arg_manager != NULL)
      {
        if (duplicate_args)
        {
#ifdef DEBUG_LEGION
          assert(arg_manager == NULL);
#endif
          this->arg_manager = new AllocManager(this->arglen); 
          this->arg_manager->add_reference();
          this->args = this->arg_manager->get_allocation();
          memcpy(this->args, rhs->args, this->arglen);
        }
        else
        {
          // No need to actually do the copy in this case
          this->arg_manager = rhs->arg_manager; 
          this->arg_manager->add_reference();
          this->args = arg_manager->get_allocation();
        }
      }
      else if (arglen > 0)
      {
        // If there is no argument manager then we do the copy no matter what
        this->args = legion_malloc(TASK_ARGS_ALLOC, arglen);
        memcpy(args,rhs->args,arglen);
      }
      this->map_id = rhs->map_id;
      this->tag = rhs->tag;
      this->is_index_space = rhs->is_index_space;
      this->orig_proc = rhs->orig_proc;
      this->current_proc = rhs->current_proc;
      this->steal_count = rhs->steal_count;
      this->stealable = can_steal;
      this->speculated = rhs->speculated;
      this->parent_task = rhs->parent_task;
      this->map_locally = rhs->map_locally;
      this->replicate = rhs->replicate;
      // From TaskOp
      this->atomic_locks = rhs->atomic_locks;
      this->early_mapped_regions = rhs->early_mapped_regions;
      this->parent_req_indexes = rhs->parent_req_indexes;
      this->current_proc = rhs->current_proc;
      this->target_proc = p;
      this->true_guard = rhs->true_guard;
      this->false_guard = rhs->false_guard;
    }

    //--------------------------------------------------------------------------
    void TaskOp::update_grants(const std::vector<Grant> &requested_grants)
    //--------------------------------------------------------------------------
    {
      grants = requested_grants;
      for (unsigned idx = 0; idx < grants.size(); idx++)
        grants[idx].impl->register_operation(get_task_completion());
    }

    //--------------------------------------------------------------------------
    void TaskOp::update_arrival_barriers(
                                const std::vector<PhaseBarrier> &phase_barriers)
    //--------------------------------------------------------------------------
    {
      ApEvent arrive_pre = get_task_completion();
      for (std::vector<PhaseBarrier>::const_iterator it = 
            phase_barriers.begin(); it != phase_barriers.end(); it++)
      {
        arrive_barriers.push_back(*it);
        Runtime::phase_barrier_arrive(*it, 1/*count*/, arrive_pre);
        if (Runtime::legion_spy_enabled)
          LegionSpy::log_phase_barrier_arrival(unique_op_id, it->phase_barrier);
      }
    }

    //--------------------------------------------------------------------------
    void TaskOp::compute_point_region_requirements(void)
    //--------------------------------------------------------------------------
    {
      DETAILED_PROFILER(runtime, COMPUTE_POINT_REQUIREMENTS_CALL);
      // Update the region requirements for this point
      for (unsigned idx = 0; idx < regions.size(); idx++)
      {
        if (regions[idx].handle_type != SINGULAR)
        {
          ProjectionFunction *function = 
            runtime->find_projection_function(regions[idx].projection);
          regions[idx].region = 
            function->project_point(this, idx, runtime, index_point);
          // Update the region requirement kind 
          regions[idx].handle_type = SINGULAR;
        }
        // Check to see if the region is a NO_REGION,
        // if it is then switch the privilege to NO_ACCESS
        if (regions[idx].region == LogicalRegion::NO_REGION)
        {
          regions[idx].privilege = NO_ACCESS;
          continue;
        }
        // Always check to see if there are any restrictions
        if (has_restrictions(idx, regions[idx].region))
          regions[idx].flags |= RESTRICTED_FLAG;
      }
      complete_point_projection(); 
    }

    //--------------------------------------------------------------------------
    void TaskOp::complete_point_projection(void)
    //--------------------------------------------------------------------------
    {
      SingleTask *single_task = dynamic_cast<SingleTask*>(this);
      if (single_task != NULL)
        single_task->update_no_access_regions();
      // Log our requirements that we computed
      if (Runtime::legion_spy_enabled)
      {
        UniqueID our_uid = get_unique_id();
        for (unsigned idx = 0; idx < regions.size(); idx++)
          log_requirement(our_uid, idx, regions[idx]);
      }
#ifdef DEBUG_LEGION
      {
        std::vector<RegionTreePath> privilege_paths(regions.size());
        for (unsigned idx = 0; idx < regions.size(); idx++)
          initialize_privilege_path(privilege_paths[idx], regions[idx]);
        perform_intra_task_alias_analysis(false/*tracing*/, NULL/*trace*/,
                                          privilege_paths);
      }
#endif
    }

    //--------------------------------------------------------------------------
    void TaskOp::early_map_regions(std::set<RtEvent> &applied_conditions,
                                   const std::vector<unsigned> &must_premap)
    //--------------------------------------------------------------------------
    {
      DETAILED_PROFILER(runtime, EARLY_MAP_REGIONS_CALL);
      // A little bit of suckinesss here, it's unclear if we have
      // our version infos with the proper versioning information
      // so we might need to "page" it in now.  We'll overlap it as
      // much as possible, but it will still suck. The common case is that
      // we don't have anything to premap though so we shouldn't be
      // doing this all that often.
      std::set<RtEvent> version_ready_events;
      for (std::vector<unsigned>::const_iterator it = must_premap.begin();
            it != must_premap.end(); it++)
      {
        VersionInfo &version_info = get_version_info(*it); 
        if (version_info.has_physical_states())
          continue;
        RegionTreePath &privilege_path = get_privilege_path(*it); 
        runtime->forest->perform_versioning_analysis(this, *it, regions[*it],
                                                     privilege_path,
                                                     version_info,
                                                     version_ready_events);
      }
      Mapper::PremapTaskInput input;
      Mapper::PremapTaskOutput output;
      // Initialize this to not have a new target processor
      output.new_target_proc = Processor::NO_PROC;
      // Set up the inputs and outputs 
      std::set<Memory> visible_memories;
      runtime->machine.get_visible_memories(target_proc, visible_memories);
      // At this point if we have any version ready events we need to wait
      if (!version_ready_events.empty())
      {
        RtEvent wait_on = Runtime::merge_events(version_ready_events);
        // This wait sucks but whatever for now
        wait_on.lg_wait();
      }
      for (std::vector<unsigned>::const_iterator it = must_premap.begin();
            it != must_premap.end(); it++)
      {
        InstanceSet valid;    
        VersionInfo &version_info = get_version_info(*it);
        RestrictInfo &restrict_info = get_restrict_info(*it);
        // Do the premapping
        runtime->forest->physical_premap_only(this, *it, regions[*it],
                                              version_info, valid);
        // If we need visible instances, filter them as part of the conversion
        if (regions[*it].is_no_access())
          prepare_for_mapping(valid, input.valid_instances[*it]);
        else if (restrict_info.has_restrictions())
          prepare_for_mapping(restrict_info.get_instances(),
                              input.valid_instances[*it]);
        else
          prepare_for_mapping(valid, visible_memories, 
                              input.valid_instances[*it]);
      }
      // Now invoke the mapper call
      if (mapper == NULL)
        mapper = runtime->find_mapper(current_proc, map_id);
      mapper->invoke_premap_task(this, &input, &output);
      // See if we need to update the new target processor
      if (output.new_target_proc.exists())
        this->target_proc = output.new_target_proc;
      // Now do the registration
      for (std::vector<unsigned>::const_iterator it = must_premap.begin();
            it != must_premap.end(); it++)
      {
        VersionInfo &version_info = get_version_info(*it);
        RestrictInfo &restrict_info = get_restrict_info(*it);
        InstanceSet &chosen_instances = early_mapped_regions[*it];
        std::map<unsigned,std::vector<MappingInstance> >::const_iterator 
          finder = output.premapped_instances.find(*it);
        if (finder == output.premapped_instances.end())
          REPORT_LEGION_ERROR(ERROR_INVALID_MAPPER_OUTPUT,
                        "Invalid mapper output from 'premap_task' invocation "
                        "on mapper %s. Mapper failed to map required premap "
                        "region requirement %d of task %s (ID %lld) launched "
                        "in parent task %s (ID %lld).", 
                        mapper->get_mapper_name(), *it, 
                        get_task_name(), get_unique_id(),
                        parent_ctx->get_task_name(), 
                        parent_ctx->get_unique_id())
        RegionTreeID bad_tree = 0;
        std::vector<FieldID> missing_fields;
        std::vector<PhysicalManager*> unacquired;
        int composite_index = runtime->forest->physical_convert_mapping(
            this, regions[*it], finder->second, 
            chosen_instances, bad_tree, missing_fields,
            Runtime::unsafe_mapper ? NULL : get_acquired_instances_ref(),
            unacquired, !Runtime::unsafe_mapper);
        if (bad_tree > 0)
          REPORT_LEGION_ERROR(ERROR_INVALID_MAPPER_OUTPUT,
                        "Invalid mapper output from 'premap_task' invocation "
                        "on mapper %s. Mapper provided an instance from "
                        "region tree %d for use in satisfying region "
                        "requirement %d of task %s (ID %lld) whose region "
                        "is from region tree %d.", mapper->get_mapper_name(),
                        bad_tree, *it, get_task_name(), get_unique_id(), 
                        regions[*it].region.get_tree_id())
        if (!missing_fields.empty())
        {
          for (std::vector<FieldID>::const_iterator fit = 
                missing_fields.begin(); fit != missing_fields.end(); fit++)
          {
            const void *name; size_t name_size;
            if (!runtime->retrieve_semantic_information(
                regions[*it].region.get_field_space(), *fit,
                NAME_SEMANTIC_TAG, name, name_size, true, false))
              name = "(no name)";
            log_run.error("Missing instance for field %s (FieldID: %d)",
                          static_cast<const char*>(name), *it);
          }
          REPORT_LEGION_ERROR(ERROR_MISSING_INSTANCE_FIELD,
                        "Invalid mapper output from 'premap_task' invocation "
                        "on mapper %s. Mapper failed to specify instances "
                        "for %zd fields of region requirement %d of task %s "
                        "(ID %lld) launched in parent task %s (ID %lld). "
                        "The missing fields are listed below.",
                        mapper->get_mapper_name(), missing_fields.size(),
                        *it, get_task_name(), get_unique_id(),
                        parent_ctx->get_task_name(), 
                        parent_ctx->get_unique_id())
          
        }
        if (!unacquired.empty())
        {
          std::map<PhysicalManager*,std::pair<unsigned,bool> > 
            *acquired_instances = get_acquired_instances_ref();
          for (std::vector<PhysicalManager*>::const_iterator uit = 
                unacquired.begin(); uit != unacquired.end(); uit++)
          {
            if (acquired_instances->find(*uit) == acquired_instances->end())
              REPORT_LEGION_ERROR(ERROR_INVALID_MAPPER_OUTPUT,
                            "Invalid mapper output from 'premap_task' "
                            "invocation on mapper %s. Mapper selected "
                            "physical instance for region requirement "
                            "%d of task %s (ID %lld) which has already "
                            "been collected. If the mapper had properly "
                            "acquired this instance as part of the mapper "
                            "call it would have detected this. Please "
                            "update the mapper to abide by proper mapping "
                            "conventions.", mapper->get_mapper_name(),
                            (*it), get_task_name(), get_unique_id())
          }
          // If we did successfully acquire them, still issue the warning
          REPORT_LEGION_WARNING(LEGION_WARNING_MAPPER_FAILED_ACQUIRE,
                          "mapper %s failed to acquire instances "
                          "for region requirement %d of task %s (ID %lld) "
                          "in 'premap_task' call. You may experience "
                          "undefined behavior as a consequence.",
                          mapper->get_mapper_name(), *it, 
                          get_task_name(), get_unique_id());
        }
        if (composite_index >= 0)
          REPORT_LEGION_ERROR(ERROR_INVALID_MAPPER_OUTPUT,
                        "Invalid mapper output from 'premap_task' invocation "
                        "on mapper %s. Mapper requested composite instance "
                        "creation on region requirement %d of task %s "
                        "(ID %lld) launched in parent task %s (ID %lld).",
                        mapper->get_mapper_name(), *it,
                        get_task_name(), get_unique_id(),
                        parent_ctx->get_task_name(),
                        parent_ctx->get_unique_id())
        if (Runtime::legion_spy_enabled)
          runtime->forest->log_mapping_decision(unique_op_id, *it,
                                                regions[*it],
                                                chosen_instances);
        if (!Runtime::unsafe_mapper)
        {
          std::vector<LogicalRegion> regions_to_check(1, 
                                        regions[*it].region);
          for (unsigned check_idx = 0; 
                check_idx < chosen_instances.size(); check_idx++)
          {
            if (!chosen_instances[check_idx].get_manager()->meets_regions(
                                                          regions_to_check))
              REPORT_LEGION_ERROR(ERROR_INVALID_MAPPER_OUTPUT,
                            "Invalid mapper output from invocation of "
                            "'premap_task' on mapper %s. Mapper specified an "
                            "instance region requirement %d of task %s "
                            "(ID %lld) that does not meet the logical region "
                            "requirement. Task was launched in task %s "
                            "(ID %lld).", mapper->get_mapper_name(), *it, 
                            get_task_name(), get_unique_id(), 
                            parent_ctx->get_task_name(), 
                            parent_ctx->get_unique_id())
          }
        }
        // Set the current mapping index before doing anything that
        // could result in the generation of a copy
        set_current_mapping_index(*it);
        // Passed all the error checking tests so register it
        // Always defer the users, the point tasks will do that
        // for themselves when they map their regions
        runtime->forest->physical_register_only(regions[*it], 
                              version_info, restrict_info, this, *it,
                              completion_event, true/*defer users*/, 
                              true/*need read only reservations*/,
                              applied_conditions, chosen_instances,
                              get_projection_info(*it)
#ifdef DEBUG_LEGION
                              , get_logging_name(), unique_op_id
#endif
                              );
        // Now apply our mapping
        version_info.apply_mapping(applied_conditions);
      }
    }

    //--------------------------------------------------------------------------
    bool TaskOp::prepare_steal(void)
    //--------------------------------------------------------------------------
    {
      if (is_locally_mapped())
        return false;
      if (!is_remote())
        early_map_task();
      return true;
    }

    //--------------------------------------------------------------------------
    void TaskOp::perform_intra_task_alias_analysis(bool is_tracing,
               LegionTrace *trace, std::vector<RegionTreePath> &privilege_paths)
    //--------------------------------------------------------------------------
    {
      DETAILED_PROFILER(runtime, INTRA_TASK_ALIASING_CALL);
#ifdef DEBUG_LEGION
      assert(regions.size() == privilege_paths.size());
#endif
      // Quick out if we've already traced this
      if (!is_tracing && (trace != NULL))
      {
        trace->replay_aliased_children(privilege_paths);
        return;
      }
      std::map<RegionTreeID,std::vector<unsigned> > tree_indexes;
      // Find the indexes of requirements with the same tree
      for (unsigned idx = 0; idx < regions.size(); idx++)
      {
        if (IS_NO_ACCESS(regions[idx]))
          continue;
        tree_indexes[regions[idx].parent.get_tree_id()].push_back(idx);
      }
      // Iterate over the trees with multiple requirements
      for (std::map<RegionTreeID,std::vector<unsigned> >::const_iterator 
            tree_it = tree_indexes.begin(); 
            tree_it != tree_indexes.end(); tree_it++)
      {
        const std::vector<unsigned> &indexes = tree_it->second;
        if (indexes.size() <= 1)
          continue;
        // Get the field masks for each of the requirements
        LegionVector<FieldMask>::aligned field_masks(indexes.size());
        std::vector<IndexTreeNode*> index_nodes(indexes.size());
        {
          FieldSpaceNode *field_space_node = 
           runtime->forest->get_node(regions[indexes[0]].parent)->column_source;
          for (unsigned idx = 0; idx < indexes.size(); idx++)
          {
            field_masks[idx] = field_space_node->get_field_mask(
                                        regions[indexes[idx]].privilege_fields);
            if (regions[indexes[idx]].handle_type == PART_PROJECTION)
              index_nodes[idx] = runtime->forest->get_node(
                        regions[indexes[idx]].partition.get_index_partition());
            else
              index_nodes[idx] = runtime->forest->get_node(
                        regions[indexes[idx]].region.get_index_space());
          }
        }
        // Find the sets of fields which are interfering
        for (unsigned i = 1; i < indexes.size(); i++)
        {
          RegionUsage usage1(regions[indexes[i]]);
          for (unsigned j = 0; j < i; j++)
          {
            FieldMask overlap = field_masks[i] & field_masks[j];
            // No field overlap, so there is nothing to do
            if (!overlap)
              continue;
            // No check for region overlap
            IndexTreeNode *common_ancestor = NULL;
            if (runtime->forest->are_disjoint_tree_only(index_nodes[i],
                  index_nodes[j], common_ancestor))
              continue;
#ifdef DEBUG_LEGION
            assert(common_ancestor != NULL); // should have a counterexample
#endif
            // Get the interference kind and report it if it is bad
            RegionUsage usage2(regions[indexes[j]]);
            DependenceType dtype = check_dependence_type(usage1, usage2);
            // We can only reporting interfering requirements precisely
            // if at least one of these is not a projection requireemnts
            if (((dtype == TRUE_DEPENDENCE) || (dtype == ANTI_DEPENDENCE)) &&
                ((regions[indexes[i]].handle_type == SINGULAR) ||
                 (regions[indexes[j]].handle_type == SINGULAR)))
              report_interfering_requirements(indexes[j], indexes[i]);
            // Special case, if the parents are not the same,
            // then we don't have to do anything cause their
            // path will not overlap
            if (regions[indexes[i]].parent != regions[indexes[j]].parent)
              continue;
            // Record it in the earlier path as the latter path doesn't matter
            privilege_paths[indexes[j]].record_aliased_children(
                                    common_ancestor->depth, overlap);
            // If we have a trace, record the aliased requirements
            if (trace != NULL)
              trace->record_aliased_children(indexes[j], 
                                             common_ancestor->depth, overlap);
          }
        }
      }
    }

    //--------------------------------------------------------------------------
    void TaskOp::compute_parent_indexes(void)
    //--------------------------------------------------------------------------
    {
      parent_req_indexes.resize(regions.size());
      for (unsigned idx = 0; idx < regions.size(); idx++)
      {
        int parent_index = 
          parent_ctx->find_parent_region_req(regions[idx]);
        if (parent_index < 0)
          REPORT_LEGION_ERROR(ERROR_PARENT_TASK_TASK,
                           "Parent task %s (ID %lld) of task %s "
                           "(ID %lld) does not have a region "
                           "requirement for region "
                           "(%x,%x,%x) as a parent of child task's "
                           "region requirement index %d",
                           parent_ctx->get_task_name(), 
                           parent_ctx->get_unique_id(),
                           get_task_name(), get_unique_id(),
                           regions[idx].parent.index_space.id,
                           regions[idx].parent.field_space.id, 
                           regions[idx].parent.tree_id, idx)
        parent_req_indexes[idx] = parent_index;
      }
    }

    //--------------------------------------------------------------------------
    void TaskOp::trigger_children_complete(void)
    //--------------------------------------------------------------------------
    {
      bool task_complete = false;
      {
        AutoLock o_lock(op_lock); 
#ifdef DEBUG_LEGION
        assert(!children_complete);
        // Small race condition here which is alright as
        // long as we haven't committed yet
        assert(!children_commit || !commit_received);
#endif
        children_complete = true;
        task_complete = complete_received;
      }
      if (task_complete)
        trigger_task_complete();
    }

    //--------------------------------------------------------------------------
    void TaskOp::trigger_children_committed(void)
    //--------------------------------------------------------------------------
    {
      bool task_commit = false;
      {
        AutoLock o_lock(op_lock);
#ifdef DEBUG_LEGION
        // There is a small race condition here which is alright
        // as long as we haven't committed yet
        assert(children_complete || !commit_received);
        assert(!children_commit);
#endif
        children_commit = true;
        task_commit = commit_received;
      }
      if (task_commit)
        trigger_task_commit();
    } 

    //--------------------------------------------------------------------------
    /*static*/ void TaskOp::log_requirement(UniqueID uid, unsigned idx,
                                            const RegionRequirement &req)
    //--------------------------------------------------------------------------
    {
      const bool reg = (req.handle_type == SINGULAR) ||
                       (req.handle_type == REG_PROJECTION);
      const bool proj = (req.handle_type == REG_PROJECTION) ||
                        (req.handle_type == PART_PROJECTION); 

      LegionSpy::log_logical_requirement(uid, idx, reg,
          reg ? req.region.index_space.id :
                req.partition.index_partition.id,
          reg ? req.region.field_space.id :
                req.partition.field_space.id,
          reg ? req.region.tree_id : 
                req.partition.tree_id,
          req.privilege, req.prop, req.redop, req.parent.index_space.id);
      LegionSpy::log_requirement_fields(uid, idx, req.privilege_fields);
      if (proj)
        LegionSpy::log_requirement_projection(uid, idx, req.projection);
    }

    /////////////////////////////////////////////////////////////
    // Single Task 
    /////////////////////////////////////////////////////////////

    //--------------------------------------------------------------------------
    SingleTask::SingleTask(Runtime *rt)
      : TaskOp(rt)
    //--------------------------------------------------------------------------
    {
    }
    
    //--------------------------------------------------------------------------
    SingleTask::~SingleTask(void)
    //--------------------------------------------------------------------------
    {
    }

    //--------------------------------------------------------------------------
    void SingleTask::activate_single(void)
    //--------------------------------------------------------------------------
    {
      DETAILED_PROFILER(runtime, ACTIVATE_SINGLE_CALL);
      activate_task();
      outstanding_profiling_requests = 1; // start at 1 as a guard
      profiling_reported = RtUserEvent::NO_RT_USER_EVENT;
      selected_variant = 0;
      task_priority = 0;
      perform_postmap = false;
      execution_context = NULL;
      shard_manager = NULL;
      leaf_cached = false;
      inner_cached = false;
      has_virtual_instances_result = false;
      has_virtual_instances_cached = false;
    }

    //--------------------------------------------------------------------------
    void SingleTask::deactivate_single(void)
    //--------------------------------------------------------------------------
    {
      DETAILED_PROFILER(runtime, DEACTIVATE_SINGLE_CALL);
      deactivate_task();
      target_processors.clear();
      physical_instances.clear();
      virtual_mapped.clear();
      no_access_regions.clear();
      map_applied_conditions.clear();
      task_profiling_requests.clear();
      copy_profiling_requests.clear();
      if ((execution_context != NULL) && execution_context->remove_reference())
        delete execution_context;
      if (shard_manager != NULL)
        delete shard_manager;
#ifdef DEBUG_LEGION
      premapped_instances.clear();
#endif
    }

    //--------------------------------------------------------------------------
    bool SingleTask::is_leaf(void) const
    //--------------------------------------------------------------------------
    {
      if (!leaf_cached)
      {
        VariantImpl *var = runtime->find_variant_impl(task_id,selected_variant);
        is_leaf_result = var->is_leaf();
        leaf_cached = true;
      }
      return is_leaf_result;
    }

    //--------------------------------------------------------------------------
    bool SingleTask::is_inner(void) const
    //--------------------------------------------------------------------------
    {
      if (!inner_cached)
      {
        VariantImpl *var = runtime->find_variant_impl(task_id,selected_variant);
        is_inner_result = var->is_inner();
        inner_cached = true;
      }
      return is_inner_result;
    }

    //--------------------------------------------------------------------------
    bool SingleTask::has_virtual_instances(void) const
    //--------------------------------------------------------------------------
    {
      if (!has_virtual_instances_cached)
      {
        for (unsigned idx = 0; idx < regions.size(); idx++)
        {
          if (virtual_mapped[idx])
          {
            has_virtual_instances_result = true;
            break;
          }
        }
        has_virtual_instances_cached = true;
      }
      return has_virtual_instances_result;
    }

    //--------------------------------------------------------------------------
    bool SingleTask::is_created_region(unsigned index) const
    //--------------------------------------------------------------------------
    {
      return (index >= regions.size());
    }

    //--------------------------------------------------------------------------
    void SingleTask::update_no_access_regions(void)
    //--------------------------------------------------------------------------
    {
      no_access_regions.resize(regions.size());
      for (unsigned idx = 0; idx < regions.size(); idx++)
        no_access_regions[idx] = IS_NO_ACCESS(regions[idx]) || 
                                  regions[idx].privilege_fields.empty();
    } 

    //--------------------------------------------------------------------------
    void SingleTask::clone_single_from(SingleTask *rhs)
    //--------------------------------------------------------------------------
    {
      this->clone_task_op_from(rhs, this->target_proc, 
                               false/*stealable*/, true/*duplicate*/);
      this->virtual_mapped = rhs->virtual_mapped;
      this->no_access_regions = rhs->no_access_regions;
      this->target_processors = rhs->target_processors;
      this->physical_instances = rhs->physical_instances;
      // no need to copy the control replication map
      this->selected_variant  = rhs->selected_variant;
      this->task_priority     = rhs->task_priority;
      this->shard_manager     = rhs->shard_manager;
      // For now don't copy anything else below here
      // In the future we may need to copy the profiling requests
    }

    //--------------------------------------------------------------------------
    void SingleTask::pack_single_task(Serializer &rez, AddressSpaceID target)
    //--------------------------------------------------------------------------
    {
      DETAILED_PROFILER(runtime, PACK_SINGLE_TASK_CALL);
      RezCheck z(rez);
      pack_base_task(rez, target);
      if (map_locally)
      {
        rez.serialize(selected_variant);
        rez.serialize(task_priority);
        rez.serialize<size_t>(target_processors.size());
        for (unsigned idx = 0; idx < target_processors.size(); idx++)
          rez.serialize(target_processors[idx]);
        for (unsigned idx = 0; idx < regions.size(); idx++)
          rez.serialize<bool>(virtual_mapped[idx]);
      }
      else
      {
        rez.serialize<size_t>(copy_profiling_requests.size());
        for (unsigned idx = 0; idx < copy_profiling_requests.size(); idx++)
          rez.serialize(copy_profiling_requests[idx]);
      }
      rez.serialize<size_t>(physical_instances.size());
      for (unsigned idx = 0; idx < physical_instances.size(); idx++)
        physical_instances[idx].pack_references(rez, target);
      rez.serialize<size_t>(task_profiling_requests.size());
      for (unsigned idx = 0; idx < task_profiling_requests.size(); idx++)
        rez.serialize(task_profiling_requests[idx]);
    }

    //--------------------------------------------------------------------------
    void SingleTask::unpack_single_task(Deserializer &derez,
                                        std::set<RtEvent> &ready_events)
    //--------------------------------------------------------------------------
    {
      DETAILED_PROFILER(runtime, UNPACK_SINGLE_TASK_CALL);
      DerezCheck z(derez);
      unpack_base_task(derez, ready_events);
      if (map_locally)
      {
        derez.deserialize(selected_variant);
        derez.deserialize(task_priority);
        size_t num_target_processors;
        derez.deserialize(num_target_processors);
        target_processors.resize(num_target_processors);
        for (unsigned idx = 0; idx < num_target_processors; idx++)
          derez.deserialize(target_processors[idx]);
        virtual_mapped.resize(regions.size());
        for (unsigned idx = 0; idx < regions.size(); idx++)
        {
          bool result;
          derez.deserialize(result);
          virtual_mapped[idx] = result;
        }
      }
      else
      {
        size_t num_copy_requests;
        derez.deserialize(num_copy_requests);
        if (num_copy_requests > 0)
        {
          copy_profiling_requests.resize(num_copy_requests);
          for (unsigned idx = 0; idx < num_copy_requests; idx++)
            derez.deserialize(copy_profiling_requests[idx]);
        }
      }
      size_t num_phy;
      derez.deserialize(num_phy);
      physical_instances.resize(num_phy);
      for (unsigned idx = 0; idx < num_phy; idx++)
        physical_instances[idx].unpack_references(runtime, this,
                                                  derez, ready_events);
      update_no_access_regions();
      size_t num_task_requests;
      derez.deserialize(num_task_requests);
      if (num_task_requests > 0)
      {
        task_profiling_requests.resize(num_task_requests);
        for (unsigned idx = 0; idx < num_task_requests; idx++)
          derez.deserialize(task_profiling_requests[idx]);
      }
    } 

    //--------------------------------------------------------------------------
    void SingleTask::send_remote_context(AddressSpaceID remote_instance,
                                         RemoteTask *remote_ctx)
    //--------------------------------------------------------------------------
    {
#ifdef DEBUG_LEGION
      assert(remote_instance != runtime->address_space);
#endif
      Serializer rez;
      {
        RezCheck z(rez);
        rez.serialize(remote_ctx);
        execution_context->pack_remote_context(rez, remote_instance);
      }
      runtime->send_remote_context_response(remote_instance, rez);
      AutoLock o_lock(op_lock);
#ifdef DEBUG_LEGION
      assert(remote_instances.find(remote_instance) == remote_instances.end());
#endif
      remote_instances[remote_instance] = remote_ctx;
    }

    //--------------------------------------------------------------------------
    void SingleTask::trigger_mapping(void)
    //--------------------------------------------------------------------------
    {
      DETAILED_PROFILER(runtime, TRIGGER_SINGLE_CALL);
      if (is_remote())
      {
        if (distribute_task())
        {
          // Still local
          if (is_locally_mapped())
          {
            // Remote and locally mapped means
            // we were already mapped so we can
            // just launch the task
            launch_task();
          }
          else
          {
            // Remote but still need to map
            RtEvent done_mapping = perform_mapping();
            if (done_mapping.exists() && !done_mapping.has_triggered())
              defer_launch_task(done_mapping);
            else
              launch_task();
          }
        }
        // otherwise it was sent away
      }
      else
      {
        // Not remote
        early_map_task();
        // See if we have a must epoch in which case
        // we can simply record ourselves and we are done
        if (must_epoch != NULL)
        {
          must_epoch->register_single_task(this, must_epoch_index);
        }
        else
        {
#ifdef DEBUG_LEGION
          assert(target_proc.exists());
#endif
          // See if this task is going to be sent
          // remotely in which case we need to do the
          // mapping now, otherwise we can defer it
          // until the task ends up on the target processor
          if (is_locally_mapped() && target_proc.exists() &&
              !runtime->is_local(target_proc))
          {
            RtEvent done_mapping = perform_mapping();
            if (done_mapping.exists() && !done_mapping.has_triggered())
              defer_distribute_task(done_mapping);
            else
            {
#ifdef DEBUG_LEGION
#ifndef NDEBUG
              bool still_local = 
#endif
#endif
              distribute_task();
#ifdef DEBUG_LEGION
              assert(!still_local);
#endif
            }
          }
          else
          {
            if (distribute_task())
            {
              // Still local so try mapping and launching
              RtEvent done_mapping = perform_mapping();
              if (done_mapping.exists() && !done_mapping.has_triggered())
                defer_launch_task(done_mapping);
              else
                launch_task();
            }
          }
        }
      }
    } 

    //--------------------------------------------------------------------------
    void SingleTask::initialize_map_task_input(Mapper::MapTaskInput &input,
                                               Mapper::MapTaskOutput &output,
                                               MustEpochOp *must_epoch_owner,
                                      std::vector<InstanceSet> &valid)
    //--------------------------------------------------------------------------
    {
      DETAILED_PROFILER(runtime, INITIALIZE_MAP_TASK_CALL);
      // Do the traversals for all the non-early mapped regions and find
      // their valid instances, then fill in the mapper input structure
      valid.resize(regions.size());
      input.valid_instances.resize(regions.size());
      output.chosen_instances.resize(regions.size());
      // If we have must epoch owner, we have to check for any 
      // constrained mappings which must be heeded
      if (must_epoch_owner != NULL)
        must_epoch_owner->must_epoch_map_task_callback(this, input, output);
      std::set<Memory> visible_memories;
      runtime->machine.get_visible_memories(target_proc, visible_memories);
      RegionTreeContext enclosing = parent_ctx->get_context();
      for (unsigned idx = 0; idx < regions.size(); idx++)
      {
        // Skip any early mapped regions
        std::map<unsigned,InstanceSet>::const_iterator early_mapped_finder = 
          early_mapped_regions.find(idx);
        if (early_mapped_finder != early_mapped_regions.end())
        {
          input.premapped_regions.push_back(idx);
          // Still fill in the valid regions so that mappers can use
          // the instance names for constraints
          prepare_for_mapping(early_mapped_finder->second, 
                              input.valid_instances[idx]);
          // We can also copy them over to the output too
          output.chosen_instances[idx] = input.valid_instances[idx];
          continue;
        }
        // Skip any NO_ACCESS or empty privilege field regions
        if (IS_NO_ACCESS(regions[idx]) || regions[idx].privilege_fields.empty())
          continue;
        // Handle the case of restricted simultaneous coherence where if
        // we are restricted and are requesting simultaneous coherence then
        // we need to use the same instances as our parent instance
        RestrictInfo &restrict_info = get_restrict_info(idx);
        if (IS_SIMULT(regions[idx]) && restrict_info.has_restrictions())
        {
          // Check to see if we cover all the fields, if not we 
          // have no way to handle this currently
          FieldMask restricted_mask;
          restrict_info.populate_restrict_fields(restricted_mask);
          if (FieldMask::pop_count(restricted_mask) != 
              int(regions[idx].privilege_fields.size()))
            REPORT_LEGION_FATAL(LEGION_FATAL_RESTRICTED_SIMULTANEOUS,
                          "Partially restricted region requirement %d with "
                          "simultaneous coherence for task %s (ID %lld) is "
                          "not currently supported by the Legion runtime. "
                          "Please report this use case to the Legion "
                          "developers mailing list.", idx, get_task_name(),
                          get_unique_id())
          input.premapped_regions.push_back(idx);
          // Still fill in the valid regions so that mappers can use
          // the instance names for constraints
          prepare_for_mapping(restrict_info.get_instances(),
                              input.valid_instances[idx]);
          // We can also copy them over to the output too
          output.chosen_instances[idx] = input.valid_instances[idx];
          continue;
        }
        // Always have to do the traversal at this point to mark open children
        InstanceSet &current_valid = valid[idx];
        perform_physical_traversal(idx, enclosing, current_valid);
        // See if we've already got an output from a must-epoch mapping
        if (!output.chosen_instances[idx].empty())
        {
#ifdef DEBUG_LEGION
          assert(must_epoch_owner != NULL);
#endif
          // We can skip this since we already know the result
          continue;
        }
        // Now we can prepare this for mapping,
        // filter for visible memories if necessary
        if (regions[idx].is_no_access())
          prepare_for_mapping(current_valid, input.valid_instances[idx]);
        else if (restrict_info.has_restrictions())
          prepare_for_mapping(restrict_info.get_instances(),
                              input.valid_instances[idx]);
        else
          prepare_for_mapping(current_valid, visible_memories,
                              input.valid_instances[idx]);
      }
#ifdef DEBUG_LEGION
      // Save the inputs for premapped regions so we can check them later
      if (!input.premapped_regions.empty())
      {
        for (std::vector<unsigned>::const_iterator it = 
              input.premapped_regions.begin(); it !=
              input.premapped_regions.end(); it++)
          premapped_instances[*it] = output.chosen_instances[*it];
      }
#endif
      // Prepare the output too
      output.chosen_variant = 0;
      output.postmap_task = false;
      output.task_priority = 0;
      output.postmap_task = false;
    }

    //--------------------------------------------------------------------------
    void SingleTask::finalize_map_task_output(Mapper::MapTaskInput &input,
                                              Mapper::MapTaskOutput &output,
                                              MustEpochOp *must_epoch_owner,
                                              std::vector<InstanceSet> &valid)
    //--------------------------------------------------------------------------
    {
      DETAILED_PROFILER(runtime, FINALIZE_MAP_TASK_CALL);
      // first check the processors to make sure they are all on the
      // same node and of the same kind, if we know we have a must epoch
      // owner then we also know there is only one valid choice
      if (must_epoch_owner == NULL)
      {
        if (output.target_procs.empty())
        {
          REPORT_LEGION_WARNING(LEGION_WARNING_EMPTY_OUTPUT_TARGET,
                          "Empty output target_procs from call to 'map_task' "
                          "by mapper %s for task %s (ID %lld). Adding the "
                          "'target_proc' " IDFMT " as the default.",
                          mapper->get_mapper_name(), get_task_name(),
                          get_unique_id(), this->target_proc.id);
          output.target_procs.push_back(this->target_proc);
        }
        else if (Runtime::separate_runtime_instances && 
                  (output.target_procs.size() > 1))
        {
          // Ignore additional processors in separate runtime instances
          output.target_procs.resize(1);
        }
        if (!Runtime::unsafe_mapper)
          validate_target_processors(output.target_procs);
        // Special case for when we run in hl:separate mode
        if (Runtime::separate_runtime_instances)
        {
          target_processors.resize(1);
          target_processors[0] = this->target_proc;
        }
        else // the common case
          target_processors = output.target_procs;
      }
      else
      {
        if (output.target_procs.size() > 1)
        {
          REPORT_LEGION_WARNING(LEGION_WARNING_IGNORING_SPURIOUS_TARGET,
                          "Ignoring spurious additional target processors "
                          "requested in 'map_task' for task %s (ID %lld) "
                          "by mapper %s because task is part of a must "
                          "epoch launch.", get_task_name(), get_unique_id(),
                          mapper->get_mapper_name());
        }
        if (!output.target_procs.empty() && 
                 (output.target_procs[0] != this->target_proc))
        {
          REPORT_LEGION_WARNING(LEGION_WARNING_IGNORING_PROCESSOR_REQUEST,
                          "Ignoring processor request of " IDFMT " for "
                          "task %s (ID %lld) by mapper %s because task "
                          "has already been mapped to processor " IDFMT
                          " as part of a must epoch launch.", 
                          output.target_procs[0].id, get_task_name(), 
                          get_unique_id(), mapper->get_mapper_name(),
                          this->target_proc.id);
        }
        // Only one valid choice in this case, ignore everything else
        target_processors.push_back(this->target_proc);
      }
      // Sort out any profiling requests that we need to perform
      if (!output.task_prof_requests.empty())
      {
        // If we do any legion specific checks, make sure we ask
        // Realm for the proc profiling info so that we can get
        // a callback to report our profiling information
        bool has_proc_request = false;
        // Filter profiling requests into those for copies and the actual task
        for (std::set<ProfilingMeasurementID>::const_iterator it = 
              output.task_prof_requests.requested_measurements.begin(); it !=
              output.task_prof_requests.requested_measurements.end(); it++)
        {
          if ((*it) > Mapping::PMID_LEGION_FIRST)
          {
            // If we haven't seen a proc usage yet, then add it
            // to the realm requests to ensure we get a callback
            // for this task. We know we'll see it before this
            // because the measurement IDs are in order
            if (!has_proc_request)
              task_profiling_requests.push_back(
                  (ProfilingMeasurementID)Realm::PMID_OP_PROC_USAGE);
            // These are legion profiling requests and currently
            // are only profiling task information
            task_profiling_requests.push_back(*it);
            continue;
          }
          switch ((Realm::ProfilingMeasurementID)*it)
          {
            case Realm::PMID_OP_PROC_USAGE:
              has_proc_request = true; // Then fall through
            case Realm::PMID_OP_STATUS:
            case Realm::PMID_OP_BACKTRACE:
            case Realm::PMID_OP_TIMELINE:
            case Realm::PMID_PCTRS_CACHE_L1I:
            case Realm::PMID_PCTRS_CACHE_L1D:
            case Realm::PMID_PCTRS_CACHE_L2:
            case Realm::PMID_PCTRS_CACHE_L3:
            case Realm::PMID_PCTRS_IPC:
            case Realm::PMID_PCTRS_TLB:
            case Realm::PMID_PCTRS_BP:
              {
                // Just task
                task_profiling_requests.push_back(*it);
                break;
              }
            default:
              {
                REPORT_LEGION_WARNING(LEGION_WARNING_MAPPER_REQUESTED_PROFILING,
                              "Mapper %s requested a profiling "
                    "measurement of type %d which is not applicable to "
                    "task %s (UID %lld) and will be ignored.",
                    mapper->get_mapper_name(), *it, get_task_name(),
                    get_unique_id());
              }
          }
        }
      }
      if (!output.copy_prof_requests.empty())
        filter_copy_request_kinds(mapper, 
            output.copy_prof_requests.requested_measurements,
            copy_profiling_requests, true/*warn*/);
      // See whether the mapper picked a variant or a generator
      VariantImpl *variant_impl = NULL;
      if (output.chosen_variant > 0)
      {
        variant_impl = runtime->find_variant_impl(task_id, 
                                output.chosen_variant, true/*can fail*/);
      }
      else // TODO: invoke a generator if one exists
        REPORT_LEGION_ERROR(ERROR_INVALID_MAPPER_OUTPUT,
                      "Invalid mapper output from invocation of '%s' on "
                      "mapper %s. Mapper specified an invalid task variant "
                      "of ID 0 for task %s (ID %lld), but Legion does not yet "
                      "support task generators.", "map_task", 
                      mapper->get_mapper_name(), 
                      get_task_name(), get_unique_id())
      if (variant_impl == NULL)
        // If we couldn't find or make a variant that is bad
        REPORT_LEGION_ERROR(ERROR_INVALID_MAPPER_OUTPUT,
                      "Invalid mapper output from invocation of '%s' on "
                      "mapper %s. Mapper failed to specify a valid "
                      "task variant or generator capable of create a variant "
                      "implementation of task %s (ID %lld).",
                      "map_task", mapper->get_mapper_name(), get_task_name(),
                      get_unique_id())
      // Now that we know which variant to use, we can validate it
      if (!Runtime::unsafe_mapper)
        validate_variant_selection(mapper, variant_impl, "map_task");
#ifdef DEBUG_LEGION
      // Check to see if any premapped region mappings changed
      if (!premapped_instances.empty())
      {
        for (std::map<unsigned,std::vector<Mapping::PhysicalInstance> >::
              const_iterator it = premapped_instances.begin(); it !=
              premapped_instances.end(); it++)
        {
          if (it->second.size() != output.chosen_instances[it->first].size())
            REPORT_LEGION_ERROR(ERROR_INVALID_MAPPER_OUTPUT,
                        "Invalid mapper output from invocation of '%s' on "
                        "mapper %s. Mapper modified the premapped output "
                        "for region requirement %d of task %s (ID %lld).",
                        "map_task", mapper->get_mapper_name(), it->first,
                        get_task_name(), get_unique_id())
          for (unsigned idx = 0; idx < it->second.size(); idx++)
            if (it->second[idx] != output.chosen_instances[it->first][idx])
              REPORT_LEGION_ERROR(ERROR_INVALID_MAPPER_OUTPUT,
                        "Invalid mapper output from invocation of '%s' on "
                        "mapper %s. Mapper modified the premapped output "
                        "for region requirement %d of task %s (ID %lld).",
                        "map_task", mapper->get_mapper_name(), it->first,
                        get_task_name(), get_unique_id())
        }
      }
#endif
      // fill in virtual_mapped
      virtual_mapped.resize(regions.size(),false);
      // Convert all the outputs into our set of physical instances and
      // validate them by checking the following properites:
      // - all are either pure virtual or pure physical 
      // - no missing fields
      // - all satisfy the region requirement
      // - all are visible from all the target processors
      physical_instances.resize(regions.size());
      // If we're doing safety checks, we need the set of memories
      // visible from all the target processors
      std::set<Memory> visible_memories;
      if (!Runtime::unsafe_mapper)
      {
        if (target_processors.size() > 1)
        {
          // If we have multiple processor, we want the set of 
          // memories visible to all of them
          Machine::MemoryQuery visible_query(runtime->machine);
          for (std::vector<Processor>::const_iterator it = 
                target_processors.begin(); it != target_processors.end(); it++)
            visible_query.has_affinity_to(*it);
          for (Machine::MemoryQuery::iterator it = visible_query.begin();
                it != visible_query.end(); it++)
            visible_memories.insert(*it);
        }
        else
          runtime->find_visible_memories(target_proc, visible_memories);
      }
      for (unsigned idx = 0; idx < regions.size(); idx++)
      {
        // If it was early mapped, that was easy
        std::map<unsigned,InstanceSet>::const_iterator finder = 
          early_mapped_regions.find(idx);
        if (finder != early_mapped_regions.end())
        {
          physical_instances[idx] = finder->second;
          // Check to see if it is visible or not from the target processors
          if (!Runtime::unsafe_mapper && !regions[idx].is_no_access())
          {
            for (unsigned idx2 = 0; idx2 < finder->second.size(); idx2++)
            {
              Memory mem = finder->second[idx2].get_memory();
              if (visible_memories.find(mem) == visible_memories.end())
              {
                // Not visible from all target processors
                // Different error messages depending on the cause
                if (regions[idx].is_restricted()) 
                  REPORT_LEGION_ERROR(ERROR_INVALID_MAPPER_OUTPUT,
                                "Invalid mapper output from invocation of '%s' "
                                "on mapper %s. Mapper selected processor(s) "
                                "which restricted instance of region "
                                "requirement %d in memory " IDFMT " is not "
                                "visible for task %s (ID %lld).",
                                "map_task", mapper->get_mapper_name(), idx,
                                mem.id, get_task_name(), get_unique_id())
                else 
                  REPORT_LEGION_ERROR(ERROR_INVALID_MAPPER_OUTPUT,
                                "Invalid mapper output from invocation of '%s' "
                                "on mapper %s. Mapper selected processor(s) "
                                "for which premapped instance of region "
                                "requirement %d in memory " IDFMT " is not "
                                "visible for task %s (ID %lld).",
                                "map_task", mapper->get_mapper_name(), idx,
                                mem.id, get_task_name(), get_unique_id())
              }
            }
          }
          if (Runtime::legion_spy_enabled)
            runtime->forest->log_mapping_decision(unique_op_id, idx,
                                                  regions[idx],
                                                  physical_instances[idx]);
          continue;
        }
        // Skip any NO_ACCESS or empty privilege field regions
        if (no_access_regions[idx])
          continue;
        // Do the conversion
        InstanceSet &result = physical_instances[idx];
        RegionTreeID bad_tree = 0;
        std::vector<FieldID> missing_fields;
        std::vector<PhysicalManager*> unacquired;
        bool free_acquired = false;
        std::map<PhysicalManager*,std::pair<unsigned,bool> > *acquired = NULL;
        // Get the acquired instances only if we are checking
        if (!Runtime::unsafe_mapper)
        {
          if (this->must_epoch != NULL)
          {
            acquired = new std::map<PhysicalManager*,
                     std::pair<unsigned,bool> >(*get_acquired_instances_ref());
            free_acquired = true;
            // Merge the must epoch owners acquired instances too 
            // if we need to check for all our instances being acquired
            std::map<PhysicalManager*,std::pair<unsigned,bool> > 
              *epoch_acquired = this->must_epoch->get_acquired_instances_ref();
            if (epoch_acquired != NULL)
              acquired->insert(epoch_acquired->begin(), epoch_acquired->end());
          }
          else
            acquired = get_acquired_instances_ref();
        }
        int composite_idx = 
          runtime->forest->physical_convert_mapping(this, regions[idx],
                output.chosen_instances[idx], result, bad_tree, missing_fields,
                acquired, unacquired, !Runtime::unsafe_mapper);
        if (free_acquired)
          delete acquired;
        if (bad_tree > 0)
          REPORT_LEGION_ERROR(ERROR_INVALID_MAPPER_OUTPUT,
                        "Invalid mapper output from invocation of '%s' on "
                        "mapper %s. Mapper specified an instance from region "
                        "tree %d for use with region requirement %d of task "
                        "%s (ID %lld) whose region is from tree %d.",
                        "map_task", mapper->get_mapper_name(), bad_tree,
                        idx, get_task_name(), get_unique_id(),
                        regions[idx].region.get_tree_id())
        if (!missing_fields.empty())
        {
          for (std::vector<FieldID>::const_iterator it = 
                missing_fields.begin(); it != missing_fields.end(); it++)
          {
            const void *name; size_t name_size;
            if(!runtime->retrieve_semantic_information(
                regions[idx].region.get_field_space(), *it, NAME_SEMANTIC_TAG,
                name, name_size, true/*can fail*/, false))
	          name = "(no name)";
              log_run.error("Missing instance for field %s (FieldID: %d)",
                          static_cast<const char*>(name), *it);
          }
          REPORT_LEGION_ERROR(ERROR_MISSING_INSTANCE_FIELD,
                        "Invalid mapper output from invocation of '%s' on "
                        "mapper %s. Mapper failed to specify an instance for "
                        "%zd fields of region requirement %d on task %s "
                        "(ID %lld). The missing fields are listed below.",
                        "map_task", mapper->get_mapper_name(), 
                        missing_fields.size(), idx, get_task_name(), 
                        get_unique_id())
          
        }
        if (!unacquired.empty())
        {
          std::map<PhysicalManager*,std::pair<unsigned,bool> > 
            *acquired_instances = get_acquired_instances_ref();
          for (std::vector<PhysicalManager*>::const_iterator it = 
                unacquired.begin(); it != unacquired.end(); it++)
          {
            if (acquired_instances->find(*it) == acquired_instances->end())
              REPORT_LEGION_ERROR(ERROR_INVALID_MAPPER_OUTPUT,
                            "Invalid mapper output from 'map_task' "
                            "invocation on mapper %s. Mapper selected "
                            "physical instance for region requirement "
                            "%d of task %s (ID %lld) which has already "
                            "been collected. If the mapper had properly "
                            "acquired this instance as part of the mapper "
                            "call it would have detected this. Please "
                            "update the mapper to abide by proper mapping "
                            "conventions.", mapper->get_mapper_name(),
                            idx, get_task_name(), get_unique_id())
          }
          // Event if we did successfully acquire them, still issue the warning
          REPORT_LEGION_WARNING(LEGION_WARNING_MAPPER_FAILED_ACQUIRE,
                          "mapper %s failed to acquire instances "
                          "for region requirement %d of task %s (ID %lld) "
                          "in 'map_task' call. You may experience "
                          "undefined behavior as a consequence.",
                          mapper->get_mapper_name(), idx, 
                          get_task_name(), get_unique_id())
        }
        // See if they want a virtual mapping
        if (composite_idx >= 0)
        {
          // Everything better be all virtual or all real
          if (result.size() > 1)
            REPORT_LEGION_ERROR(ERROR_INVALID_MAPPER_OUTPUT,
                          "Invalid mapper output from invocation of '%s' on "
                          "mapper %s. Mapper specified mixed composite and "
                          "concrete instances for region requirement %d of "
                          "task %s (ID %lld). Only full concrete instances "
                          "or a single composite instance is supported.",
                          "map_task", mapper->get_mapper_name(), idx, 
                          get_task_name(), get_unique_id())
          if (IS_REDUCE(regions[idx]))
            REPORT_LEGION_ERROR(ERROR_INVALID_MAPPER_OUTPUT,
                          "Invalid mapper output from invocation of '%s' on "
                          "mapper %s. Illegal composite mapping requested on "
                          "region requirement %d of task %s (UID %lld) which "
                          "has only reduction privileges.", 
                          "map_task", mapper->get_mapper_name(), idx, 
                          get_task_name(), get_unique_id())
          if (!IS_EXCLUSIVE(regions[idx]))
            REPORT_LEGION_ERROR(ERROR_INVALID_MAPPER_OUTPUT,
                          "Invalid mapper output from invocation of '%s' on "
                          "mapper %s. Illegal composite instance requested "
                          "on region requirement %d of task %s (ID %lld) "
                          "which has a relaxed coherence mode. Virtual "
                          "mappings are only permitted for exclusive "
                          "coherence.", "map_task", mapper->get_mapper_name(),
                          idx, get_task_name(), get_unique_id())
          virtual_mapped[idx] = true;
        } 
        if (Runtime::legion_spy_enabled)
          runtime->forest->log_mapping_decision(unique_op_id, idx,
                                                regions[idx],
                                                physical_instances[idx]);
        // Skip checks if the mapper promises it is safe
        if (Runtime::unsafe_mapper)
          continue;
        // If this is anything other than a virtual mapping, check that
        // the instances align with the privileges
        if (!virtual_mapped[idx])
        {
          std::vector<LogicalRegion> regions_to_check(1, regions[idx].region);
          for (unsigned idx2 = 0; idx2 < result.size(); idx2++)
          {
            if (!result[idx2].get_manager()->meets_regions(regions_to_check))
              // Doesn't satisfy the region requirement
              REPORT_LEGION_ERROR(ERROR_INVALID_MAPPER_OUTPUT,
                            "Invalid mapper output from invocation of '%s' on "
                            "mapper %s. Mapper specified instance that does "
                            "not meet region requirement %d for task %s "
                            "(ID %lld). The index space for the instance has "
                            "insufficient space for the requested logical "
                            "region.", "map_task", mapper->get_mapper_name(),
                            idx, get_task_name(), get_unique_id())
          }
          if (!regions[idx].is_no_access() &&
              !variant_impl->is_no_access_region(idx))
          {
            for (unsigned idx2 = 0; idx2 < result.size(); idx2++)
            {
              Memory mem = result[idx2].get_memory();
              if (visible_memories.find(mem) == visible_memories.end())
                // Not visible from all target processors
                REPORT_LEGION_ERROR(ERROR_INVALID_MAPPER_OUTPUT,
                              "Invalid mapper output from invocation of '%s' "
                              "on mapper %s. Mapper selected an instance for "
                              "region requirement %d in memory " IDFMT " "
                              "which is not visible from the target processors "
                              "for task %s (ID %lld).", "map_task", 
                              mapper->get_mapper_name(), idx, mem.id, 
                              get_task_name(), get_unique_id())
            }
          }
          // If this is a reduction region requirement make sure all the 
          // managers are reduction instances
          if (IS_REDUCE(regions[idx]))
          {
            std::map<PhysicalManager*,std::pair<unsigned,bool> > 
              *acquired = get_acquired_instances_ref();
            for (unsigned idx2 = 0; idx2 < result.size(); idx2++)
            {
              if (!result[idx2].get_manager()->is_reduction_manager())
                REPORT_LEGION_ERROR(ERROR_INVALID_MAPPER_OUTPUT,
                              "Invalid mapper output from invocation of '%s' "
                              "on mapper %s. Mapper failed to choose a "
                              "specialized reduction instance for region "
                              "requirement %d of task %s (ID %lld) which has "
                              "reduction privileges.", "map_task", 
                              mapper->get_mapper_name(), idx,
                              get_task_name(), get_unique_id())
              std::map<PhysicalManager*,std::pair<unsigned,bool> >::
                const_iterator finder = acquired->find(
                    result[idx2].get_manager());
#ifdef DEBUG_LEGION
              assert(finder != acquired->end());
#endif
              // Permit this if we are doing replay mapping
              if (!finder->second.second && (Runtime::replay_file == NULL))
                REPORT_LEGION_ERROR(ERROR_INVALID_MAPPER_OUTPUT,
                              "Invalid mapper output from invocation of '%s' "
                              "on mapper %s. Mapper made an illegal decision "
                              "to re-use a reduction instance for region "
                              "requirement %d of task %s (ID %lld). Reduction "
                              "instances are not currently permitted to be "
                              "recycled.", "map_task",mapper->get_mapper_name(),
                              idx, get_task_name(), get_unique_id())
            }
          }
          else
          {
            for (unsigned idx2 = 0; idx2 < result.size(); idx2++)
            {
              if (!result[idx2].get_manager()->is_instance_manager())
                REPORT_LEGION_ERROR(ERROR_INVALID_MAPPER_OUTPUT,
                              "Invalid mapper output from invocation of '%s' "
                              "on mapper %s. Mapper selected illegal "
                              "specialized reduction instance for region "
                              "requirement %d of task %s (ID %lld) which "
                              "does not have reduction privileges.", "map_task",
                              mapper->get_mapper_name(), idx, 
                              get_task_name(), get_unique_id())
            }
          }
        }
      }
      early_mapped_regions.clear();
      // See whether the mapper picked a variant or a generator
      if (output.chosen_variant > 0)
      {
        variant_impl = runtime->find_variant_impl(task_id, 
                                output.chosen_variant, true/*can fail*/);
      }
      else
      {
        REPORT_LEGION_ERROR(ERROR_INVALID_MAPPER_OUTPUT,
                      "Invalid mapper output from invocation of '%s' on "
                      "mapper %s. Mapper specified an invalid task variant "
                      "of ID 0 for task %s (ID %lld), but Legion does not yet "
                      "support task generators.", "map_task", 
                      mapper->get_mapper_name(), 
                      get_task_name(), get_unique_id())
        // TODO: invoke a generator if one exists
      }
      if (variant_impl == NULL) 
        // If we couldn't find or make a variant that is bad
        REPORT_LEGION_ERROR(ERROR_INVALID_MAPPER_OUTPUT,
                      "Invalid mapper output from invocation of '%s' on "
                      "mapper %s. Mapper failed to specify a valid "
                      "task variant or generator capable of create a variant "
                      "implementation of task %s (ID %lld).",
                      "map_task", mapper->get_mapper_name(), get_task_name(),
                      get_unique_id())
      // Now that we know which variant to use, we can validate it
      if (!Runtime::unsafe_mapper)
        validate_variant_selection(mapper, variant_impl, "map_task"); 
      // Record anything else that needs to be recorded 
      selected_variant = output.chosen_variant;
      task_priority = output.task_priority;
      perform_postmap = output.postmap_task;
    }

    //--------------------------------------------------------------------------
    void SingleTask::validate_target_processors(
                                 const std::vector<Processor> &processors) const
    //--------------------------------------------------------------------------
    {
      // Make sure that they are all on the same node and of the same kind
      Processor::Kind kind = this->target_proc.kind();
      AddressSpace space = this->target_proc.address_space();
      for (unsigned idx = 0; idx < processors.size(); idx++)
      {
        const Processor &proc = processors[idx];
        if (proc.kind() != kind)
          REPORT_LEGION_ERROR(ERROR_INVALID_MAPPER_OUTPUT,
                        "Invalid mapper output. Mapper %s requested processor "
                        IDFMT " which is of kind %s when mapping task %s "
                        "(ID %lld), but the target processor " IDFMT " has "
                        "kind %s. Only one kind of processor is permitted.",
                        mapper->get_mapper_name(), proc.id, 
                        Processor::get_kind_name(proc.kind()), get_task_name(),
                        get_unique_id(), this->target_proc.id, 
                        Processor::get_kind_name(kind))
        if (proc.address_space() != space)
          REPORT_LEGION_ERROR(ERROR_INVALID_MAPPER_OUTPUT,
                        "Invalid mapper output. Mapper %s requested processor "
                        IDFMT " which is in address space %d when mapping "
                        "task %s (ID %lld) but the target processor " IDFMT 
                        "is in address space %d. All target processors must "
                        "be in the same address space.", 
                        mapper->get_mapper_name(), proc.id,
                        proc.address_space(), get_task_name(), get_unique_id(), 
                        this->target_proc.id, space)
      }
    }

    //--------------------------------------------------------------------------
    void SingleTask::validate_variant_selection(MapperManager *local_mapper,
                          VariantImpl *impl, const char *mapper_call_name) const
    //--------------------------------------------------------------------------
    {
      DETAILED_PROFILER(runtime, VALIDATE_VARIANT_SELECTION_CALL);
      // Check the layout constraints first
      const TaskLayoutConstraintSet &layout_constraints = 
        impl->get_layout_constraints();
      for (std::multimap<unsigned,LayoutConstraintID>::const_iterator it = 
            layout_constraints.layouts.begin(); it != 
            layout_constraints.layouts.end(); it++)
      {
        // Might have constraints for extra region requirements
        if (it->first >= physical_instances.size())
          continue;
        LayoutConstraints *constraints = 
          runtime->find_layout_constraints(it->second);
        const InstanceSet &instances = physical_instances[it->first]; 
        for (unsigned idx = 0; idx < instances.size(); idx++)
        {
          PhysicalManager *manager = instances[idx].get_manager();
          if (manager->conflicts(constraints))
            REPORT_LEGION_ERROR(ERROR_INVALID_MAPPER_OUTPUT,
                          "Invalid mapper output. Mapper %s selected variant "
                          "%ld for task %s (ID %lld). But instance selected "
                          "for region requirement %d fails to satisfy the "
                          "corresponding constraints.", 
                          local_mapper->get_mapper_name(), impl->vid,
                          get_task_name(), get_unique_id(), it->first)
        }
      }
      // Now we can test against the execution constraints
      const ExecutionConstraintSet &execution_constraints = 
        impl->get_execution_constraints();
      // TODO: Check ISA, resource, and launch constraints
      // First check the processor constraint
      if (execution_constraints.processor_constraint.is_valid() &&
          (execution_constraints.processor_constraint.get_kind() != 
           this->target_proc.kind()))
        REPORT_LEGION_ERROR(ERROR_INVALID_MAPPER_OUTPUT,
                      "Invalid mapper output. Mapper %s selected variant %ld "
                      "for task %s (ID %lld). However, this variant has a "
                      "processor constraint for processors of kind %s, but "
                      "the target processor " IDFMT " is of kind %s.",
                      local_mapper->get_mapper_name(),impl->vid,get_task_name(),
                      get_unique_id(), Processor::get_kind_name(
                        execution_constraints.processor_constraint.get_kind()),
                      this->target_proc.id, Processor::get_kind_name(
                        this->target_proc.kind()))
      // Then check the colocation constraints
      for (std::vector<ColocationConstraint>::const_iterator con_it = 
            execution_constraints.colocation_constraints.begin(); con_it !=
            execution_constraints.colocation_constraints.end(); con_it++)
      {
        if (con_it->indexes.size() < 2)
          continue;
        if (con_it->fields.empty())
          continue;
        // First check to make sure that all these region requirements have
        // the same region tree ID.
        bool first = true;
        FieldSpace handle = FieldSpace::NO_SPACE;
        std::vector<InstanceSet*> instances(con_it->indexes.size());
        unsigned idx = 0;
        for (std::set<unsigned>::const_iterator it = con_it->indexes.begin();
              it != con_it->indexes.end(); it++, idx++)
        {
#ifdef DEBUG_LEGION
          assert(regions[*it].handle_type == SINGULAR);
          for (std::set<FieldID>::const_iterator fit = con_it->fields.begin();
                fit != con_it->fields.end(); fit++)
          {
            if (regions[*it].privilege_fields.find(*fit) ==
                regions[*it].privilege_fields.end())
            {
              REPORT_LEGION_ERROR(ERROR_INVALID_LOCATION_CONSTRAINT,
                            "Invalid location constraint. Location constraint "
                            "specifies field %d which is not included in "
                            "region requirement %d of task %s (ID %lld).",
                            *fit, *it, get_task_name(), get_unique_id());
              assert(false);
            }
          }
#endif
          if (first)
          {
            handle = regions[*it].region.get_field_space();
            first = false;
          }
          else
          {
            if (regions[*it].region.get_field_space() != handle)
              REPORT_LEGION_ERROR(ERROR_INVALID_MAPPER_OUTPUT,
                            "Invalid mapper output. Mapper %s selected variant "
                            "%ld for task %s (ID %lld). However, this variant "
                            "has colocation constraints for indexes %d and %d "
                            "which have region requirements with different "
                            "field spaces which is illegal.",
                            local_mapper->get_mapper_name(), impl->vid, 
                            get_task_name(), get_unique_id(), 
                            *(con_it->indexes.begin()), *it)
          }
          instances[idx] = const_cast<InstanceSet*>(&physical_instances[*it]);
        }
        // Now do the test for colocation
        unsigned bad1 = 0, bad2 = 0; 
        if (!runtime->forest->are_colocated(instances, handle, 
                                            con_it->fields, bad1, bad2))
        {
          // Used for translating the indexes back from their linearized form
          std::vector<unsigned> lin_indexes(con_it->indexes.begin(),
                                            con_it->indexes.end());
          REPORT_LEGION_ERROR(ERROR_INVALID_MAPPER_OUTPUT,
                        "Invalid mapper output. Mapper %s selected variant "
                        "%ld for task %s (ID %lld). However, this variant "
                        "requires that region requirements %d and %d be "
                        "co-located for some set of field, but they are not.",
                        local_mapper->get_mapper_name(), impl->vid, 
                        get_task_name(), get_unique_id(), lin_indexes[bad1],
                        lin_indexes[bad2])
        }
      }
    }

    //--------------------------------------------------------------------------
    void SingleTask::invoke_mapper(MustEpochOp *must_epoch_owner)
    //--------------------------------------------------------------------------
    {
      Mapper::MapTaskInput input;
      Mapper::MapTaskOutput output;
      // Initialize the mapping input which also does all the traversal
      // down to the target nodes
      std::vector<InstanceSet> valid_instances(regions.size());
      initialize_map_task_input(input, output, must_epoch_owner, 
                                valid_instances);
      // Now we can invoke the mapper to do the mapping
      if (mapper == NULL)
        mapper = runtime->find_mapper(current_proc, map_id);
      mapper->invoke_map_task(this, &input, &output);
      // Now we can convert the mapper output into our physical instances
      finalize_map_task_output(input, output, must_epoch_owner, 
                               valid_instances);
    }

    //--------------------------------------------------------------------------
    void SingleTask::invoke_mapper_replicated(MustEpochOp *must_epoch_owner)
    //--------------------------------------------------------------------------
    {
      if (mapper == NULL)
        mapper = runtime->find_mapper(current_proc, map_id);
      if (must_epoch_owner != NULL)
        REPORT_LEGION_ERROR(ERROR_INVALID_MAPPER_OUTPUT,
                      "Mapper %s requested to replicate task %s (UID %lld) "
                      "which is part of a must epoch launch. Replication of "
                      "tasks in must epoch launches is not permitted.",
                      mapper->get_mapper_name(), get_task_name(),
                      get_unique_id())
      Mapper::MapTaskInput input;
      Mapper::MapTaskOutput default_output;
      Mapper::MapReplicateTaskOutput output;
      // Initialize the mapping input which also does all the traversal
      // down to the target nodes
      std::vector<InstanceSet> valid_instances(regions.size());
      initialize_map_task_input(input, default_output, 
                                must_epoch_owner, valid_instances);
      // Now we can invoke the mapper to do the mapping
      mapper->invoke_map_replicate_task(this, &input, &default_output, &output);
      if (output.task_mappings.empty())
        REPORT_LEGION_ERROR(ERROR_INVALID_MAPPER_OUTPUT,
                      "Mapper %s failed to provide any mappings for task %s "
                      "(UID %lld) in 'map_replicate_task' mapper call.",
                      mapper->get_mapper_name(), get_task_name(),
                      get_unique_id())
      // Quick test to see if there is only one output requested in which
      // case then there is no replication
      else if (output.task_mappings.size() == 1)
      {
        finalize_map_task_output(input, output.task_mappings[0], 
                                 must_epoch_owner, valid_instances);
        return;
      }
      else
      {
#ifdef DEBUG_LEGION
        assert(shard_manager == NULL);
#endif
        // First make a shard manager to handle the all the shard tasks
        const size_t total_shards = output.task_mappings.size();
        const ReplicationID repl_context = runtime->get_unique_replication_id();
        if (Runtime::legion_spy_enabled)
          LegionSpy::log_replication(get_unique_id(), repl_context,
                                     !output.control_replication_map.empty());
        if (!output.control_replication_map.empty())
        {
          shard_manager = new ShardManager(runtime, repl_context, true/*cr*/,
                                 total_shards, runtime->address_space, this);
          if (output.control_replication_map.size() != total_shards)
            REPORT_LEGION_ERROR(ERROR_INVALID_MAPPER_OUTPUT,
                          "Mapper %s specified a non-empty control replication "
                          "map of size %ld that does not match the requested "
                          "number of %ld shards for task %s (UID %lld).",
                          mapper->get_mapper_name(), 
                          output.control_replication_map.size(), total_shards,
                          get_task_name(), get_unique_id())
          if (!Runtime::unsafe_mapper)
          {
            // Check to make sure that they all picked the same variant
            // and that it is a replicable variant
            VariantID chosen_variant = output.task_mappings[0].chosen_variant;
            for (unsigned idx = 1; idx < total_shards; idx++)
            {
              if (output.task_mappings[idx].chosen_variant != chosen_variant)
                REPORT_LEGION_ERROR(ERROR_INVALID_MAPPER_OUTPUT,
                              "Invalid mapper output from invocation of '%s' "
                              "on mapper %s. Mapper picked different variants "
                              "%ld and %ld for task %s (UID %lld) that was "
                              "designated to be control replicated.", 
                              "map_replicate_task", mapper->get_mapper_name(),
                              chosen_variant, 
                              output.task_mappings[idx].chosen_variant,
                              get_task_name(), get_unique_id())
            }
            VariantImpl *var_impl = runtime->find_variant_impl(task_id,
                                      chosen_variant, true/*can_fail*/);
            // If it's NULL we'll catch it later in the checks
            if ((var_impl != NULL) && !var_impl->is_replicable())
              REPORT_LEGION_ERROR(ERROR_INVALID_MAPPER_OUTPUT,
                            "Invalid mapper output from invocation of '%s' on "
                            "mapper %s. Mapper failed to pick a replicable "
                            "variant for task %s (UID %lld) that was designated"
                            " to be control replicated.", "map_replicate_task",
                            mapper->get_mapper_name(), get_task_name(),
                            get_unique_id())
          }
        }
        else
        {
          shard_manager = new ShardManager(runtime, repl_context, false/*cr*/,
                                  total_shards, runtime->address_space, this);
          if (!Runtime::unsafe_mapper)
          {
            // Currently we only support non-control replication of 
            // leaf task variants because there is no way to guarantee
            // that the physical instances chosen by the sub-operations
            // launched by the replicated tasks are not the same and we
            // could end up with interfering sub-operations
            for (unsigned idx = 0; idx < total_shards; idx++)
            {
              VariantID variant = output.task_mappings[idx].chosen_variant;
              VariantImpl *var_impl = runtime->find_variant_impl(task_id,
                                                variant, true/*can_fail*/);
              // If it's NULL we'll catch it later in the checks
              if ((var_impl != NULL) && !var_impl->is_leaf())
                REPORT_LEGION_ERROR(ERROR_INVALID_MAPPER_OUTPUT,
                              "Invalid mapper output from invocation of '%s' "
                              "on mapper %s. Mapper failed to pick a leaf task "
                              "variant for task %s (UID %lld) that was chosen "
                              "to be replicated. Only leaf task variants are "
                              "currently permitted for non-control-replicated "
                              "task invocations.", "map_replicate_task",
                              mapper->get_mapper_name(), get_task_name(),
                              get_unique_id())
            }
          }
        }
        // We're going to store the needed instances locally so we can
        // do the mapping when we return on behalf of all the shards
        physical_instances.resize(regions.size());
        // Create the shard tasks and have them complete their mapping
        for (unsigned shard_idx = 0; shard_idx < total_shards; shard_idx++)
        {
          Processor target = output.control_replication_map.empty() ? 
            output.task_mappings[shard_idx].target_procs[0] : 
            output.control_replication_map[shard_idx];
          ShardTask *shard = shard_manager->create_shard(shard_idx, target);
          shard->clone_single_from(this);
          // Shard tasks are always effectively mapped locally
          shard->map_locally = true;
          // Finalize the mapping output
          shard->finalize_map_task_output(input,output.task_mappings[shard_idx],
                                          must_epoch_owner, valid_instances);
          // Now record the instances that we need locally
          const std::deque<InstanceSet> &shard_instances = 
            shard->get_physical_instances();
          for (unsigned region_idx = 0; 
                region_idx < regions.size(); region_idx++)
          {
            if (no_access_regions[region_idx] || 
                !regions[region_idx].region.exists())
              continue;
            const InstanceSet &instances = shard_instances[region_idx];
            InstanceSet &local_instances = physical_instances[region_idx];
            const bool is_write = IS_WRITE(regions[region_idx]);
            // No virtual mappings are permitted
            if (instances.is_virtual_mapping())
              REPORT_LEGION_ERROR(ERROR_INVALID_MAPPER_OUTPUT,
                            "Invalid mapper output from invocation of '%s' on "
                            "mapper %s. Mapper selected a virtual mapping for "
                            "region %d of replicated copy %d of task %s "
                            "(UID %lld). Virtual mappings are not permitted "
                            "for replicated tasks.", "map_replicate_task",
                            mapper->get_mapper_name(), region_idx, shard_idx,
                            get_task_name(), get_unique_id())
            // For each of the shard instances
            for (unsigned idx1 = 0; idx1 < instances.size(); idx1++)
            {
              const InstanceRef &shard_ref = instances[idx1];
              bool found = false;
              for (unsigned idx2 = 0; idx2 < local_instances.size(); idx2++)
              {
                InstanceRef &local_ref = local_instances[idx2];
                if (shard_ref.get_manager() != local_ref.get_manager())
                  continue;
                // If this is a write then we need to check for 
                // overlapping fields to prevent common writes
                if (is_write && !(local_ref.get_valid_fields() * 
                                  shard_ref.get_valid_fields()))
                  REPORT_LEGION_ERROR(ERROR_INVALID_MAPPER_OUTPUT,
                                "Invalid mapper output from invocation of '%s' "
                                "on mapper %s. Mapper selected the same "
                                "physical instance for write privilege region "
                                "%d of two different replicated copies of task "
                                "%s (UID %lld). All regions with write "
                                "privileges must be mapped to different "
                                "physical instances for replicated tasks.",
                                "map_replicate_task", mapper->get_mapper_name(),
                                region_idx, get_task_name(), get_unique_id())
                // Update the set of needed fields
                local_ref.update_fields(shard_ref.get_valid_fields());
                found = true;
                break;
              }
              if (!found)
                local_instances.add_instance(shard_ref);
            }
          }
        }
      }
    }

    //--------------------------------------------------------------------------
    void SingleTask::map_all_regions(ApEvent local_termination_event,
                                     MustEpochOp *must_epoch_op /*=NULL*/)
    //--------------------------------------------------------------------------
    {
      DETAILED_PROFILER(runtime, MAP_ALL_REGIONS_CALL);
#ifdef LEGION_SPY
      {
        ApEvent local_completion = get_completion_event();
        // Yes, these events actually trigger in the opposite order, but
        // it is the logical entailement that is important here
        if (local_completion != local_termination_event)
          LegionSpy::log_event_dependence(local_completion, 
                                          local_termination_event);
      }
#endif
      // Now do the mapping call
      if (is_replicated())
        invoke_mapper_replicated(must_epoch_op);
      else
        invoke_mapper(must_epoch_op);
      const bool multiple_requirements = (regions.size() > 1);
      std::set<Reservation> read_only_reservations;
      // This is the price of allowing read-only requirements to
      // map in parallel: we have to get the reservations for doing
      // read-only mappings to each physical instance prior to performing
      // the mapping. The call to physical_register_only can do this for
      // us if we only have one requirement, but with multiple requirements
      // we need to deduplicate physical instances across requirements
      // so we have to do it here in the caller's context
      if (multiple_requirements)
      {
        for (unsigned idx = 0; idx < regions.size(); idx++)
        {
          // Don't skip early mapped regions
          if (IS_READ_ONLY(regions[idx]) && !virtual_mapped[idx])
            physical_instances[idx].find_read_only_reservations(
                                                  read_only_reservations);
        }
        if (!read_only_reservations.empty())
        {
          RtEvent precondition;
          for (std::set<Reservation>::const_iterator it = 
                read_only_reservations.begin(); it != 
                read_only_reservations.end(); it++)
          {
            RtEvent next = Runtime::acquire_rt_reservation(*it,
                              true/*exclusive*/, precondition);
            precondition = next;
          }
          // Wait until we have our read-only locks
          if (precondition.exists())
            precondition.lg_wait();
        }
      }
      // After we've got our results, apply the state to the region tree
      for (unsigned idx = 0; idx < regions.size(); idx++)
      {
        if (early_mapped_regions.find(idx) != early_mapped_regions.end())
        {
          if (Runtime::legion_spy_enabled)
            LegionSpy::log_task_premapping(unique_op_id, idx);
          continue;
        }
        if (no_access_regions[idx])
          continue;
        // If we virtual mapped it, there is nothing to do
        if (virtual_mapped[idx])
          continue;
        // Set the current mapping index before doing anything
        // that sould result in a copy
        set_current_mapping_index(idx);
        // apply the results of the mapping to the tree
        runtime->forest->physical_register_only(regions[idx], 
                                    get_version_info(idx), 
                                    get_restrict_info(idx),
                                    this, idx, local_termination_event, 
                                    multiple_requirements/*defer add users*/,
                                    !multiple_requirements/*read only locks*/,
                                    map_applied_conditions,
                                    physical_instances[idx],
                                    get_projection_info(idx)
#ifdef DEBUG_LEGION
                                    , get_logging_name()
                                    , unique_op_id
#endif
                                    );
      }
      // If we had more than one region requirement when now have to
      // record our users because we skipped that during traversal
      if (multiple_requirements)
      {
        // This is really ugly, I hate C++ and its const awfulness
        runtime->forest->physical_register_users(this,
            local_termination_event, regions, virtual_mapped, 
            *const_cast<std::vector<VersionInfo>*>(get_version_infos()),
            *const_cast<std::vector<RestrictInfo>*>(get_restrict_infos()), 
            physical_instances, map_applied_conditions);
        // Release any read-only reservations that we're holding
        if (!read_only_reservations.empty())
        {
          if (!map_applied_conditions.empty())
          {
            // This is actually imprecise to do this, let's see if it
            // comes back to haunt us at some point
            RtEvent done_event = Runtime::merge_events(map_applied_conditions);
            for (std::set<Reservation>::const_iterator it = 
                  read_only_reservations.begin(); it != 
                  read_only_reservations.end(); it++)
              it->release(done_event);
            // Can replace the applied conditions with the summary
            map_applied_conditions.clear();
            map_applied_conditions.insert(done_event);
          }
          else
          {
            for (std::set<Reservation>::const_iterator it = 
                  read_only_reservations.begin(); it != 
                  read_only_reservations.end(); it++)
              it->release();
          }
        }
      }
      // If we are replicating the task then we have to extract the conditions
      // under which each of the instances will be ready to be used
      if (shard_manager != NULL)
        shard_manager->extract_event_preconditions(physical_instances);
      // Perform the postmapping for this task if it was requested
      if (perform_postmap)
        perform_post_mapping();
    }  

    //--------------------------------------------------------------------------
    void SingleTask::perform_post_mapping(void)
    //--------------------------------------------------------------------------
    {
      Mapper::PostMapInput input;
      Mapper::PostMapOutput output;
      input.mapped_regions.resize(regions.size());
      input.valid_instances.resize(regions.size());
      output.chosen_instances.resize(regions.size());
      std::vector<InstanceSet> postmap_valid(regions.size());
      for (unsigned idx = 0; idx < regions.size(); idx++)
      {
        // Don't need to actually traverse very far, but we do need the
        // valid instances for all the regions
        RegionTreePath path;
        initialize_mapping_path(path, regions[idx], regions[idx].region);
        runtime->forest->physical_premap_only(this, idx, regions[idx], 
                                              get_version_info(idx),
                                              postmap_valid[idx]);
        // No need to filter these because they are on the way out
        prepare_for_mapping(postmap_valid[idx], input.valid_instances[idx]);  
        prepare_for_mapping(physical_instances[idx], input.mapped_regions[idx]);
      }
      // Now we can do the mapper call
      if (mapper == NULL)
        mapper = runtime->find_mapper(current_proc, map_id);
      mapper->invoke_post_map_task(this, &input, &output);
      // Check and register the results
      for (unsigned idx = 0; idx < regions.size(); idx++)
      {
        if (output.chosen_instances.empty())
          continue;
        RegionRequirement &req = regions[idx];
        if (has_restrictions(idx, req.region))
        {
          REPORT_LEGION_WARNING(LEGION_WARNING_MAPPER_REQUESTED_POST,
                          "Mapper %s requested post mapping "
                          "instances be created for region requirement %d "
                          "of task %s (ID %lld), but this region requirement "
                          "is restricted. The request is being ignored.",
                          mapper->get_mapper_name(), idx, 
                          get_task_name(), get_unique_id());
          continue;
        }
        if (IS_NO_ACCESS(req))
        {
          REPORT_LEGION_WARNING(LEGION_WARNING_MAPPER_REQUESTED_POST,
                          "Mapper %s requested post mapping "
                          "instances be created for region requirement %d "
                          "of task %s (ID %lld), but this region requirement "
                          "has NO_ACCESS privileges. The request is being "
                          "ignored.", mapper->get_mapper_name(), idx,
                          get_task_name(), get_unique_id());
          continue;
        }
        if (IS_REDUCE(req))
        {
          REPORT_LEGION_WARNING(LEGION_WARNING_MAPPER_REQUESTED_POST,
                          "Mapper %s requested post mapping "
                          "instances be created for region requirement %d "
                          "of task %s (ID %lld), but this region requirement "
                          "has REDUCE privileges. The request is being "
                          "ignored.", mapper->get_mapper_name(), idx,
                          get_task_name(), get_unique_id());
          continue;
        }
        // Convert the post-mapping  
        InstanceSet result;
        RegionTreeID bad_tree = 0;
        std::vector<PhysicalManager*> unacquired;
        bool had_composite = 
          runtime->forest->physical_convert_postmapping(this, req,
                              output.chosen_instances[idx], result, bad_tree,
                              Runtime::unsafe_mapper ? NULL : 
                                get_acquired_instances_ref(),
                              unacquired, !Runtime::unsafe_mapper);
        if (bad_tree > 0)
          REPORT_LEGION_ERROR(ERROR_INVALID_MAPPER_OUTPUT,
                        "Invalid mapper output from 'postmap_task' invocation "
                        "on mapper %s. Mapper provided an instance from region "
                        "tree %d for use in satisfying region requirement %d "
                        "of task %s (ID %lld) whose region is from region tree "
                        "%d.", mapper->get_mapper_name(), bad_tree, idx,
                        get_task_name(), get_unique_id(), 
                        regions[idx].region.get_tree_id())
        if (!unacquired.empty())
        {
          std::map<PhysicalManager*,std::pair<unsigned,bool> > 
            *acquired_instances = get_acquired_instances_ref();
          for (std::vector<PhysicalManager*>::const_iterator uit = 
                unacquired.begin(); uit != unacquired.end(); uit++)
          {
            if (acquired_instances->find(*uit) == acquired_instances->end())
              REPORT_LEGION_ERROR(ERROR_INVALID_MAPPER_OUTPUT,
                            "Invalid mapper output from 'postmap_task' "
                            "invocation on mapper %s. Mapper selected "
                            "physical instance for region requirement "
                            "%d of task %s (ID %lld) which has already "
                            "been collected. If the mapper had properly "
                            "acquired this instance as part of the mapper "
                            "call it would have detected this. Please "
                            "update the mapper to abide by proper mapping "
                            "conventions.", mapper->get_mapper_name(),
                            idx, get_task_name(), get_unique_id())
          }
          // If we did successfully acquire them, still issue the warning
          REPORT_LEGION_WARNING(LEGION_WARNING_MAPPER_FAILED_ACQUIRE,
                          "mapper %s failed to acquires instances "
                          "for region requirement %d of task %s (ID %lld) "
                          "in 'postmap_task' call. You may experience "
                          "undefined behavior as a consequence.",
                          mapper->get_mapper_name(), idx, 
                          get_task_name(), get_unique_id());
        }
        if (had_composite)
        {
          REPORT_LEGION_WARNING(LEGION_WARNING_MAPPER_REQUESTED_COMPOSITE,
                          "Mapper %s requested a composite "
                          "instance be created for region requirement %d "
                          "of task %s (ID %lld) for a post mapping. The "
                          "request is being ignored.",
                          mapper->get_mapper_name(), idx,
                          get_task_name(), get_unique_id());
          continue;
        }
        if (!Runtime::unsafe_mapper)
        {
          std::vector<LogicalRegion> regions_to_check(1, 
                                        regions[idx].region);
          for (unsigned check_idx = 0; check_idx < result.size(); check_idx++)
          {
            if (!result[check_idx].get_manager()->meets_regions(
                                                      regions_to_check))
              REPORT_LEGION_ERROR(ERROR_INVALID_MAPPER_OUTPUT,
                            "Invalid mapper output from invocation of "
                            "'postmap_task' on mapper %s. Mapper specified an "
                            "instance region requirement %d of task %s "
                            "(ID %lld) that does not meet the logical region "
                            "requirement.", mapper->get_mapper_name(), idx, 
                            get_task_name(), get_unique_id())
          }
        }
        if (Runtime::legion_spy_enabled)
          runtime->forest->log_mapping_decision(unique_op_id, idx,
                                                regions[idx], result,
                                                true/*postmapping*/);
        // No restrictions for postmappings
        RestrictInfo empty_restrict_info;
        // Register this with a no-event so that the instance can
        // be used as soon as it is valid from the copy to it
        runtime->forest->physical_register_only(regions[idx], 
                          get_version_info(idx), 
                          empty_restrict_info, this, idx,
                          ApEvent::NO_AP_EVENT/*done immediately*/, 
                          true/*defer add users*/, 
                          true/*need read only locks*/,
                          map_applied_conditions, result, 
                          get_projection_info(idx)
#ifdef DEBUG_LEGION
                          , get_logging_name(), unique_op_id
#endif
                          );
      }
    } 

    //--------------------------------------------------------------------------
    void SingleTask::launch_task(void)
    //--------------------------------------------------------------------------
    {
      DETAILED_PROFILER(runtime, LAUNCH_TASK_CALL);
#ifdef DEBUG_LEGION
      assert(regions.size() == physical_instances.size());
      assert(regions.size() == no_access_regions.size());
#endif 
      // If we have a shard manager that means we were replicated so
      // we just do the launch directly from the shard manager
      if ((shard_manager != NULL) && !is_shard_task())
      {
        // Mark that we've completed execution for this task
        // since the shards will do all the real work
        complete_execution();
        shard_manager->launch();
        return;
      }
      // If we haven't computed our virtual mapping information
      // yet (e.g. because we mapped locally) then we have to
      // do that now
      if (virtual_mapped.size() != regions.size())
      {
        virtual_mapped.resize(regions.size());
        for (unsigned idx = 0; idx < regions.size(); idx++)
          virtual_mapped[idx] = physical_instances[idx].is_virtual_mapping();
      }
      VariantImpl *variant = 
        runtime->find_variant_impl(task_id, selected_variant);
      // STEP 1: Compute the precondition for the task launch
      std::set<ApEvent> wait_on_events;
      if (execution_fence_event.exists())
        wait_on_events.insert(execution_fence_event);
      // Get the event to wait on unless we are 
      // doing the inner task optimization
      const bool do_inner_task_optimization = variant->is_inner();
      if (!do_inner_task_optimization)
      {
        for (unsigned idx = 0; idx < regions.size(); idx++)
        {
          if (!virtual_mapped[idx] && !no_access_regions[idx])
            physical_instances[idx].update_wait_on_events(wait_on_events);
        }
      }
      // Now add get all the other preconditions for the launch
      for (unsigned idx = 0; idx < futures.size(); idx++)
      {
        FutureImpl *impl = futures[idx].impl; 
        wait_on_events.insert(impl->get_ready_event());
      }
      for (unsigned idx = 0; idx < grants.size(); idx++)
      {
        GrantImpl *impl = grants[idx].impl;
        wait_on_events.insert(impl->acquire_grant());
      }
      for (unsigned idx = 0; idx < wait_barriers.size(); idx++)
      {
	ApEvent e = 
          Runtime::get_previous_phase(wait_barriers[idx].phase_barrier);
        wait_on_events.insert(e);
      }

      // STEP 2: Set up the task's context
      // If we're a leaf task and we have virtual mappings
      // then it's possible for the application to do inline
      // mappings which require a physical context
      {
        if (!variant->is_leaf() || has_virtual_instances())
          execution_context = initialize_inner_execution_context(variant);
        else
          execution_context = new LeafContext(runtime, this);
        // Add a reference to our execution context
        execution_context->add_reference();
        std::vector<ApUserEvent> unmap_events(regions.size());
        std::vector<RegionRequirement> clone_requirements(regions.size());
        // Make physical regions for each our region requirements
        for (unsigned idx = 0; idx < regions.size(); idx++)
        {
#ifdef DEBUG_LEGION
          assert(regions[idx].handle_type == SINGULAR);
#endif
          // Convert any WRITE_ONLY or WRITE_DISCARD privleges to READ_WRITE
          // This is necessary for any sub-operations which may need to rely
          // on our privileges for determining their own privileges such
          // as inline mappings or acquire and release operations
          if (regions[idx].privilege == WRITE_DISCARD)
            regions[idx].privilege = READ_WRITE;
          // If it was virtual mapper so it doesn't matter anyway.
          if (virtual_mapped[idx] || no_access_regions[idx])
          {
            clone_requirements[idx] = regions[idx];
            localize_region_requirement(clone_requirements[idx]);
            execution_context->add_physical_region(clone_requirements[idx],
                false/*mapped*/, map_id, tag, unmap_events[idx],
                virtual_mapped[idx], physical_instances[idx]);
            // Don't switch coherence modes since we virtually
            // mapped it which means we will map in the parent's
            // context
          }
          else if (do_inner_task_optimization)
          {
            // If this is an inner task then we don't map
            // the region with a physical region, but instead
            // we mark that the unmap event which marks when
            // the region can be used by child tasks should
            // be the ready event.
            clone_requirements[idx] = regions[idx];
            localize_region_requirement(clone_requirements[idx]);
            // Also make the region requirement read-write to force
            // people to wait on the value
            if (!IS_REDUCE(regions[idx]))
              clone_requirements[idx].privilege = READ_WRITE;
            unmap_events[idx] = Runtime::create_ap_user_event();
            execution_context->add_physical_region(clone_requirements[idx],
                    false/*mapped*/, map_id, tag, unmap_events[idx],
                    false/*virtual mapped*/, physical_instances[idx]);
            // Trigger the user event when the region is 
            // actually ready to be used
            std::set<ApEvent> ready_events;
            physical_instances[idx].update_wait_on_events(ready_events);
            ApEvent precondition = Runtime::merge_events(ready_events);
            Runtime::trigger_event(unmap_events[idx], precondition);
          }
          else
          { 
            // If this is not virtual mapped, here is where we
            // switch coherence modes from whatever they are in
            // the enclosing context to exclusive within the
            // context of this task
            clone_requirements[idx] = regions[idx];
            localize_region_requirement(clone_requirements[idx]);
            unmap_events[idx] = Runtime::create_ap_user_event();
            execution_context->add_physical_region(clone_requirements[idx],
                    true/*mapped*/, map_id, tag, unmap_events[idx],
                    false/*virtual mapped*/, physical_instances[idx]);
            // We reset the reference below after we've
            // initialized the local contexts and received
            // back the local instance references
          }
          // Make sure you have the metadata for the region with no access priv
          if (no_access_regions[idx] && regions[idx].region.exists())
            runtime->forest->get_node(clone_requirements[idx].region);
        }
        // Initialize any region tree contexts
        execution_context->initialize_region_tree_contexts(clone_requirements,
            unmap_events, wait_on_events, map_applied_conditions);
      }
      // Merge together all the events for the start condition 
      ApEvent start_condition = Runtime::merge_events(wait_on_events);
      // Take all the locks in order in the proper way
      if (!atomic_locks.empty())
      {
        for (std::map<Reservation,bool>::const_iterator it = 
              atomic_locks.begin(); it != atomic_locks.end(); it++)
        {
          start_condition = Runtime::acquire_ap_reservation(it->first, 
                                          it->second, start_condition);
        }
      }
      // STEP 3: Finally we get to launch the task
      // Mark that we have an outstanding task in this context 
      parent_ctx->increment_pending();
      // If this is a leaf task and we have no virtual instances
      // and the SingleTask sub-type says it is ok
      // we can trigger the task's completion event as soon as
      // the task is done running.  We first need to mark that this
      // is going to occur before actually launching the task to 
      // avoid the race.
      bool perform_chaining_optimization = false; 
      ApUserEvent chain_complete_event;
      if (variant->is_leaf() && !has_virtual_instances() &&
          can_early_complete(chain_complete_event))
        perform_chaining_optimization = true;
      // Note there is a potential scary race condition to be aware of here: 
      // once we launch this task it's possible for this task to run and 
      // clean up before we finish the execution of this function thereby
      // invalidating this SingleTask object's fields.  This means
      // that we need to save any variables we need for after the task
      // launch here on the stack before they can be invalidated.
      ApEvent term_event = get_task_completion();
#ifdef DEBUG_LEGION
      assert(!target_processors.empty());
#endif
      Processor launch_processor = target_processors[0];
      if (target_processors.size() > 1)
      {
        // Find the processor group for all the target processors
        launch_processor = runtime->find_processor_group(target_processors);
      }
      Realm::ProfilingRequestSet profiling_requests;
      // If the mapper requested profiling add that now too
      if (!task_profiling_requests.empty())
      {
        // See if we have any realm requests
        std::vector<ProfilingMeasurementID> realm_requests;
        for (std::vector<ProfilingMeasurementID>::const_iterator it = 
              task_profiling_requests.begin(); it != 
              task_profiling_requests.end(); it++)
        {
          if ((*it) < Mapping::PMID_LEGION_FIRST)
            realm_requests.push_back(*it);
          else if ((*it) == Mapping::PMID_RUNTIME_OVERHEAD)
            execution_context->initialize_overhead_tracker();
          else
            assert(false); // should never get here
        }
        if (!realm_requests.empty())
        {
          Operation *proxy_this = this;
          Realm::ProfilingRequest &request = profiling_requests.add_request(
              runtime->find_utility_group(), LG_MAPPER_PROFILING_ID, 
              &proxy_this, sizeof(proxy_this));
          for (std::vector<ProfilingMeasurementID>::const_iterator it = 
                realm_requests.begin(); it != 
                realm_requests.end(); it++)
            request.add_measurement((Realm::ProfilingMeasurementID)(*it));
          int previous = 
            __sync_fetch_and_add(&outstanding_profiling_requests, 1);
          if ((previous == 1) && !profiling_reported.exists())
            profiling_reported = Runtime::create_rt_user_event();
        }
      }
#ifdef LEGION_SPY
      if (Runtime::legion_spy_enabled)
      {
        LegionSpy::log_variant_decision(unique_op_id, selected_variant);
        LegionSpy::log_operation_events(unique_op_id, start_condition, 
                                        completion_event);
        LegionSpy::log_task_priority(unique_op_id, task_priority);
        for (unsigned idx = 0; idx < futures.size(); idx++)
        {
          FutureImpl *impl = futures[idx].impl;
          if (impl->get_ready_event().exists())
            LegionSpy::log_future_use(unique_op_id, impl->get_ready_event());
        }
      }
#else
      if (Runtime::legion_spy_enabled)
      {
        LegionSpy::log_variant_decision(unique_op_id, selected_variant);
        LegionSpy::log_task_priority(unique_op_id, task_priority);
        for (unsigned idx = 0; idx < futures.size(); idx++)
        {
          FutureImpl *impl = futures[idx].impl;
          if (impl->get_ready_event().exists())
            LegionSpy::log_future_use(unique_op_id, impl->get_ready_event());
        }
      }
#endif
      ApEvent task_launch_event = variant->dispatch_task(launch_processor, this,
                                 execution_context, start_condition, true_guard,
                                 task_priority, profiling_requests);
      // Finish the chaining optimization if we're doing it
      if (perform_chaining_optimization)
        Runtime::trigger_event(chain_complete_event, task_launch_event);
      // STEP 4: After we've launched the task, then we have to release any 
      // locks that we took for while the task was running.  
      if (!atomic_locks.empty())
      {
        for (std::map<Reservation,bool>::const_iterator it = 
              atomic_locks.begin(); it != atomic_locks.end(); it++)
        {
          Runtime::release_reservation(it->first, term_event);
        }
      }
      // Finally if this is a predicated task and we have a speculative
      // guard then we need to launch a meta task to handle the case
      // where the task misspeculates
      if (false_guard.exists())
      {
        MisspeculationTaskArgs args;
        args.task = this;
        runtime->issue_runtime_meta_task(args, LG_LATENCY_PRIORITY, 
                                         this, RtEvent(false_guard));
        // Fun little trick here: decrement the outstanding meta-task
        // counts for the mis-speculation task in case it doesn't run
        // If it does run, we'll increment the counts again
#ifdef DEBUG_LEGION
        runtime->decrement_total_outstanding_tasks(
            MisspeculationTaskArgs::TASK_ID, true/*meta*/);
#else
        runtime->decrement_total_outstanding_tasks();
#endif
#ifdef DEBUG_SHUTDOWN_HANG
        __sync_fetch_and_add(
            &runtime->outstanding_counts[MisspeculationTaskArgs::TASK_ID],-1);
#endif
      }
    }

    //--------------------------------------------------------------------------
    void SingleTask::add_copy_profiling_request(
                                           Realm::ProfilingRequestSet &requests)
    //--------------------------------------------------------------------------
    {
      // Nothing to do if we don't have any copy profiling requests
      if (copy_profiling_requests.empty())
        return;
      Operation *proxy_this = this;
      Realm::ProfilingRequest &request = requests.add_request(
        runtime->find_utility_group(), LG_MAPPER_PROFILING_ID, 
        &proxy_this, sizeof(proxy_this));
      for (std::vector<ProfilingMeasurementID>::const_iterator it = 
            copy_profiling_requests.begin(); it != 
            copy_profiling_requests.end(); it++)
        request.add_measurement((Realm::ProfilingMeasurementID)(*it));
      int previous = __sync_fetch_and_add(&outstanding_profiling_requests, 1);
      if ((previous == 1) && !profiling_reported.exists())
        profiling_reported = Runtime::create_rt_user_event();
    }

    //--------------------------------------------------------------------------
    void SingleTask::report_profiling_response(
                                       const Realm::ProfilingResponse &response)
    //--------------------------------------------------------------------------
    {
      if (mapper == NULL)
        mapper = runtime->find_mapper(current_proc, map_id); 
      Mapping::Mapper::TaskProfilingInfo info;
      info.profiling_responses.attach_realm_profiling_response(response);
      if (response.has_measurement<
           Mapping::ProfilingMeasurements::OperationProcessorUsage>())
      {
        info.task_response = true;
        // If we had an overhead tracker 
        // see if this is the callback for the task
        if (execution_context->overhead_tracker != NULL)
        {
          // This is the callback for the task itself
          info.profiling_responses.attach_overhead(
              execution_context->overhead_tracker);
          // Mapper takes ownership
          execution_context->overhead_tracker = NULL;
        }
      }
      else
        info.task_response = false;
      mapper->invoke_task_report_profiling(this, &info);
#ifdef DEBUG_LEGION
      assert(outstanding_profiling_requests > 0);
      assert(profiling_reported.exists());
#endif
      int remaining = __sync_add_and_fetch(&outstanding_profiling_requests, -1);
      if (remaining == 0)
        Runtime::trigger_event(profiling_reported);
    } 

    //--------------------------------------------------------------------------
    InnerContext* SingleTask::initialize_inner_execution_context(VariantImpl *v)
    //--------------------------------------------------------------------------
    {
      InnerContext *inner_ctx = new InnerContext(runtime, this, 
          v->is_inner(), regions, parent_req_indexes, 
          virtual_mapped, unique_op_id);
      if (mapper == NULL)
        mapper = runtime->find_mapper(current_proc, map_id);
      inner_ctx->configure_context(mapper);
      return inner_ctx;
    }

    /////////////////////////////////////////////////////////////
    // Multi Task 
    /////////////////////////////////////////////////////////////

    //--------------------------------------------------------------------------
    MultiTask::MultiTask(Runtime *rt)
      : TaskOp(rt)
    //--------------------------------------------------------------------------
    {
    }
    
    //--------------------------------------------------------------------------
    MultiTask::~MultiTask(void)
    //--------------------------------------------------------------------------
    {
    }

    //--------------------------------------------------------------------------
    void MultiTask::activate_multi(void)
    //--------------------------------------------------------------------------
    {
      DETAILED_PROFILER(runtime, ACTIVATE_MULTI_CALL);
      activate_task();
      launch_space = IndexSpace::NO_SPACE;
      internal_space = IndexSpace::NO_SPACE;
      sliced = false;
      redop = 0;
      reduction_op = NULL;
      serdez_redop_fns = NULL;
      reduction_state_size = 0;
      reduction_state = NULL;
      children_complete_invoked = false;
      children_commit_invoked = false;
      predicate_false_result = NULL;
      predicate_false_size = 0;
    }

    //--------------------------------------------------------------------------
    void MultiTask::deactivate_multi(void)
    //--------------------------------------------------------------------------
    {
      DETAILED_PROFILER(runtime, DEACTIVATE_MULTI_CALL);
      if (runtime->profiler != NULL)
        runtime->profiler->register_multi_task(this, task_id);
      deactivate_task();
      if (reduction_state != NULL)
      {
        legion_free(REDUCTION_ALLOC, reduction_state, reduction_state_size);
        reduction_state = NULL;
        reduction_state_size = 0;
      }
      // Remove our reference to the point arguments 
      point_arguments = FutureMap();
      slices.clear(); 
      version_infos.clear();
      restrict_infos.clear();
      projection_infos.clear();
      if (predicate_false_result != NULL)
      {
        legion_free(PREDICATE_ALLOC, predicate_false_result, 
                    predicate_false_size);
        predicate_false_result = NULL;
        predicate_false_size = 0;
      }
      predicate_false_future = Future();
    }

    //--------------------------------------------------------------------------
    bool MultiTask::is_sliced(void) const
    //--------------------------------------------------------------------------
    {
      return sliced;
    }

    //--------------------------------------------------------------------------
    void MultiTask::slice_index_space(void)
    //--------------------------------------------------------------------------
    {
      DETAILED_PROFILER(runtime, SLICE_INDEX_SPACE_CALL);
#ifdef DEBUG_LEGION
      assert(!sliced);
#endif
      sliced = true;
      stealable = false; // cannot steal something that has been sliced
      Mapper::SliceTaskInput input;
      Mapper::SliceTaskOutput output;
      input.domain_is = internal_space;
      runtime->forest->find_launch_space_domain(internal_space, input.domain);
      output.verify_correctness = false;
      if (mapper == NULL)
        mapper = runtime->find_mapper(current_proc, map_id);
      mapper->invoke_slice_task(this, &input, &output);
      if (output.slices.empty())
        REPORT_LEGION_ERROR(ERROR_INVALID_MAPPER_OUTPUT,
                      "Invalid mapper output from invocation of 'slice_task' "
                      "call on mapper %s. Mapper failed to specify an slices "
                      "for task %s (ID %lld).", mapper->get_mapper_name(),
                      get_task_name(), get_unique_id())

#ifdef DEBUG_LEGION
      size_t total_points = 0;
#endif
      for (unsigned idx = 0; idx < output.slices.size(); idx++)
      {
        Mapper::TaskSlice &slice = output.slices[idx]; 
        if (!slice.proc.exists())
          REPORT_LEGION_ERROR(ERROR_INVALID_MAPPER_OUTPUT,
                        "Invalid mapper output from invocation of 'slice_task' "
                        "on mapper %s. Mapper returned a slice for task "
                        "%s (ID %lld) with an invalid processor " IDFMT ".",
                        mapper->get_mapper_name(), get_task_name(),
                        get_unique_id(), slice.proc.id)
        // Check to see if we need to get an index space for this domain
        if (!slice.domain_is.exists() && (slice.domain.get_volume() > 0))
          slice.domain_is = 
            runtime->find_or_create_index_launch_space(slice.domain);
        if (slice.domain_is.get_type_tag() != internal_space.get_type_tag())
          REPORT_LEGION_ERROR(ERROR_INVALID_MAPPER_OUTPUT,
                        "Invalid mapper output from invocation of 'slice_task' "
                        "on mapper %s. Mapper returned slice index space %d "
                        "for task %s (UID %lld) with a different type than "
                        "original index space to be sliced.",
                        mapper->get_mapper_name(), slice.domain_is.get_id(),
                        get_task_name(), get_unique_id());
#ifdef DEBUG_LEGION
        // Check to make sure the domain is not empty
        Domain &d = slice.domain;
        if ((d == Domain::NO_DOMAIN) && slice.domain_is.exists())
          runtime->forest->find_launch_space_domain(slice.domain_is, d);
        bool empty = false;
	size_t volume = d.get_volume();
	if (volume == 0)
	  empty = true;
	else
	  total_points += volume;
        if (empty)
          REPORT_LEGION_ERROR(ERROR_INVALID_MAPPER_OUTPUT,
                        "Invalid mapper output from invocation of 'slice_task' "
                        "on mapper %s. Mapper returned an empty slice for task "
                        "%s (ID %lld).", mapper->get_mapper_name(),
                        get_task_name(), get_unique_id())
#endif
        SliceTask *new_slice = this->clone_as_slice_task(slice.domain_is,
                                                         slice.proc,
                                                         slice.recurse,
                                                         slice.stealable,
                                                         output.slices.size());
        slices.push_back(new_slice);
      }
#ifdef DEBUG_LEGION
      // If the volumes don't match, then something bad happend in the mapper
      if (total_points != input.domain.get_volume())
        REPORT_LEGION_ERROR(ERROR_INVALID_MAPPER_OUTPUT,
                      "Invalid mapper output from invocation of 'slice_task' "
                      "on mapper %s. Mapper returned slices with a total "
                      "volume %ld that does not match the expected volume of "
                      "%zd when slicing task %s (ID %lld).", 
                      mapper->get_mapper_name(), long(total_points),
                      input.domain.get_volume(), 
                      get_task_name(), get_unique_id())
#endif
      if (output.verify_correctness)
      {
        std::vector<IndexSpace> slice_spaces(slices.size());
        for (unsigned idx = 0; idx < output.slices.size(); idx++)
          slice_spaces[idx] = output.slices[idx].domain_is;
        runtime->forest->validate_slicing(internal_space, slice_spaces,
                                          this, mapper);
      }
      trigger_slices(); 
      // If we succeeded and this is an intermediate slice task
      // then we can reclaim it, otherwise, if it is the original
      // index task then we want to keep it around. Note it is safe
      // to call get_task_kind here despite the cleanup race because
      // it is a static property of the object.
      if (get_task_kind() == SLICE_TASK_KIND)
        deactivate();
    }

    //--------------------------------------------------------------------------
    void MultiTask::trigger_slices(void)
    //--------------------------------------------------------------------------
    {
      DeferredSlicer slicer(this);
      slicer.trigger_slices(slices);
    }

    //--------------------------------------------------------------------------
    void MultiTask::clone_multi_from(MultiTask *rhs, IndexSpace is,
                                     Processor p, bool recurse, bool stealable)
    //--------------------------------------------------------------------------
    {
      DETAILED_PROFILER(runtime, CLONE_MULTI_CALL);
      this->clone_task_op_from(rhs, p, stealable, false/*duplicate*/);
      this->index_domain = rhs->index_domain;
      this->launch_space = rhs->launch_space;
      this->internal_space = is;
      this->must_epoch_task = rhs->must_epoch_task;
      this->sliced = !recurse;
      this->redop = rhs->redop;
      this->point_arguments = rhs->point_arguments;
      if (this->redop != 0)
      {
        this->reduction_op = rhs->reduction_op;
        this->serdez_redop_fns = rhs->serdez_redop_fns;
        initialize_reduction_state();
      }
      this->restrict_infos = rhs->restrict_infos;
      this->projection_infos = rhs->projection_infos;
      this->predicate_false_future = rhs->predicate_false_future;
      this->predicate_false_size = rhs->predicate_false_size;
      if (this->predicate_false_size > 0)
      {
#ifdef DEBUG_LEGION
        assert(this->predicate_false_result == NULL);
#endif
        this->predicate_false_result = malloc(this->predicate_false_size);
        memcpy(this->predicate_false_result, rhs->predicate_false_result,
               this->predicate_false_size);
      }
      // Copy over the version infos that we need, we can skip this if
      // we are remote and locally mapped
      if (!is_remote() || !is_locally_mapped())
      {
        this->version_infos.resize(rhs->version_infos.size());
        for (unsigned idx = 0; idx < this->version_infos.size(); idx++)
        {
          if (IS_NO_ACCESS(regions[idx]))
            continue;
          this->version_infos[idx] = rhs->version_infos[idx];
        }
      }
    }

    //--------------------------------------------------------------------------
    void MultiTask::trigger_mapping(void)
    //--------------------------------------------------------------------------
    {
      DETAILED_PROFILER(runtime, MULTI_TRIGGER_EXECUTION_CALL);
      if (is_remote())
      {
        // distribute, slice, then map/launch
        if (distribute_task())
        {
          // Still local
          if (is_sliced())
          {
            if (is_locally_mapped())
              launch_task();
            else
              map_and_launch();
          }
          else
            slice_index_space();
        }
      }
      else
      {
        // Not remote
        // If we're doing a must epoch launch then we don't
        // need to early map any regions because any interfering
        // regions that would be handled by this will be handled
        // by the map_must_epoch call
        if (must_epoch == NULL)
          early_map_task();
        if (is_locally_mapped())
        {
          if (is_sliced())
          {
            if (must_epoch != NULL)
              register_must_epoch();
            else
            {
              // See if we're going to send it
              // remotely.  If so we need to do
              // the mapping now.  Otherwise we
              // can defer the mapping until we get
              // on the target processor.
              if (target_proc.exists() && !runtime->is_local(target_proc))
              {
                RtEvent done_mapping = perform_mapping();
                if (done_mapping.exists() && !done_mapping.has_triggered())
                  defer_distribute_task(done_mapping);
                else
                {
#ifdef DEBUG_LEGION
#ifndef NDEBUG
                  bool still_local = 
#endif
#endif
                  distribute_task();
#ifdef DEBUG_LEGION
                  assert(!still_local);
#endif
                }
              }
              else
              {
                // We know that it is staying on one
                // of our local processors.  If it is
                // still this processor then map and run it
                if (distribute_task())
                {
                  // Still local so we can map and launch it
                  map_and_launch();
                }
              }
            }
          }
          else
            slice_index_space();
        }
        else
        {
          if (distribute_task())
          {
            // Still local try slicing, mapping, and launching
            if (is_sliced())
              map_and_launch();
            else
              slice_index_space();
          }
        }
      }
    } 

    //--------------------------------------------------------------------------
    void MultiTask::pack_multi_task(Serializer &rez, AddressSpaceID target)
    //--------------------------------------------------------------------------
    {
      DETAILED_PROFILER(runtime, PACK_MULTI_CALL);
      RezCheck z(rez);
      pack_base_task(rez, target);
      rez.serialize(launch_space);
      rez.serialize(sliced);
      rez.serialize(redop);
    }

    //--------------------------------------------------------------------------
    void MultiTask::unpack_multi_task(Deserializer &derez,
                                      std::set<RtEvent> &ready_events)
    //--------------------------------------------------------------------------
    {
      DETAILED_PROFILER(runtime, UNPACK_MULTI_CALL);
      DerezCheck z(derez);
      unpack_base_task(derez, ready_events); 
      derez.deserialize(launch_space);
      derez.deserialize(sliced);
      derez.deserialize(redop);
      if (redop > 0)
      {
        reduction_op = Runtime::get_reduction_op(redop);
        serdez_redop_fns = Runtime::get_serdez_redop_fns(redop);
        initialize_reduction_state();
      }
    }

    //--------------------------------------------------------------------------
    void MultiTask::initialize_reduction_state(void)
    //--------------------------------------------------------------------------
    {
#ifdef DEBUG_LEGION
      assert(reduction_op != NULL);
      assert(reduction_op->is_foldable);
      assert(reduction_state == NULL);
#endif
      reduction_state_size = reduction_op->sizeof_rhs;
      reduction_state = legion_malloc(REDUCTION_ALLOC, reduction_state_size);
      // If we need to initialize specially, then we do that with a serdez fn
      if (serdez_redop_fns != NULL)
        (*(serdez_redop_fns->init_fn))(reduction_op, reduction_state, 
                                       reduction_state_size);
      else
        reduction_op->init(reduction_state, 1);
    }

    //--------------------------------------------------------------------------
    void MultiTask::fold_reduction_future(const void *result, 
                                          size_t result_size, 
                                          bool owner, bool exclusive)
    //--------------------------------------------------------------------------
    {
      // Apply the reduction operation
#ifdef DEBUG_LEGION
      assert(reduction_op != NULL);
      assert(reduction_op->is_foldable);
      assert(reduction_state != NULL);
#endif
      // Perform the reduction, see if we have to do serdez reductions
      if (serdez_redop_fns != NULL)
      {
        // Need to hold the lock to make the serialize/deserialize
        // process atomic
        AutoLock o_lock(op_lock);
        (*(serdez_redop_fns->fold_fn))(reduction_op, reduction_state,
                                       reduction_state_size, result);
      }
      else
        reduction_op->fold(reduction_state, result, 1, exclusive);

      // If we're the owner, then free the memory
      if (owner)
        free(const_cast<void*>(result));
    } 

    //--------------------------------------------------------------------------
    VersionInfo& MultiTask::get_version_info(unsigned idx)
    //--------------------------------------------------------------------------
    {
#ifdef DEBUG_LEGION
      assert(idx < version_infos.size());
#endif
      return version_infos[idx];
    }

    //--------------------------------------------------------------------------
    RestrictInfo& MultiTask::get_restrict_info(unsigned idx)
    //--------------------------------------------------------------------------
    {
#ifdef DEBUG_LEGION
      assert(idx < restrict_infos.size());
#endif
      return restrict_infos[idx];
    }

    //--------------------------------------------------------------------------
    const ProjectionInfo* MultiTask::get_projection_info(unsigned idx)
    //--------------------------------------------------------------------------
    {
#ifdef DEBUG_LEGION
      assert(idx < projection_infos.size());
#endif
      return &projection_infos[idx]; 
    }

    //--------------------------------------------------------------------------
    const std::vector<VersionInfo>* MultiTask::get_version_infos(void)
    //--------------------------------------------------------------------------
    {
      return &version_infos;
    }

    //--------------------------------------------------------------------------
    const std::vector<RestrictInfo>* MultiTask::get_restrict_infos(void)
    //--------------------------------------------------------------------------
    {
      return &restrict_infos;
    }

    /////////////////////////////////////////////////////////////
    // Individual Task 
    /////////////////////////////////////////////////////////////

    //--------------------------------------------------------------------------
    IndividualTask::IndividualTask(Runtime *rt)
      : SingleTask(rt)
    //--------------------------------------------------------------------------
    {
    }

    //--------------------------------------------------------------------------
    IndividualTask::IndividualTask(const IndividualTask &rhs)
      : SingleTask(NULL)
    //--------------------------------------------------------------------------
    {
      // should never be called
      assert(false);
    }

    //--------------------------------------------------------------------------
    IndividualTask::~IndividualTask(void)
    //--------------------------------------------------------------------------
    {
    }

    //--------------------------------------------------------------------------
    IndividualTask& IndividualTask::operator=(const IndividualTask &rhs)
    //--------------------------------------------------------------------------
    {
      // should never be called
      assert(false);
      return *this;
    }

    //--------------------------------------------------------------------------
    void IndividualTask::activate(void)
    //--------------------------------------------------------------------------
    {
      DETAILED_PROFILER(runtime, ACTIVATE_INDIVIDUAL_CALL);
      activate_individual_task(); 
    }

    //--------------------------------------------------------------------------
    void IndividualTask::activate_individual_task(void)
    //--------------------------------------------------------------------------
    {
      activate_single();
      future_store = NULL;
      future_size = 0;
      predicate_false_result = NULL;
      predicate_false_size = 0;
      orig_task = this;
      remote_owner_uid = 0;
      remote_completion_event = get_completion_event();
      remote_unique_id = get_unique_id();
      sent_remotely = false;
      top_level_task = false;
      need_intra_task_alias_analysis = true;
    }

    //--------------------------------------------------------------------------
    void IndividualTask::deactivate(void)
    //--------------------------------------------------------------------------
    {
      DETAILED_PROFILER(runtime, DEACTIVATE_INDIVIDUAL_CALL);
      deactivate_individual_task(); 
      runtime->free_individual_task(this);
    }

    //--------------------------------------------------------------------------
    void IndividualTask::deactivate_individual_task(void)
    //--------------------------------------------------------------------------
    {
      deactivate_single();
      if (future_store != NULL)
      {
        legion_free(FUTURE_RESULT_ALLOC, future_store, future_size);
        future_store = NULL;
        future_size = 0;
      }
      if (predicate_false_result != NULL)
      {
        legion_free(PREDICATE_ALLOC, predicate_false_result, 
                    predicate_false_size);
        predicate_false_result = NULL;
        predicate_false_size = 0;
      }
      // Remove our reference on the future
      result = Future();
      predicate_false_future = Future();
      privilege_paths.clear();
      version_infos.clear();
      restrict_infos.clear();
      if (!acquired_instances.empty())
        release_acquired_instances(acquired_instances); 
      acquired_instances.clear();
      restrict_postconditions.clear();
    }

    //--------------------------------------------------------------------------
    Future IndividualTask::initialize_task(TaskContext *ctx,
                                           const TaskLauncher &launcher,
                                           bool check_privileges,
                                           bool track /*=true*/)
    //--------------------------------------------------------------------------
    {
      parent_ctx = ctx;
      task_id = launcher.task_id;
      indexes = launcher.index_requirements;
      regions = launcher.region_requirements;
      futures = launcher.futures;
      // Can't update these here in case we get restricted postconditions
      grants = launcher.grants;
      wait_barriers = launcher.wait_barriers;
      arrive_barriers = launcher.arrive_barriers;
      arglen = launcher.argument.get_size();
      if (arglen > 0)
      {
        args = legion_malloc(TASK_ARGS_ALLOC, arglen);
        memcpy(args,launcher.argument.get_ptr(),arglen);
      }
      map_id = launcher.map_id;
      tag = launcher.tag;
      index_point = launcher.point;
      index_domain = Domain(index_point, index_point);
      is_index_space = false;
      initialize_base_task(ctx, track, launcher.static_dependences,
                           launcher.predicate, task_id);
      remote_owner_uid = ctx->get_unique_id();
      need_intra_task_alias_analysis = !launcher.independent_requirements;
      if (launcher.predicate != Predicate::TRUE_PRED)
      {
        if (launcher.predicate_false_future.impl != NULL)
          predicate_false_future = launcher.predicate_false_future;
        else
        {
          predicate_false_size = launcher.predicate_false_result.get_size();
          if (predicate_false_size == 0)
          {
            // TODO: Put this check back in
#if 0
            if (variants->return_size > 0)
              log_run.error("Predicated task launch for task %s "
                                  "in parent task %s (UID %lld) has non-void "
                                  "return type but no default value for its "
                                  "future if the task predicate evaluates to "
                                  "false.  Please set either the "
                                  "'predicate_false_result' or "
                                  "'predicate_false_future' fields of the "
                                  "TaskLauncher struct.",
                                  get_task_name(), ctx->get_task_name(),
                                  ctx->get_unique_id())
#endif
          }
          else
          {
            // TODO: Put this check back in
#ifdef PERFORM_PREDICATE_SIZE_CHECKS
            if (predicate_false_size != variants->return_size)
              REPORT_LEGION_ERROR(ERROR_PREDICATED_TASK_LAUNCH,
                            "Predicated task launch for task %s "
                                 "in parent task %s (UID %lld) has predicated "
                                 "false return type of size %ld bytes, but the "
                                 "expected return size is %ld bytes.",
                                 get_task_name(), parent_ctx->get_task_name(),
                                 parent_ctx->get_unique_id(),
                                 predicate_false_size, variants->return_size)
#endif
#ifdef DEBUG_LEGION
            assert(predicate_false_result == NULL);
#endif
            predicate_false_result = 
              legion_malloc(PREDICATE_ALLOC, predicate_false_size);
            memcpy(predicate_false_result, 
                   launcher.predicate_false_result.get_ptr(),
                   predicate_false_size);
          }
        }
      }
      if (check_privileges)
        perform_privilege_checks();
      // Get a future from the parent context to use as the result
      result = Future(new FutureImpl(runtime, true/*register*/,
            runtime->get_available_distributed_id(!top_level_task), 
            runtime->address_space, this));
      check_empty_field_requirements(); 
      if (Runtime::legion_spy_enabled)
      {
        LegionSpy::log_individual_task(parent_ctx->get_unique_id(),
                                       unique_op_id,
                                       task_id, get_task_name());
        for (std::vector<PhaseBarrier>::const_iterator it = 
              launcher.wait_barriers.begin(); it !=
              launcher.wait_barriers.end(); it++)
        {
          ApEvent e = Runtime::get_previous_phase(it->phase_barrier);
          LegionSpy::log_phase_barrier_wait(unique_op_id, e);
        }
        LegionSpy::log_future_creation(unique_op_id, 
              result.impl->get_ready_event(), index_point);
      }
      return result;
    }

    //--------------------------------------------------------------------------
    void IndividualTask::set_top_level(void)
    //--------------------------------------------------------------------------
    {
      this->top_level_task = true;
      // Top-level tasks never do dependence analysis, so we
      // need to complete those stages now
      resolve_speculation();
    } 

    //--------------------------------------------------------------------------
    void IndividualTask::trigger_prepipeline_stage(void)
    //--------------------------------------------------------------------------
    {
      // First compute the parent indexes
      compute_parent_indexes();
      privilege_paths.resize(regions.size());
      for (unsigned idx = 0; idx < regions.size(); idx++)
        initialize_privilege_path(privilege_paths[idx], regions[idx]);
      update_no_access_regions();
      if (!options_selected)
      {
        const bool inline_task = select_task_options();
        if (inline_task) 
        {
          REPORT_LEGION_WARNING(LEGION_WARNING_MAPPER_REQUESTED_INLINE,
                          "Mapper %s requested to inline task %s "
                          "(UID %lld) but the 'enable_inlining' option was "
                          "not set on the task launcher so the request is "
                          "being ignored", mapper->get_mapper_name(),
                          get_task_name(), get_unique_id());
        }
      }
      // If we have a trace, it is unsound to do this until the dependence
      // analysis stage when all the operations are serialized in order
      if (need_intra_task_alias_analysis)
      {
        LegionTrace *local_trace = get_trace();
        if (local_trace == NULL)
          perform_intra_task_alias_analysis(false/*tracing*/, NULL/*trace*/,
                                            privilege_paths);
      }
      if (Runtime::legion_spy_enabled)
      {
        for (unsigned idx = 0; idx < regions.size(); idx++)
        {
          log_requirement(unique_op_id, idx, regions[idx]);
        }
      }
    }

    //--------------------------------------------------------------------------
    void IndividualTask::trigger_dependence_analysis(void)
    //--------------------------------------------------------------------------
    {
      perform_base_dependence_analysis();
      ProjectionInfo projection_info;
      for (unsigned idx = 0; idx < regions.size(); idx++)
      {
        runtime->forest->perform_dependence_analysis(this, idx, regions[idx], 
                                                     restrict_infos[idx],
                                                     version_infos[idx],
                                                     projection_info,
                                                     privilege_paths[idx]);
      }
    }

    //--------------------------------------------------------------------------
    void IndividualTask::perform_base_dependence_analysis(void)
    //--------------------------------------------------------------------------
    {
#ifdef DEBUG_LEGION
      assert(privilege_paths.size() == regions.size());
#endif
      // If we have a trace we do our alias analysis now
      if (need_intra_task_alias_analysis)
      {
        LegionTrace *local_trace = get_trace();
        if (local_trace != NULL)
          perform_intra_task_alias_analysis(is_tracing(), local_trace,
                                            privilege_paths);
      }
      // To be correct with the new scheduler we also have to 
      // register mapping dependences on futures
      for (std::vector<Future>::const_iterator it = futures.begin();
            it != futures.end(); it++)
      {
#ifdef DEBUG_LEGION
        assert(it->impl != NULL);
#endif
        it->impl->register_dependence(this);
#ifdef LEGION_SPY
        if (it->impl->producer_op != NULL)
          LegionSpy::log_mapping_dependence(
              parent_ctx->get_unique_id(), it->impl->producer_uid, 0,
              get_unique_id(), 0, TRUE_DEPENDENCE);
#endif
      }
      if (predicate_false_future.impl != NULL)
      {
        predicate_false_future.impl->register_dependence(this);
#ifdef LEGION_SPY
        if (predicate_false_future.impl->producer_op != NULL)
          LegionSpy::log_mapping_dependence(
              parent_ctx->get_unique_id(), 
              predicate_false_future.impl->producer_uid, 0,
              get_unique_id(), 0, TRUE_DEPENDENCE);
#endif
      }
      // Also have to register any dependences on our predicate
      register_predicate_dependence();
      restrict_infos.resize(regions.size());
      version_infos.resize(regions.size());
    }

    //--------------------------------------------------------------------------
    RtEvent IndividualTask::perform_versioning_analysis(void)
    //--------------------------------------------------------------------------
    {
#ifdef DEBUG_LEGION
      assert(regions.size() == version_infos.size());
#endif
      std::set<RtEvent> ready_events;
      // If we're remote we're going to have to recompute our privilege
      // paths otherwise we can use our existing privilege paths
      if (is_remote())
      {
        // If we're remote and locally mapped, then we are already done
        if (is_locally_mapped())
          return RtEvent::NO_RT_EVENT;
        for (unsigned idx = 0; idx < regions.size(); idx++)
        {
          if (early_mapped_regions.find(idx) != early_mapped_regions.end())
            continue;
          VersionInfo &version_info = version_infos[idx];
          if (version_info.has_physical_states())
            continue;
          RegionTreePath privilege_path;
          initialize_privilege_path(privilege_path, regions[idx]);
          runtime->forest->perform_versioning_analysis(this, idx, regions[idx],
                                                       privilege_path,
                                                       version_info,
                                                       ready_events);
        }
      }
      else
      {
        for (unsigned idx = 0; idx < regions.size(); idx++)
        {
          if (early_mapped_regions.find(idx) != early_mapped_regions.end())
            continue;
          VersionInfo &version_info = version_infos[idx];
          if (version_info.has_physical_states())
            continue;
          runtime->forest->perform_versioning_analysis(this, idx, regions[idx],
                                                       privilege_paths[idx],
                                                       version_info,
                                                       ready_events);
        }
      }
      if (!ready_events.empty())
        return Runtime::merge_events(ready_events);
      return RtEvent::NO_RT_EVENT;
    }

    //--------------------------------------------------------------------------
    void IndividualTask::report_interfering_requirements(unsigned idx1, 
                                                         unsigned idx2)
    //--------------------------------------------------------------------------
    {
#if 1
      REPORT_LEGION_ERROR(ERROR_ALIASED_INTERFERING_REGION,
                    "Aliased and interfering region requirements for "
                    "individual tasks are not permitted. Region requirements "
                    "%d and %d of task %s (UID %lld) in parent task %s "
                    "(UID %lld) are interfering.", idx1, idx2, get_task_name(),
                    get_unique_id(), parent_ctx->get_task_name(),
                    parent_ctx->get_unique_id())
#else
      REPORT_LEGION_WARNING(LEGION_WARNING_REGION_REQUIREMENTS_INDIVIDUAL,
                      "Region requirements %d and %d of individual task "
                      "%s (UID %lld) in parent task %s (UID %lld) are "
                      "interfering.  This behavior is currently "
                      "undefined. You better really know what you are "
                      "doing.", idx1, idx2, get_task_name(), 
                      get_unique_id(), parent_ctx->get_task_name(), 
                      parent_ctx->get_unique_id())
#endif
    }

    //--------------------------------------------------------------------------
    std::map<PhysicalManager*,std::pair<unsigned,bool> >* 
                                IndividualTask::get_acquired_instances_ref(void)
    //--------------------------------------------------------------------------
    {
      return &acquired_instances;
    }

    //--------------------------------------------------------------------------
    void IndividualTask::record_restrict_postcondition(ApEvent postcondition)
    //--------------------------------------------------------------------------
    {
      restrict_postconditions.insert(postcondition);
    }

    //--------------------------------------------------------------------------
    void IndividualTask::resolve_false(bool speculated, bool launched)
    //--------------------------------------------------------------------------
    {
      // If we already launched, then return, otherwise continue
      // through and do the work to clean up the task 
      if (launched)
        return;
      // Set the future to the false result
      RtEvent execution_condition;
      if (predicate_false_future.impl != NULL)
      {
        ApEvent wait_on = predicate_false_future.impl->get_ready_event();
        if (wait_on.has_triggered())
        {
          const size_t result_size = 
            check_future_size(predicate_false_future.impl);
          if (result_size > 0)
            result.impl->set_result(
                predicate_false_future.impl->get_untyped_result(true),
                result_size, false/*own*/);
        }
        else
        {
          // Add references so they aren't garbage collected
          result.impl->add_base_gc_ref(DEFERRED_TASK_REF, this);
          predicate_false_future.impl->add_base_gc_ref(DEFERRED_TASK_REF, this);
          Runtime::DeferredFutureSetArgs args;
          args.target = result.impl;
          args.result = predicate_false_future.impl;
          args.task_op = this;
          execution_condition = 
            runtime->issue_runtime_meta_task(args, LG_LATENCY_PRIORITY, this, 
                                             Runtime::protect_event(wait_on));
        }
      }
      else
      {
        if (predicate_false_size > 0)
          result.impl->set_result(predicate_false_result,
                                  predicate_false_size, false/*own*/);
      }
      // Then clean up this task instance
      complete_mapping();
      complete_execution(execution_condition);
      resolve_speculation();
      trigger_children_complete();
    }

    //--------------------------------------------------------------------------
    void IndividualTask::early_map_task(void)
    //--------------------------------------------------------------------------
    {
      // Nothing to do for now
    }

    //--------------------------------------------------------------------------
    bool IndividualTask::distribute_task(void)
    //--------------------------------------------------------------------------
    {
      if (target_proc.exists() && (target_proc != current_proc))
      {
        runtime->send_task(this);
        return false;
      }
      return true;
    }

    //--------------------------------------------------------------------------
    RtEvent IndividualTask::perform_must_epoch_version_analysis(
                                                             MustEpochOp *owner)
    //--------------------------------------------------------------------------
    {
      // No need to do anything here, we'll do it as part of perform_mapping
      return RtEvent::NO_RT_EVENT;
    }

    //--------------------------------------------------------------------------
    RtEvent IndividualTask::perform_mapping(
                                         MustEpochOp *must_epoch_owner/*=NULL*/)
    //--------------------------------------------------------------------------
    {
      DETAILED_PROFILER(runtime, INDIVIDUAL_PERFORM_MAPPING_CALL);
      // See if we need to do any versioning computations first
      RtEvent version_ready_event = perform_versioning_analysis();
      if (version_ready_event.exists() && !version_ready_event.has_triggered())
        return defer_perform_mapping(version_ready_event, must_epoch_owner);
      // Now try to do the mapping, we can just use our completion
      // event since we know this task will object will be active
      // throughout the duration of the computation
      map_all_regions(get_task_completion(), must_epoch_owner);
      // If we mapped, then we are no longer stealable
      stealable = false;
      // Also flush out physical regions
      for (unsigned idx = 0; idx < version_infos.size(); idx++)
        if (!virtual_mapped[idx] && !no_access_regions[idx])
          version_infos[idx].apply_mapping(map_applied_conditions);
      // We can now apply any arrives or releases
      if (!arrive_barriers.empty() || !grants.empty())
      {
        ApEvent done_event = get_task_completion();
        if (!restrict_postconditions.empty())
        {
          restrict_postconditions.insert(done_event);
          done_event = Runtime::merge_events(restrict_postconditions);
        }
        for (unsigned idx = 0; idx < grants.size(); idx++)
          grants[idx].impl->register_operation(done_event);
        for (std::vector<PhaseBarrier>::const_iterator it = 
              arrive_barriers.begin(); it != arrive_barriers.end(); it++)
          Runtime::phase_barrier_arrive(*it, 1/*count*/, done_event);
      }
      // If we succeeded in mapping and everything was mapped
      // then we get to mark that we are done mapping
      if ((shard_manager == NULL) && is_leaf() && !has_virtual_instances())
      {
        RtEvent applied_condition;
        if (!map_applied_conditions.empty())
        {
          applied_condition = Runtime::merge_events(map_applied_conditions);
          map_applied_conditions.clear();
        }
        if (is_remote())
        {
          // Send back the message saying that we finished mapping
          Serializer rez;
          // Only need to send back the pointer to the task instance
          rez.serialize(orig_task);
          rez.serialize(applied_condition);
          runtime->send_individual_remote_mapped(orig_proc, rez);
        }
        // Mark that we have completed mapping
        complete_mapping(applied_condition);
        if (!acquired_instances.empty())
          release_acquired_instances(acquired_instances);
      }
      return RtEvent::NO_RT_EVENT;
    }

    //--------------------------------------------------------------------------
    bool IndividualTask::is_stealable(void) const
    //--------------------------------------------------------------------------
    {
      return ((!map_locally) && stealable);
    }

    //--------------------------------------------------------------------------
    bool IndividualTask::has_restrictions(unsigned idx, LogicalRegion handle)
    //--------------------------------------------------------------------------
    {
#ifdef DEBUG_LEGION
      assert(idx < restrict_infos.size());
#endif
      // We know that if there are any restrictions they directly apply
      return restrict_infos[idx].has_restrictions();
    }

    //--------------------------------------------------------------------------
    bool IndividualTask::can_early_complete(ApUserEvent &chain_event)
    //--------------------------------------------------------------------------
    {
      if (is_remote())
        return false;
      if (!restrict_postconditions.empty())
        return false;
      // Otherwise we're going to do it mark that we
      // don't need to trigger the underlying completion event.
      // Note we need to do this now to avoid any race condition.
      need_completion_trigger = false;
      chain_event = completion_event;
      return true;
    }

    //--------------------------------------------------------------------------
    VersionInfo& IndividualTask::get_version_info(unsigned idx)
    //--------------------------------------------------------------------------
    {
#ifdef DEBUG_LEGION
      assert(idx < version_infos.size());
#endif
      return version_infos[idx];
    }

    //--------------------------------------------------------------------------
    RestrictInfo& IndividualTask::get_restrict_info(unsigned idx)
    //--------------------------------------------------------------------------
    {
#ifdef DEBUG_LEGION
      assert(idx < restrict_infos.size());
#endif
      return restrict_infos[idx];
    }

    //--------------------------------------------------------------------------
    const ProjectionInfo* IndividualTask::get_projection_info(unsigned idx)
    //--------------------------------------------------------------------------
    {
      return NULL;
    }

    //--------------------------------------------------------------------------
    const std::vector<VersionInfo>* IndividualTask::get_version_infos(void)
    //--------------------------------------------------------------------------
    {
      return &version_infos;
    }

    //--------------------------------------------------------------------------
    const std::vector<RestrictInfo>* IndividualTask::get_restrict_infos(void)
    //--------------------------------------------------------------------------
    {
      return &restrict_infos;
    }

    //--------------------------------------------------------------------------
    RegionTreePath& IndividualTask::get_privilege_path(unsigned idx)
    //--------------------------------------------------------------------------
    {
#ifdef DEBUG_LEGION
      assert(idx < privilege_paths.size());
#endif
      return privilege_paths[idx];
    }

    //--------------------------------------------------------------------------
    ApEvent IndividualTask::get_task_completion(void) const
    //--------------------------------------------------------------------------
    {
      if (is_remote())
        return remote_completion_event;
      else
        return completion_event;
    }

    //--------------------------------------------------------------------------
    TaskOp::TaskKind IndividualTask::get_task_kind(void) const
    //--------------------------------------------------------------------------
    {
      return INDIVIDUAL_TASK_KIND;
    } 

    //--------------------------------------------------------------------------
    void IndividualTask::trigger_task_complete(void)
    //--------------------------------------------------------------------------
    {
      DETAILED_PROFILER(runtime, INDIVIDUAL_TRIGGER_COMPLETE_CALL);
      // Remove profiling our guard and trigger the profiling event if necessary
      if ((__sync_add_and_fetch(&outstanding_profiling_requests, -1) == 0) &&
          profiling_reported.exists())
        Runtime::trigger_event(profiling_reported);
      // Release any restrictions we might have had
      if ((execution_context != NULL) && execution_context->has_restrictions())
        execution_context->release_restrictions();
      // For remote cases we have to keep track of the events for
      // returning any created logical state, we can't commit until
      // it is returned or we might prematurely release the references
      // that we hold on the version state objects
      if (!is_remote())
      {
        // Pass back our created and deleted operations
        if (!top_level_task && (execution_context != NULL))
          execution_context->return_privilege_state(parent_ctx);
        // The future has already been set so just trigger it
        result.impl->complete_future();
      }
      else
      {
        Serializer rez;
        pack_remote_complete(rez);
        runtime->send_individual_remote_complete(orig_proc,rez);
      }
      // Invalidate any state that we had if we didn't already
      if (execution_context != NULL)
        execution_context->invalidate_region_tree_contexts();
      // See if we need to trigger that our children are complete
      // Note it is only safe to do this if we were not sent remotely
      bool need_commit = false;
      if (!sent_remotely && (execution_context != NULL))
        need_commit = execution_context->attempt_children_commit();
      if (must_epoch != NULL)
        must_epoch->notify_subop_complete(this);
      // Mark that this operation is complete
      complete_operation();
      if (need_commit)
        trigger_children_committed();
    }

    //--------------------------------------------------------------------------
    void IndividualTask::trigger_task_commit(void)
    //--------------------------------------------------------------------------
    {
      DETAILED_PROFILER(runtime, INDIVIDUAL_TRIGGER_COMMIT_CALL);
      if (is_remote())
      {
        Serializer rez;
        pack_remote_commit(rez);
        runtime->send_individual_remote_commit(orig_proc,rez);
      }
      // We can release our version infos now
      for (std::vector<VersionInfo>::iterator it = version_infos.begin();
            it != version_infos.end(); it++)
      {
        it->clear();
      }
      if (must_epoch != NULL)
        must_epoch->notify_subop_commit(this);
      commit_operation(true/*deactivate*/, profiling_reported);
    }

    //--------------------------------------------------------------------------
    void IndividualTask::handle_future(const void *res, size_t res_size,
                                       bool owned)
    //--------------------------------------------------------------------------
    {
      // Save our future value so we can set it or send it back later
      if (is_remote())
      {
        if (owned)
        {
          future_store = const_cast<void*>(res);
          future_size = res_size;
        }
        else
        {
          future_size = res_size;
          future_store = legion_malloc(FUTURE_RESULT_ALLOC, future_size);
          memcpy(future_store,res,future_size);
        }
      }
      else
      {
        // Set our future, but don't trigger it yet
        if (must_epoch == NULL)
          result.impl->set_result(res, res_size, owned);
        else
          must_epoch->set_future(index_point, res, res_size, owned);
      }
    }

    //--------------------------------------------------------------------------
    void IndividualTask::handle_post_mapped(RtEvent mapped_precondition)
    //--------------------------------------------------------------------------
    {
      DETAILED_PROFILER(runtime, INDIVIDUAL_POST_MAPPED_CALL);
      // If this is a remote task then
      // we need to wait before completing our mapping
      if (!mapped_precondition.has_triggered())
      {
        SingleTask::DeferredPostMappedArgs args;
        args.task = this;
        runtime->issue_runtime_meta_task(args, LG_LATENCY_PRIORITY,
                                         this, mapped_precondition);
        return;
      }
      if (Runtime::legion_spy_enabled && (execution_context != NULL))
        execution_context->log_created_requirements();
      // We used to have to apply our virtual state here, but that is now
      // done when the virtual instances are returned in return_virtual_task
      // If we have any virtual instances then we need to apply
      // the changes for them now
      if (!is_remote())
      {
        if (!acquired_instances.empty())
          release_acquired_instances(acquired_instances);
        if (!map_applied_conditions.empty())
          complete_mapping(Runtime::merge_events(map_applied_conditions));
        else 
          complete_mapping();
        return;
      }
      RtEvent applied_condition;
      if (!map_applied_conditions.empty())
        applied_condition = Runtime::merge_events(map_applied_conditions);
      // Send back the message saying that we finished mapping
      Serializer rez;
      // Only need to send back the pointer to the task instance
      rez.serialize(orig_task);
      rez.serialize(applied_condition);
      runtime->send_individual_remote_mapped(orig_proc, rez);
      // Now we can complete this task
      if (!acquired_instances.empty())
        release_acquired_instances(acquired_instances);
      complete_mapping(applied_condition);
    } 

    //--------------------------------------------------------------------------
    void IndividualTask::handle_misspeculation(void)
    //--------------------------------------------------------------------------
    {
      // First thing: increment the meta-task counts since we decremented
      // them in case we didn't end up running
#ifdef DEBUG_LEGION
      runtime->increment_total_outstanding_tasks(
          MisspeculationTaskArgs::TASK_ID, true/*meta*/);
#else
      runtime->increment_total_outstanding_tasks();
#endif
#ifdef DEBUG_SHUTDOWN_HANG
      __sync_fetch_and_add(
            &runtime->outstanding_counts[MisspeculationTaskArgs::TASK_ID],1);
#endif
      // Pretend like we executed the task
      execution_context->begin_task();
      if (predicate_false_future.impl != NULL)
      {
        // Wait for the future to be ready
        ApEvent wait_on = predicate_false_future.impl->get_ready_event();
        wait_on.lg_wait();
        void *ptr = predicate_false_future.impl->get_untyped_result(true);
        size_t size = predicate_false_future.impl->get_untyped_size();
        execution_context->end_task(ptr, size, false/*owned*/); 
      }
      else
        execution_context->end_task(predicate_false_result,
                                    predicate_false_size, false/*owned*/);
    }

    //--------------------------------------------------------------------------
    void IndividualTask::record_reference_mutation_effect(RtEvent event)
    //--------------------------------------------------------------------------
    {
      map_applied_conditions.insert(event);
    }

    //--------------------------------------------------------------------------
    void IndividualTask::perform_physical_traversal(unsigned idx, 
                                      RegionTreeContext ctx, InstanceSet &valid)
    //--------------------------------------------------------------------------
    {
      runtime->forest->physical_premap_only(this, idx, regions[idx], 
                                            version_infos[idx], valid);
    }

    //--------------------------------------------------------------------------
    bool IndividualTask::pack_task(Serializer &rez, Processor target)
    //--------------------------------------------------------------------------
    {
      DETAILED_PROFILER(runtime, INDIVIDUAL_PACK_TASK_CALL);
      // Check to see if we are stealable, if not and we have not
      // yet been sent remotely, then send the state now
      AddressSpaceID addr_target = runtime->find_address_space(target);
      RezCheck z(rez);
      pack_single_task(rez, addr_target);
      rez.serialize(orig_task);
      rez.serialize(remote_completion_event);
      rez.serialize(remote_unique_id);
      rez.serialize(remote_owner_uid);
      rez.serialize(top_level_task);
      if (!is_locally_mapped())
      {
        // have to pack all version info (e.g. split masks)
        std::vector<bool> full_version_infos(regions.size(), true);
        pack_version_infos(rez, version_infos, full_version_infos);
      }
      else
        pack_version_infos(rez, version_infos, virtual_mapped);
      pack_restrict_infos(rez, restrict_infos);
      if (predicate_false_future.impl != NULL)
        rez.serialize(predicate_false_future.impl->did);
      else
        rez.serialize<DistributedID>(0);
      rez.serialize(predicate_false_size);
      if (predicate_false_size > 0)
        rez.serialize(predicate_false_result, predicate_false_size);
      // Mark that we sent this task remotely
      sent_remotely = true;
      // If this task is remote, then deactivate it, otherwise
      // we're local so we don't want to be deactivated for when
      // return messages get sent back.
      return is_remote();
    }

    //--------------------------------------------------------------------------
    bool IndividualTask::unpack_task(Deserializer &derez, Processor current,
                                     std::set<RtEvent> &ready_events)
    //--------------------------------------------------------------------------
    {
      DETAILED_PROFILER(runtime, INDIVIDUAL_UNPACK_TASK_CALL);
      DerezCheck z(derez);
      unpack_single_task(derez, ready_events);
      derez.deserialize(orig_task);
      derez.deserialize(remote_completion_event);
      derez.deserialize(remote_unique_id);
      set_current_proc(current);
      derez.deserialize(remote_owner_uid);
      derez.deserialize(top_level_task);
      unpack_version_infos(derez, version_infos, ready_events);
      unpack_restrict_infos(derez, restrict_infos, ready_events);
      // Quick check to see if we've been sent back to our original node
      if (!is_remote())
      {
#ifdef DEBUG_LEGION
        // Need to make the deserializer happy in debug mode
        derez.advance_pointer(derez.get_remaining_bytes());
#endif
        // If we were sent back then mark that we are no longer remote
        sent_remotely = false;
        // Put the original instance back on the mapping queue and
        // deactivate this version of the task
        runtime->add_to_ready_queue(current_proc, orig_task);
        deactivate();
        return false;
      }
      // Unpack the predicate false infos
      DistributedID pred_false_did;
      derez.deserialize(pred_false_did);
      if (pred_false_did != 0)
      {
        WrapperReferenceMutator mutator(ready_events);
        predicate_false_future = Future( 
          runtime->find_or_create_future(pred_false_did, &mutator));
      }
      derez.deserialize(predicate_false_size);
      if (predicate_false_size > 0)
      {
#ifdef DEBUG_LEGION
        assert(predicate_false_result == NULL);
#endif
        predicate_false_result = malloc(predicate_false_size);
        derez.deserialize(predicate_false_result, predicate_false_size);
      }
      // Figure out what our parent context is
      parent_ctx = runtime->find_context(remote_owner_uid);
      // Set our parent task for the user
      parent_task = parent_ctx->get_task();
      // Check to see if we had no virtual mappings and everything
      // was pre-mapped and we're remote then we can mark this
      // task as being mapped
      if (is_locally_mapped() && is_leaf())
        complete_mapping();
      // Have to do this before resolving speculation in case
      // we get cleaned up after the resolve speculation call
      if (Runtime::legion_spy_enabled)
      {
        LegionSpy::log_point_point(remote_unique_id, get_unique_id());
#ifdef LEGION_SPY
        LegionSpy::log_event_dependence(completion_event, 
                                        remote_completion_event);
#endif
      }
      // If we're remote, we've already resolved speculation for now
      resolve_speculation();
      // Return true to add ourselves to the ready queue
      return true;
    }

    //--------------------------------------------------------------------------
    void IndividualTask::pack_as_shard_task(Serializer &rez,AddressSpace target)
    //--------------------------------------------------------------------------
    {
      pack_single_task(rez, target);
      // We know we are mapped so pack the version infos and restrictions
      pack_version_infos(rez, version_infos, virtual_mapped);
      pack_restrict_infos(rez, restrict_infos);
      // Finally pack our context information
      rez.serialize(remote_owner_uid);
    }

    //--------------------------------------------------------------------------
    void IndividualTask::perform_inlining(void)
    //--------------------------------------------------------------------------
    {
      // See if there is anything that we need to wait on before running
      std::set<ApEvent> wait_on_events;
      for (unsigned idx = 0; idx < futures.size(); idx++)
      {
        FutureImpl *impl = futures[idx].impl; 
        wait_on_events.insert(impl->ready_event);
      }
      for (unsigned idx = 0; idx < grants.size(); idx++)
      {
        GrantImpl *impl = grants[idx].impl;
        wait_on_events.insert(impl->acquire_grant());
      }
      for (unsigned idx = 0; idx < wait_barriers.size(); idx++)
      {
        ApEvent e = 
          Runtime::get_previous_phase(wait_barriers[idx].phase_barrier);
        wait_on_events.insert(e);
      }
      // Merge together all the events for the start condition 
      ApEvent start_condition = Runtime::merge_events(wait_on_events); 
      // Get the processor that we will be running on
      Processor current = parent_ctx->get_executing_processor();
      // Select the variant to use
      VariantImpl *variant = parent_ctx->select_inline_variant(this);
      if (!Runtime::unsafe_mapper)
      {
        MapperManager *mapper = runtime->find_mapper(current, map_id);
        validate_variant_selection(mapper, variant, "select_task_variant");
      }
      // Now make an inline context to use for the execution
      InlineContext *inline_ctx = new InlineContext(runtime, parent_ctx, this);
      // Save this for when we are done executing
      TaskContext *enclosing = parent_ctx;
      // Set the context to be the current inline context
      parent_ctx = inline_ctx;
      // See if we need to wait for anything
      if (start_condition.exists())
        start_condition.lg_wait();
      variant->dispatch_inline(current, inline_ctx); 
      // Return any created privilege state
      inline_ctx->return_privilege_state(enclosing);
      // Then delete the inline context
      delete inline_ctx;
    }

    //--------------------------------------------------------------------------
    void IndividualTask::end_inline_task(const void *res, 
                                         size_t res_size, bool owned) 
    //--------------------------------------------------------------------------
    {
      // Save the future result and trigger it
      result.impl->set_result(res, res_size, owned);
      result.impl->complete_future();
      // Trigger our completion event
      Runtime::trigger_event(completion_event);
      // Now we're done, someone else will deactivate us
    }

    //--------------------------------------------------------------------------
    void IndividualTask::unpack_remote_mapped(Deserializer &derez)
    //--------------------------------------------------------------------------
    {
      RtEvent applied;
      derez.deserialize(applied);
      if (applied.exists())
        map_applied_conditions.insert(applied);
      if (!map_applied_conditions.empty())
        complete_mapping(Runtime::merge_events(map_applied_conditions));
      else
        complete_mapping();
    } 

    //--------------------------------------------------------------------------
    void IndividualTask::pack_remote_complete(Serializer &rez)
    //--------------------------------------------------------------------------
    {
      DETAILED_PROFILER(runtime, INDIVIDUAL_PACK_REMOTE_COMPLETE_CALL);
      AddressSpaceID target = runtime->find_address_space(orig_proc);
      if (execution_context->has_created_requirements())
        execution_context->send_back_created_state(target); 
      // Send back the pointer to the task instance, then serialize
      // everything else that needs to be sent back
      rez.serialize(orig_task);
      RezCheck z(rez);
      // Pack the privilege state
      execution_context->pack_privilege_state(rez, target, true/*returning*/);
      // Then pack the future result
      {
        RezCheck z2(rez);
        rez.serialize(future_size);
        rez.serialize(future_store,future_size);
      }
    }
    
    //--------------------------------------------------------------------------
    void IndividualTask::unpack_remote_complete(Deserializer &derez)
    //--------------------------------------------------------------------------
    {
      DETAILED_PROFILER(runtime, INDIVIDUAL_UNPACK_REMOTE_COMPLETE_CALL);
      DerezCheck z(derez);
      // First unpack the privilege state
      ResourceTracker::unpack_privilege_state(derez, parent_ctx);
      // Unpack the future result
      {
        DerezCheck z2(derez);
        size_t future_size;
        derez.deserialize(future_size);
        const void *future_ptr = derez.get_current_pointer();
        handle_future(future_ptr, future_size, false/*owned*/); 
        derez.advance_pointer(future_size);
      }
      // Mark that we have both finished executing and that our
      // children are complete
      complete_execution();
      trigger_children_complete();
    }

    //--------------------------------------------------------------------------
    void IndividualTask::pack_remote_commit(Serializer &rez)
    //--------------------------------------------------------------------------
    {
      // Only need to send back the pointer to the task instance
      rez.serialize(orig_task);
    }

    //--------------------------------------------------------------------------
    void IndividualTask::unpack_remote_commit(Deserializer &derez)
    //--------------------------------------------------------------------------
    {
      trigger_children_committed();
    }
    
    //--------------------------------------------------------------------------
    /*static*/ void IndividualTask::process_unpack_remote_mapped(
                                                            Deserializer &derez)
    //--------------------------------------------------------------------------
    {
      IndividualTask *task;
      derez.deserialize(task);
      task->unpack_remote_mapped(derez);
    }

    //--------------------------------------------------------------------------
    /*static*/ void IndividualTask::process_unpack_remote_complete(
                                                            Deserializer &derez)
    //--------------------------------------------------------------------------
    {
      IndividualTask *task;
      derez.deserialize(task);
      task->unpack_remote_complete(derez);
    }

    //--------------------------------------------------------------------------
    /*static*/ void IndividualTask::process_unpack_remote_commit(
                                                            Deserializer &derez)
    //--------------------------------------------------------------------------
    {
      IndividualTask *task;
      derez.deserialize(task);
      task->unpack_remote_commit(derez);
    }

    /////////////////////////////////////////////////////////////
    // Point Task 
    /////////////////////////////////////////////////////////////

    //--------------------------------------------------------------------------
    PointTask::PointTask(Runtime *rt)
      : SingleTask(rt)
    //--------------------------------------------------------------------------
    {
    }

    //--------------------------------------------------------------------------
    PointTask::PointTask(const PointTask &rhs)
      : SingleTask(NULL)
    //--------------------------------------------------------------------------
    {
      // should never be called
      assert(false);
    }

    //--------------------------------------------------------------------------
    PointTask::~PointTask(void)
    //--------------------------------------------------------------------------
    {
    }

    //--------------------------------------------------------------------------
    PointTask& PointTask::operator=(const PointTask &rhs)
    //--------------------------------------------------------------------------
    {
      // should never be called
      assert(false);
      return *this;
    }

    //--------------------------------------------------------------------------
    void PointTask::activate(void)
    //--------------------------------------------------------------------------
    {
      DETAILED_PROFILER(runtime, POINT_ACTIVATE_CALL);
      activate_single();
      // Point tasks never have to resolve speculation
      resolve_speculation();
      slice_owner = NULL;
      point_termination = ApUserEvent::NO_AP_USER_EVENT;
    }

    //--------------------------------------------------------------------------
    void PointTask::deactivate(void)
    //--------------------------------------------------------------------------
    {
      DETAILED_PROFILER(runtime, POINT_DEACTIVATE_CALL);
      if (runtime->profiler != NULL)
        runtime->profiler->register_slice_owner(
            this->slice_owner->get_unique_op_id(),
            this->get_unique_op_id());
      deactivate_single();
      version_infos.clear();
      restrict_postconditions.clear();
      runtime->free_point_task(this);
    }

    //--------------------------------------------------------------------------
    void PointTask::perform_versioning_analysis(std::set<RtEvent> &ready_events)
    //--------------------------------------------------------------------------
    {
#ifdef DEBUG_LEGION
      assert(version_infos.empty());
#endif
      // Copy the version info information over from our slice owner
      version_infos = slice_owner->version_infos;
#ifdef DEBUG_LEGION
      assert(version_infos.size() == regions.size());
#endif
      // We have to walk down the tree from the upper bound node
      // to where we are asking for privileges, along the way we
      // first have to check to see if the tree is open, and then
      // again to see if it has been advanced if we are going to 
      // be writing/reducing below in the tree
      const LegionMap<unsigned,FieldMask>::aligned empty_dirty_previous;
      const UniqueID logical_context_uid = parent_ctx->get_context_uid();
      for (unsigned idx = 0; idx < regions.size(); idx++)
      {
        if (IS_NO_ACCESS(regions[idx]))
          continue;
        // If this is an early mapped region then we don't need to do anything
        if (early_mapped_regions.find(idx) != early_mapped_regions.end())
          continue;
        ProjectionInfo &proj_info = slice_owner->projection_infos[idx]; 
        RegionTreeNode *parent_node;
        const RegionRequirement &slice_req = slice_owner->regions[idx];
        if (slice_req.handle_type == PART_PROJECTION)
          parent_node = runtime->forest->get_node(slice_req.partition);
        else
          parent_node = runtime->forest->get_node(slice_req.region);
#ifdef DEBUG_LEGION
        assert(regions[idx].handle_type == SINGULAR);
#endif
        RegionTreeNode *child_node = 
          runtime->forest->get_node(regions[idx].region);
        // If they are the same node, we are already done
        if (child_node == parent_node)
          continue;
        // Compute our privilege full projection path 
        RegionTreePath projection_path;
        runtime->forest->initialize_path(child_node->get_row_source(),
                       parent_node->get_row_source(), projection_path);
        // Any opens/advances have already been generated to the
        // upper bound node, so we don't have to handle that node, 
        // therefore all our paths must start at one node below the
        // upper bound node
        RegionTreeNode *one_below = parent_node->get_tree_child(
                projection_path.get_child(parent_node->get_depth()));
        RegionTreePath one_below_path;
        one_below_path.initialize(projection_path.get_min_depth()+1, 
                                  projection_path.get_max_depth());
        for (unsigned idx2 = projection_path.get_min_depth()+1; 
              idx2 < projection_path.get_max_depth(); idx2++)
          one_below_path.register_child(idx2, projection_path.get_child(idx2));
        const LegionMap<ProjectionEpochID,FieldMask>::aligned &proj_epochs = 
          proj_info.get_projection_epochs();
        // Do the analysis to see if we've opened all the nodes to the child
        {
          for (LegionMap<ProjectionEpochID,FieldMask>::aligned::const_iterator
                it = proj_epochs.begin(); it != proj_epochs.end(); it++)
          {
            // Advance version numbers from one below the upper bound
            // all the way down to the child
            runtime->forest->advance_version_numbers(this, idx, 
                false/*update parent state*/, false/*doesn't matter*/,
                logical_context_uid, true/*dedup opens*/, 
                false/*dedup advance*/, it->first, 0/*id*/, one_below, 
                one_below_path, it->second, empty_dirty_previous, ready_events);
          }
        }
        // If we're doing something other than reading, we need
        // to also do the advance for anything open below, we do
        // this from the one below node to the node above the child node
        // The exception is if we are reducing in which case we go from
        // the all the way to the bottom so that the first reduction
        // point bumps the version number appropriately. Another exception is 
        // for dirty reductions where we know that there is already a write 
        // at the base level so we don't need to do an advance to get our 
        // reduction registered with the parent VersionState object

        if (!IS_READ_ONLY(regions[idx]) && 
            ((one_below != child_node) || 
             (IS_REDUCE(regions[idx]) && !proj_info.is_dirty_reduction())))
        {
          RegionTreePath advance_path;
          // If we're a reduction we go all the way to the bottom
          // otherwise if we're read-write we go to the level above
          // because our version_analysis call will do the advance
          // at the destination node.           
          if (IS_REDUCE(regions[idx]) && !proj_info.is_dirty_reduction())
          {
#ifdef DEBUG_LEGION
            assert((one_below->get_depth() < child_node->get_depth()) ||
                   (one_below == child_node)); 
#endif
            advance_path = one_below_path;
          }
          else
          {
#ifdef DEBUG_LEGION
            assert(one_below->get_depth() < child_node->get_depth()); 
#endif
            advance_path.initialize(one_below_path.get_min_depth(), 
                                    one_below_path.get_max_depth()-1);
            for (unsigned idx2 = one_below_path.get_min_depth(); 
                  idx2 < (one_below_path.get_max_depth()-1); idx2++)
              advance_path.register_child(idx2, one_below_path.get_child(idx2));
          }
          const bool parent_is_upper_bound = 
            (slice_req.handle_type != PART_PROJECTION) && 
            (slice_req.region == slice_req.parent);
          for (LegionMap<ProjectionEpochID,FieldMask>::aligned::const_iterator
                it = proj_epochs.begin(); it != proj_epochs.end(); it++)
          {
            // Advance version numbers from the upper bound to one above
            // the target child for split version numbers
            runtime->forest->advance_version_numbers(this, idx, 
                true/*update parent state*/, parent_is_upper_bound,
                logical_context_uid, false/*dedup opens*/, 
                true/*dedup advances*/, 0/*id*/, it->first, one_below, 
                advance_path, it->second, empty_dirty_previous, ready_events);
          }
        }
        // Now we can record our version numbers just like everyone else
        // We can skip the check for virtual version information because
        // our owner slice already did it
        runtime->forest->perform_versioning_analysis(this, idx, regions[idx],
                                      one_below_path, version_infos[idx], 
                                      ready_events, false/*partial*/, 
                                      NULL/*filter*/, one_below, 
                                      logical_context_uid, &proj_epochs, 
                                      true/*skip parent check*/);
      }
    }

    //--------------------------------------------------------------------------
    void PointTask::trigger_dependence_analysis(void)
    //--------------------------------------------------------------------------
    {
      // should never be called
      assert(false);
    }

    //--------------------------------------------------------------------------
    void PointTask::report_interfering_requirements(unsigned idx1,
                                                    unsigned idx2)
    //--------------------------------------------------------------------------
    {
      switch (index_point.get_dim())
      {
        case 1:
          {
            REPORT_LEGION_ERROR(ERROR_ALIASED_REGION_REQUIREMENTS,
                    "Aliased and interfering region requirements for "
                    "point tasks are not permitted. Region requirements "
                    "%d and %d of point %lld of index space task %s (UID %lld) "
                    "in parent task %s (UID %lld) are interfering.", 
                    idx1, idx2, index_point[0], get_task_name(),
                    get_unique_id(), parent_ctx->get_task_name(),
                    parent_ctx->get_unique_id());
            break;
          }
        case 2:
          {
            REPORT_LEGION_ERROR(ERROR_ALIASED_REGION_REQUIREMENTS,
                    "Aliased and interfering region requirements for "
                    "point tasks are not permitted. Region requirements "
                    "%d and %d of point (%lld,%lld) of index space task %s "
                    "(UID %lld) in parent task %s (UID %lld) are interfering.",
                    idx1, idx2, index_point[0], index_point[1], 
                    get_task_name(), get_unique_id(), 
                    parent_ctx->get_task_name(), parent_ctx->get_unique_id());
            break;
          }
        case 3:
          {
            REPORT_LEGION_ERROR(ERROR_ALIASED_REGION_REQUIREMENTS,
                    "Aliased and interfering region requirements for "
                    "point tasks are not permitted. Region requirements "
                    "%d and %d of point (%lld,%lld,%lld) of index space task %s"
                    " (UID %lld) in parent task %s (UID %lld) are interfering.",
                    idx1, idx2, index_point[0], index_point[1], 
                    index_point[2], get_task_name(), get_unique_id(), 
                    parent_ctx->get_task_name(), parent_ctx->get_unique_id());
            break;
          }
        default:
          assert(false);
      }
    }

    //--------------------------------------------------------------------------
    void PointTask::resolve_false(bool speculated, bool launched)
    //--------------------------------------------------------------------------
    {
      // should never be called
      assert(false);
    }

    //--------------------------------------------------------------------------
    void PointTask::early_map_task(void)
    //--------------------------------------------------------------------------
    {
      // Point tasks are always done with early mapping
    }

    //--------------------------------------------------------------------------
    bool PointTask::distribute_task(void)
    //--------------------------------------------------------------------------
    {
      // Point tasks are never sent anywhere
      return true;
    }

    //--------------------------------------------------------------------------
    RtEvent PointTask::perform_must_epoch_version_analysis(MustEpochOp *owner)
    //--------------------------------------------------------------------------
    {
      // See if we've done our slice version analysis yet
      return slice_owner->perform_must_epoch_version_analysis(owner);
    }

    //--------------------------------------------------------------------------
    RtEvent PointTask::perform_mapping(MustEpochOp *must_epoch_owner/*=NULL*/)
    //--------------------------------------------------------------------------
    {
      // Our versioning analysis was done with our slice
      
      // For point tasks we use the point termination event which as the
      // end event for this task since point tasks can be moved and
      // the completion event is therefore not guaranteed to survive
      // the length of the task's execution
      map_all_regions(point_termination, must_epoch_owner);
      // Flush out the state for any mapped region requirements
      for (unsigned idx = 0; idx < version_infos.size(); idx++)
        if (!virtual_mapped[idx] && !no_access_regions[idx])
          version_infos[idx].apply_mapping(map_applied_conditions);
      // If we succeeded in mapping and had no virtual mappings
      // then we are done mapping
      if (is_leaf() && !has_virtual_instances() && (shard_manager == NULL))
      {
        if (!map_applied_conditions.empty())
        {
          RtEvent done = Runtime::merge_events(map_applied_conditions);
          if (!restrict_postconditions.empty())
          {
            ApEvent restrict_post = 
              Runtime::merge_events(restrict_postconditions);
            slice_owner->record_child_mapped(done, restrict_post);
          }
          else
            slice_owner->record_child_mapped(done, ApEvent::NO_AP_EVENT);
          complete_mapping(done);
        }
        else
        {
          // Tell our owner that we mapped
          if (!restrict_postconditions.empty())
          {
            ApEvent restrict_post = 
              Runtime::merge_events(restrict_postconditions);
            slice_owner->record_child_mapped(RtEvent::NO_RT_EVENT, 
                                             restrict_post);
          }
          else
            slice_owner->record_child_mapped(RtEvent::NO_RT_EVENT,
                                             ApEvent::NO_AP_EVENT);
          // Mark that we ourselves have mapped
          complete_mapping();
        }
      }
      return RtEvent::NO_RT_EVENT;
    }

    //--------------------------------------------------------------------------
    bool PointTask::is_stealable(void) const
    //--------------------------------------------------------------------------
    {
      // should never be called
      assert(false);
      return false;
    }

    //--------------------------------------------------------------------------
    bool PointTask::has_restrictions(unsigned idx, LogicalRegion handle)
    //--------------------------------------------------------------------------
    {
      return slice_owner->has_restrictions(idx, handle);
    }

    //--------------------------------------------------------------------------
    bool PointTask::can_early_complete(ApUserEvent &chain_event)
    //--------------------------------------------------------------------------
    {
      chain_event = point_termination;
      return true;
    }

    //--------------------------------------------------------------------------
    VersionInfo& PointTask::get_version_info(unsigned idx)
    //--------------------------------------------------------------------------
    {
      // See if we've copied over the versions from our slice
      // if not we can just use our slice owner
      if (idx < version_infos.size())
        return version_infos[idx];
      return slice_owner->get_version_info(idx);
    }

    //--------------------------------------------------------------------------
    RestrictInfo& PointTask::get_restrict_info(unsigned idx)
    //--------------------------------------------------------------------------
    {
      return slice_owner->get_restrict_info(idx);
    }

    //--------------------------------------------------------------------------
    const ProjectionInfo* PointTask::get_projection_info(unsigned idx)
    //--------------------------------------------------------------------------
    {
      return slice_owner->get_projection_info(idx);
    }

    //--------------------------------------------------------------------------
    const std::vector<VersionInfo>* PointTask::get_version_infos(void)
    //--------------------------------------------------------------------------
    {
      return &version_infos;
    }

    //--------------------------------------------------------------------------
    const std::vector<RestrictInfo>* PointTask::get_restrict_infos(void)
    //--------------------------------------------------------------------------
    {
      return slice_owner->get_restrict_infos();
    }

    //--------------------------------------------------------------------------
    ApEvent PointTask::get_task_completion(void) const
    //--------------------------------------------------------------------------
    {
      return point_termination;
    }

    //--------------------------------------------------------------------------
    TaskOp::TaskKind PointTask::get_task_kind(void) const
    //--------------------------------------------------------------------------
    {
      return POINT_TASK_KIND;
    }

    //--------------------------------------------------------------------------
    void PointTask::perform_inlining(void)
    //--------------------------------------------------------------------------
    {
      // Should never be called
      assert(false);
    }

    //--------------------------------------------------------------------------
    std::map<PhysicalManager*,std::pair<unsigned,bool> >* 
                                     PointTask::get_acquired_instances_ref(void)
    //--------------------------------------------------------------------------
    {
      return slice_owner->get_acquired_instances_ref();
    }

    //--------------------------------------------------------------------------
    void PointTask::record_restrict_postcondition(ApEvent postcondition)
    //--------------------------------------------------------------------------
    {
      restrict_postconditions.insert(postcondition);
    }

    //--------------------------------------------------------------------------
    void PointTask::trigger_task_complete(void)
    //--------------------------------------------------------------------------
    {
      DETAILED_PROFILER(runtime, POINT_TASK_COMPLETE_CALL);
      // Remove profiling our guard and trigger the profiling event if necessary
      if ((__sync_add_and_fetch(&outstanding_profiling_requests, -1) == 0) &&
          profiling_reported.exists())
        Runtime::trigger_event(profiling_reported);
      // Release any restrictions we might have had
      if (execution_context->has_restrictions())
        execution_context->release_restrictions();
      // Pass back our created and deleted operations 
      slice_owner->return_privileges(execution_context);
      slice_owner->record_child_complete();
      // Since this point is now complete we know
      // that we can trigger it. Note we don't need to do
      // this if we're a leaf task with no virtual mappings
      // because we would have performed the leaf task
      // early complete chaining operation.
      if (!is_leaf() || has_virtual_instances())
        Runtime::trigger_event(point_termination);

      // Invalidate any context that we had so that the child
      // operations can begin committing
      execution_context->invalidate_region_tree_contexts();
      // See if we need to trigger that our children are complete
      const bool need_commit = execution_context->attempt_children_commit();
      // Mark that this operation is now complete
      complete_operation();
      if (need_commit)
        trigger_children_committed();
    }

    //--------------------------------------------------------------------------
    void PointTask::trigger_task_commit(void)
    //--------------------------------------------------------------------------
    {
      DETAILED_PROFILER(runtime, POINT_TASK_COMMIT_CALL);
      // Commit this operation
      // Don't deactivate ourselves, our slice will do that for us
      commit_operation(false/*deactivate*/, profiling_reported);
      // If we still have to report profiling information then we must
      // block here to avoid a race with the slice owner deactivating
      // us before we are done with this object
      if (profiling_reported.exists())
        profiling_reported.lg_wait();
      // Then tell our slice owner that we're done
      slice_owner->record_child_committed();
    }

    //--------------------------------------------------------------------------
    void PointTask::perform_physical_traversal(unsigned idx,
                                      RegionTreeContext ctx, InstanceSet &valid)
    //--------------------------------------------------------------------------
    {
      runtime->forest->physical_premap_only(this, idx, regions[idx], 
                                            version_infos[idx], valid);
    }

    //--------------------------------------------------------------------------
    bool PointTask::pack_task(Serializer &rez, Processor target)
    //--------------------------------------------------------------------------
    {
      DETAILED_PROFILER(runtime, POINT_PACK_TASK_CALL);
      RezCheck z(rez);
      pack_single_task(rez, runtime->find_address_space(target));
      rez.serialize(point_termination); 
#ifdef DEBUG_LEGION
      assert(is_locally_mapped()); // should be locally mapped if we're here
#endif
      pack_version_infos(rez, version_infos, virtual_mapped);
      // Return false since point tasks should always be deactivated
      // once they are sent to a remote node
      return false;
    }

    //--------------------------------------------------------------------------
    bool PointTask::unpack_task(Deserializer &derez, Processor current,
                                std::set<RtEvent> &ready_events)
    //--------------------------------------------------------------------------
    {
      DETAILED_PROFILER(runtime, POINT_UNPACK_TASK_CALL);
      DerezCheck z(derez);
      unpack_single_task(derez, ready_events);
      derez.deserialize(point_termination);
      unpack_version_infos(derez, version_infos, ready_events);
      set_current_proc(current);
      // Get the context information from our slice owner
      parent_ctx = slice_owner->get_context();
      parent_task = parent_ctx->get_task();
      // Check to see if we are locally mapped and we are a leaf with no
      // virtual instances in which case we are already known to be mapped
      if (is_locally_mapped() && is_leaf() && !has_virtual_instances())
      {
        slice_owner->record_child_mapped(RtEvent::NO_RT_EVENT,
                                         ApEvent::NO_AP_EVENT);
        complete_mapping();
      }
#ifdef LEGION_SPY
      LegionSpy::log_event_dependence(completion_event, point_termination);
#endif
      return false;
    }

    //--------------------------------------------------------------------------
    void PointTask::pack_as_shard_task(Serializer &rez, AddressSpace target)
    //--------------------------------------------------------------------------
    {
      pack_single_task(rez, target);
      // We know we are mapped so pack the version infos and restrictions
      pack_version_infos(rez, version_infos, virtual_mapped);
      pack_restrict_infos(rez, *get_restrict_infos());
      // Finally pack our context information
      rez.serialize(slice_owner->get_remote_owner_uid());
    }

    //--------------------------------------------------------------------------
    void PointTask::handle_future(const void *res, size_t res_size, bool owner)
    //--------------------------------------------------------------------------
    {
      slice_owner->handle_future(index_point, res, res_size, owner);
    }

    //--------------------------------------------------------------------------
    void PointTask::handle_post_mapped(RtEvent mapped_precondition)
    //--------------------------------------------------------------------------
    {
      DETAILED_PROFILER(runtime, POINT_TASK_POST_MAPPED_CALL);
      if (!mapped_precondition.has_triggered())
      {
        SingleTask::DeferredPostMappedArgs args;
        args.task = this;
        runtime->issue_runtime_meta_task(args, LG_LATENCY_PRIORITY,
                                         this, mapped_precondition);
        return;
      }
      if (Runtime::legion_spy_enabled)
        execution_context->log_created_requirements();
      if (!map_applied_conditions.empty())
      {
        RtEvent done = Runtime::merge_events(map_applied_conditions);
        if (!restrict_postconditions.empty())
        {
          ApEvent restrict_post = 
            Runtime::merge_events(restrict_postconditions);
          slice_owner->record_child_mapped(done, restrict_post);
        }
        else
          slice_owner->record_child_mapped(done, ApEvent::NO_AP_EVENT);
        complete_mapping(done);
      }
      else
      {
        if (!restrict_postconditions.empty())
        {
          ApEvent restrict_post = 
            Runtime::merge_events(restrict_postconditions);
          slice_owner->record_child_mapped(RtEvent::NO_RT_EVENT,  
                                           restrict_post);
        }
        else
          slice_owner->record_child_mapped(RtEvent::NO_RT_EVENT,
                                           ApEvent::NO_AP_EVENT);
        // Now we can complete this point task
        complete_mapping();
      }
    }

    //--------------------------------------------------------------------------
    void PointTask::handle_misspeculation(void)
    //--------------------------------------------------------------------------
    {
      // First thing: increment the meta-task counts since we decremented
      // them in case we didn't end up running
#ifdef DEBUG_LEGION
      runtime->increment_total_outstanding_tasks(
          MisspeculationTaskArgs::TASK_ID, true/*meta*/);
#else
      runtime->increment_total_outstanding_tasks();
#endif
#ifdef DEBUG_SHUTDOWN_HANG
      __sync_fetch_and_add(
            &runtime->outstanding_counts[MisspeculationTaskArgs::TASK_ID],1);
#endif
      // Pretend like we executed the task
      execution_context->begin_task();
      size_t result_size;
      const void *result = slice_owner->get_predicate_false_result(result_size);
      execution_context->end_task(result, result_size, false/*owned*/);
    }

    //--------------------------------------------------------------------------
    void PointTask::record_reference_mutation_effect(RtEvent event)
    //--------------------------------------------------------------------------
    {
      map_applied_conditions.insert(event);
    }

    //--------------------------------------------------------------------------
    const DomainPoint& PointTask::get_domain_point(void) const
    //--------------------------------------------------------------------------
    {
      return index_point;
    }

    //--------------------------------------------------------------------------
    void PointTask::set_projection_result(unsigned idx, LogicalRegion result)
    //--------------------------------------------------------------------------
    {
#ifdef DEBUG_LEGION
      assert(idx < regions.size());
#endif
      RegionRequirement &req = regions[idx];
#ifdef DEBUG_LEGION
      assert(req.handle_type != SINGULAR);
#endif
      req.region = result;
      req.handle_type = SINGULAR;
      // Check to see if the region is a NO_REGION,
      // if it is then switch the privilege to NO_ACCESS
      if (req.region == LogicalRegion::NO_REGION)
        req.privilege = NO_ACCESS;
      else if (has_restrictions(idx, req.region))
        req.flags |= RESTRICTED_FLAG;
    }

    //--------------------------------------------------------------------------
    void PointTask::initialize_point(SliceTask *owner, const DomainPoint &point,
                                     const FutureMap &point_arguments)
    //--------------------------------------------------------------------------
    {
      slice_owner = owner;
      // Get our point
      index_point = point;
      // Get our argument
      if (point_arguments.impl != NULL)
      {
        Future f = point_arguments.impl->get_future(point, true/*allow empty*/);
        if (f.impl != NULL)
        {
          ApEvent ready = f.impl->get_ready_event();
          ready.lg_wait();
          local_arglen = f.impl->get_untyped_size();
          // Have to make a local copy since the point takes ownership
          if (local_arglen > 0)
          {
            local_args = malloc(local_arglen);
            memcpy(local_args, f.impl->get_untyped_result(), local_arglen);
          }
        }
      }
      // Make a new termination event for this point
      point_termination = Runtime::create_ap_user_event();
    }

    //--------------------------------------------------------------------------
    void PointTask::send_back_created_state(AddressSpaceID target)
    //--------------------------------------------------------------------------
    {
      if (execution_context->has_created_requirements())
        execution_context->send_back_created_state(target);
    } 

    /////////////////////////////////////////////////////////////
    // Shard Task 
    /////////////////////////////////////////////////////////////

    //--------------------------------------------------------------------------
    ShardTask::ShardTask(Runtime *rt, ShardManager *manager,
                         ShardID id, Processor proc)
      : SingleTask(rt), shard_id(id)
    //--------------------------------------------------------------------------
    {
      activate_single();
      target_proc = proc;
      current_proc = proc;
      shard_manager = manager;
      if (manager->original_task != NULL)
        remote_owner_uid = 
          manager->original_task->get_context()->get_unique_id();
    }
    
    //--------------------------------------------------------------------------
    ShardTask::ShardTask(const ShardTask &rhs)
      : SingleTask(NULL), shard_id(0)
    //--------------------------------------------------------------------------
    {
      // should never be called
      assert(false);
    }

    //--------------------------------------------------------------------------
    ShardTask::~ShardTask(void)
    //--------------------------------------------------------------------------
    {
      // Set our shard manager to NULL since we are not supposed to delete it
      shard_manager = NULL;
      deactivate_single();
    }

    //--------------------------------------------------------------------------
    ShardTask& ShardTask::operator=(const ShardTask &rhs)
    //--------------------------------------------------------------------------
    {
      // should never be called
      assert(false);
      return *this;
    }

    //--------------------------------------------------------------------------
    void ShardTask::activate(void)
    //--------------------------------------------------------------------------
    {
      assert(false);
    }

    //--------------------------------------------------------------------------
    void ShardTask::deactivate(void)
    //--------------------------------------------------------------------------
    {
      assert(false);
    }

    //--------------------------------------------------------------------------
    void ShardTask::trigger_dependence_analysis(void)
    //--------------------------------------------------------------------------
    {
      assert(false);
    }

    //--------------------------------------------------------------------------
    void ShardTask::resolve_false(bool speculated, bool launched)
    //--------------------------------------------------------------------------
    {
      assert(false);
    }

    //--------------------------------------------------------------------------
    void ShardTask::early_map_task(void)
    //--------------------------------------------------------------------------
    {
      assert(false);
    }

    //--------------------------------------------------------------------------
    bool ShardTask::distribute_task(void)
    //--------------------------------------------------------------------------
    {
      assert(false);
      return false;
    }

    //--------------------------------------------------------------------------
    RtEvent ShardTask::perform_must_epoch_version_analysis(MustEpochOp *own)
    //--------------------------------------------------------------------------
    {
      assert(false);
      return RtEvent::NO_RT_EVENT;
    }

    //--------------------------------------------------------------------------
    RtEvent ShardTask::perform_mapping(MustEpochOp *owner)
    //--------------------------------------------------------------------------
    {
      assert(false);
      return RtEvent::NO_RT_EVENT;
    }
    
    //--------------------------------------------------------------------------
    bool ShardTask::is_stealable(void) const
    //--------------------------------------------------------------------------
    {
      return false;
    }

    //--------------------------------------------------------------------------
    bool ShardTask::has_restrictions(unsigned idx, LogicalRegion handle)
    //--------------------------------------------------------------------------
    {
#ifdef DEBUG_LEGION
      assert(idx < restrict_infos.size());
#endif
      // We know that if there are any restrictions they directly apply
      return restrict_infos[idx].has_restrictions();
    }

    //--------------------------------------------------------------------------
    bool ShardTask::can_early_complete(ApUserEvent &chain_event)
    //--------------------------------------------------------------------------
    {
      // no point for early completion for shard tasks
      return false;
    }

    //--------------------------------------------------------------------------
    ApEvent ShardTask::get_task_completion(void) const
    //--------------------------------------------------------------------------
    {
      return get_completion_event();
    }

    //--------------------------------------------------------------------------
    TaskOp::TaskKind ShardTask::get_task_kind(void) const
    //--------------------------------------------------------------------------
    {
      return SHARD_TASK_KIND;
    }

    //--------------------------------------------------------------------------
    void ShardTask::trigger_mapping(void)
    //--------------------------------------------------------------------------
    {
      assert(false);
    }

    //--------------------------------------------------------------------------
    void ShardTask::trigger_task_complete(void)
    //--------------------------------------------------------------------------
    {
      // First invoke the method on the shard manager 
      shard_manager->trigger_task_complete(true/*local*/);
      // Then do the normal clean-up operations
      // Remove profiling our guard and trigger the profiling event if necessary
      if ((__sync_add_and_fetch(&outstanding_profiling_requests, -1) == 0) &&
          profiling_reported.exists())
        Runtime::trigger_event(profiling_reported);
      // Release any restrictions we might have had
      if (execution_context->has_restrictions())
        execution_context->release_restrictions();
      // Invalidate any context that we had so that the child
      // operations can begin committing
      execution_context->invalidate_region_tree_contexts();
      // See if we need to trigger that our children are complete
      const bool need_commit = execution_context->attempt_children_commit();
      // Mark that this operation is complete
      complete_operation();
      if (need_commit)
        trigger_children_committed();
    }

    //--------------------------------------------------------------------------
    void ShardTask::trigger_task_commit(void)
    //--------------------------------------------------------------------------
    {
      // Commit this operation
      // Dont' deactivate ourselves, the shard manager will do that for us
      commit_operation(false/*deactivate*/, profiling_reported);
      // If we still have to report profiling information then we must
      // block here to avoid a race with the shard manager deactivating
      // us before we are done with this object
      if (profiling_reported.exists() && !profiling_reported.has_triggered())
        profiling_reported.lg_wait();
      // Lastly invoke the method on the shard manager, this could
      // delete us so it has to be last
      shard_manager->trigger_task_commit(true/*local*/);
    }

    //--------------------------------------------------------------------------
    VersionInfo& ShardTask::get_version_info(unsigned idx)
    //--------------------------------------------------------------------------
    {
#ifdef DEBUG_LEGION
      assert(idx < version_infos.size());
#endif
      return version_infos[idx];
    }

    //--------------------------------------------------------------------------
    RestrictInfo& ShardTask::get_restrict_info(unsigned idx)
    //--------------------------------------------------------------------------
    {
#ifdef DEBUG_LEGION
      assert(idx < restrict_infos.size());
#endif
      return restrict_infos[idx];
    }

    //--------------------------------------------------------------------------
    const std::vector<VersionInfo>* ShardTask::get_version_infos(void)
    //--------------------------------------------------------------------------
    {
      return &version_infos;
    }

    //--------------------------------------------------------------------------
    const std::vector<RestrictInfo>* ShardTask::get_restrict_infos(void)
    //--------------------------------------------------------------------------
    {
      return &restrict_infos;
    }

    //--------------------------------------------------------------------------
    void ShardTask::perform_physical_traversal(unsigned idx,
                                      RegionTreeContext ctx, InstanceSet &valid)
    //--------------------------------------------------------------------------
    {
      assert(false);
    }

    //--------------------------------------------------------------------------
    bool ShardTask::pack_task(Serializer &rez, Processor target)
    //--------------------------------------------------------------------------
    {
      AddressSpaceID addr_target = runtime->find_address_space(target);
      RezCheck z(rez);
      pack_single_task(rez, addr_target);
      rez.serialize(remote_owner_uid);
      // have to pack all version info (e.g. split masks)
      std::vector<bool> full_version_infos(regions.size(), true);
      pack_version_infos(rez, version_infos, full_version_infos);
      pack_restrict_infos(rez, restrict_infos);
      return false;
    }

    //--------------------------------------------------------------------------
    bool ShardTask::unpack_task(Deserializer &derez, Processor current,
                                std::set<RtEvent> &ready_events)
    //--------------------------------------------------------------------------
    {
      DerezCheck z(derez);
      unpack_single_task(derez, ready_events);
      derez.deserialize(remote_owner_uid);
      unpack_version_infos(derez, version_infos, ready_events);
      unpack_restrict_infos(derez, restrict_infos, ready_events);
      // Figure out what our parent context is
      parent_ctx = runtime->find_context(remote_owner_uid);
      // Set our parent task for the user
      parent_task = parent_ctx->get_task();
      return false;
    }

    //--------------------------------------------------------------------------
    void ShardTask::pack_as_shard_task(Serializer &rez, AddressSpace target)
    //--------------------------------------------------------------------------
    {
      pack_single_task(rez, target);
      // We know we are mapped so pack the version infos and restrictions
      pack_version_infos(rez, version_infos, virtual_mapped);
      pack_restrict_infos(rez, restrict_infos);
      // Finally pack our context information
      rez.serialize(remote_owner_uid);
    }

    //--------------------------------------------------------------------------
    RtEvent ShardTask::unpack_shard_task(Deserializer &derez)
    //--------------------------------------------------------------------------
    {
      std::set<RtEvent> ready_events; 
      unpack_single_task(derez, ready_events);
      unpack_version_infos(derez, version_infos, ready_events);
      unpack_restrict_infos(derez, restrict_infos, ready_events);
      derez.deserialize(remote_owner_uid);
      // Figure out our parent context
      parent_ctx = runtime->find_context(remote_owner_uid);
      // Set our parent task
      parent_task = parent_ctx->get_task();
      if (!ready_events.empty())
        return Runtime::merge_events(ready_events);
      else
        return RtEvent::NO_RT_EVENT;
    }

    //--------------------------------------------------------------------------
    void ShardTask::perform_inlining(void)
    //--------------------------------------------------------------------------
    {
      assert(false);
    }

    //--------------------------------------------------------------------------
    void ShardTask::handle_future(const void *res, size_t res_size, bool owned)
    //--------------------------------------------------------------------------
    {
      shard_manager->handle_future(res, res_size, owned);
    }

    //--------------------------------------------------------------------------
    void ShardTask::handle_post_mapped(RtEvent mapped_precondition)
    //--------------------------------------------------------------------------
    {
      if (!mapped_precondition.has_triggered())
      {
        SingleTask::DeferredPostMappedArgs args;
        args.task = this;
        runtime->issue_runtime_meta_task(args, LG_LATENCY_PRIORITY,
                                         this, mapped_precondition);
        return;
      }
      shard_manager->handle_post_mapped(true/*local*/);
      if (Runtime::legion_spy_enabled)
        execution_context->log_created_requirements();
      // Now we can complete this shard task
      complete_mapping();
    }

    //--------------------------------------------------------------------------
    void ShardTask::handle_misspeculation(void)
    //--------------------------------------------------------------------------
    {
      // TODO: figure out how misspeculation works with control replication
      assert(false);
    }

    //--------------------------------------------------------------------------
    InnerContext* ShardTask::initialize_inner_execution_context(VariantImpl *v)
    //--------------------------------------------------------------------------
    {
      if (Runtime::legion_spy_enabled)
        LegionSpy::log_shard(shard_manager->repl_id, shard_id, get_unique_id());
      // Check to see if we are control replicated or not
      if (shard_manager->control_replicated)
      {
        // If we have a control replication context then we do the special path
        ReplicateContext *repl_ctx = new ReplicateContext(runtime, this,
            v->is_inner(), regions, parent_req_indexes,
            virtual_mapped, unique_op_id, shard_manager);
        if (mapper == NULL)
          mapper = runtime->find_mapper(current_proc, map_id);
        repl_ctx->configure_context(mapper);
        // Save the execution context early since we'll need it
        execution_context = repl_ctx;
        // Wait until all the other shards are ready too
        shard_manager->complete_startup_initialization();
        // The replicate contexts all need to sync up to exchange resources 
        repl_ctx->exchange_common_resources();
        return repl_ctx;
      }
      else // No control replication so do the normal thing
        return SingleTask::initialize_inner_execution_context(v);
    }

    //--------------------------------------------------------------------------
    void ShardTask::launch_shard(void)
    //--------------------------------------------------------------------------
    {
      // If it is a leaf then we can mark it mapped right now, 
      // otherwise wait for the call back, note we already know
      // that it has no virtual instances because it is a 
      // replicated task
      if (is_leaf())
        complete_mapping();
      // Speculation can always be resolved here
      resolve_speculation();
      // Then launch the task for execution
      launch_task();
    }

    //--------------------------------------------------------------------------
    void ShardTask::extract_event_preconditions(
                                   const std::deque<InstanceSet> &all_instances)
    //--------------------------------------------------------------------------
    {
#ifdef DEBUG_LEGION
      assert(all_instances.size() == physical_instances.size());
#endif
      for (unsigned region_idx = 0; 
            region_idx < physical_instances.size(); region_idx++)
      {
        InstanceSet &local_instances = physical_instances[region_idx];
        const InstanceSet &instances = all_instances[region_idx];
        for (unsigned idx1 = 0; idx1 < local_instances.size(); idx1++)
        {
          InstanceRef &ref = local_instances[idx1];
#ifdef DEBUG_LEGION
          bool found = false;
#endif
          for (unsigned idx2 = 0; idx2 < instances.size(); idx2++)
          {
            const InstanceRef &other_ref = instances[idx2];
            if (ref.get_manager() != other_ref.get_manager())
              continue;
            ref.set_ready_event(other_ref.get_ready_event());
#ifdef DEBUG_LEGION
            found = true;
#endif
            break;
          }
#ifdef DEBUG_LEGION
          assert(found);
#endif
        }
      }
    }

    //--------------------------------------------------------------------------
    void ShardTask::return_privilege_state(ResourceTracker *target)
    //--------------------------------------------------------------------------
    {
#ifdef DEBUG_LEGION
      assert(execution_context != NULL);
#endif
      execution_context->return_privilege_state(target);
    }

    //--------------------------------------------------------------------------
    void ShardTask::handle_collective_message(Deserializer &derez)
    //--------------------------------------------------------------------------
    {
#ifdef DEBUG_LEGION
      assert(execution_context != NULL);
      ReplicateContext *repl_ctx = 
        dynamic_cast<ReplicateContext*>(execution_context);
      assert(repl_ctx != NULL);
#else
      ReplicateContext *repl_ctx = 
        static_cast<ReplicateContext*>(execution_context);
#endif
      repl_ctx->handle_collective_message(derez);
    }

    //--------------------------------------------------------------------------
    void ShardTask::handle_future_map_request(Deserializer &derez)
    //--------------------------------------------------------------------------
    {
#ifdef DEBUG_LEGION
      assert(execution_context != NULL);
      ReplicateContext *repl_ctx = 
        dynamic_cast<ReplicateContext*>(execution_context);
      assert(repl_ctx != NULL);
#else
      ReplicateContext *repl_ctx = 
        static_cast<ReplicateContext*>(execution_context);
#endif
      repl_ctx->handle_future_map_request(derez);
    }

    //--------------------------------------------------------------------------
    void ShardTask::handle_composite_view_request(Deserializer &derez)
    //--------------------------------------------------------------------------
    {
#ifdef DEBUG_LEGION
      assert(execution_context != NULL);
      ReplicateContext *repl_ctx = 
        dynamic_cast<ReplicateContext*>(execution_context);
      assert(repl_ctx != NULL);
#else
      ReplicateContext *repl_ctx = 
        static_cast<ReplicateContext*>(execution_context);
#endif
      repl_ctx->handle_composite_view_request(derez);
    }

    //--------------------------------------------------------------------------
    InstanceView* ShardTask::create_instance_top_view(PhysicalManager *manager,
                                                      AddressSpaceID source)
    //--------------------------------------------------------------------------
    {
#ifdef DEBUG_LEGION
      assert(execution_context != NULL);
      ReplicateContext *repl_ctx = 
        dynamic_cast<ReplicateContext*>(execution_context);
      assert(repl_ctx != NULL);
#else
      ReplicateContext *repl_ctx = 
        static_cast<ReplicateContext*>(execution_context);
#endif
      return repl_ctx->create_replicate_instance_top_view(manager, source);
    }

    /////////////////////////////////////////////////////////////
    // Index Task 
    /////////////////////////////////////////////////////////////

    //--------------------------------------------------------------------------
    IndexTask::IndexTask(Runtime *rt)
      : MultiTask(rt)
    //--------------------------------------------------------------------------
    {
    }

    //--------------------------------------------------------------------------
    IndexTask::IndexTask(const IndexTask &rhs)
      : MultiTask(NULL)
    //--------------------------------------------------------------------------
    {
      // should never be called
      assert(false);
    }

    //--------------------------------------------------------------------------
    IndexTask::~IndexTask(void)
    //--------------------------------------------------------------------------
    {
    }

    //--------------------------------------------------------------------------
    IndexTask& IndexTask::operator=(const IndexTask &rhs)
    //--------------------------------------------------------------------------
    {
      // should never be called
      assert(false);
      return *this;
    }

    //--------------------------------------------------------------------------
    void IndexTask::activate(void)
    //--------------------------------------------------------------------------
    {
      DETAILED_PROFILER(runtime, INDEX_ACTIVATE_CALL);
      activate_index_task(); 
    }

    //--------------------------------------------------------------------------
    void IndexTask::activate_index_task(void)
    //--------------------------------------------------------------------------
    {
      activate_multi();
      reduction_op = NULL;
      serdez_redop_fns = NULL;
      slice_fraction = Fraction<long long>(0,1); // empty fraction
      total_points = 0;
      mapped_points = 0;
      complete_points = 0;
      committed_points = 0;
      complete_received = false;
      commit_received = false;
      need_intra_task_alias_analysis = true;
    }

    //--------------------------------------------------------------------------
    void IndexTask::deactivate(void)
    //--------------------------------------------------------------------------
    {
      DETAILED_PROFILER(runtime, INDEX_DEACTIVATE_CALL);
      deactivate_index_task(); 
      runtime->free_index_task(this);
    }

    //--------------------------------------------------------------------------
    void IndexTask::deactivate_index_task(void)
    //--------------------------------------------------------------------------
    {
      deactivate_multi();
      privilege_paths.clear();
      if (!locally_mapped_slices.empty())
      {
        for (std::deque<SliceTask*>::const_iterator it = 
              locally_mapped_slices.begin(); it != 
              locally_mapped_slices.end(); it++)
        {
          (*it)->deactivate();
        }
        locally_mapped_slices.clear();
      } 
      // Remove our reference to the future map
      future_map = FutureMap(); 
      // Remove our reference to the reduction future
      reduction_future = Future();
      map_applied_conditions.clear();
      restrict_postconditions.clear();
#ifdef DEBUG_LEGION
      interfering_requirements.clear();
      assert(acquired_instances.empty());
#endif
      acquired_instances.clear();
    }

    //--------------------------------------------------------------------------
    FutureMap IndexTask::initialize_task(TaskContext *ctx,
                                         const IndexTaskLauncher &launcher,
                                         IndexSpace launch_sp,
                                         bool check_privileges,
                                         bool track /*= true*/)
    //--------------------------------------------------------------------------
    {
      parent_ctx = ctx;
      task_id = launcher.task_id;
      indexes = launcher.index_requirements;
      regions = launcher.region_requirements;
      futures = launcher.futures;
      update_grants(launcher.grants);
      wait_barriers = launcher.wait_barriers;
      update_arrival_barriers(launcher.arrive_barriers);
      arglen = launcher.global_arg.get_size();
      if (arglen > 0)
      {
#ifdef DEBUG_LEGION
        assert(arg_manager == NULL);
#endif
        arg_manager = new AllocManager(arglen);
        arg_manager->add_reference();
        args = arg_manager->get_allocation();
        memcpy(args, launcher.global_arg.get_ptr(), arglen);
      }
      point_arguments = 
        FutureMap(launcher.argument_map.impl->freeze(parent_ctx));
      map_id = launcher.map_id;
      tag = launcher.tag;
      is_index_space = true;
      launch_space = launch_sp;
      if (!launcher.launch_domain.exists())
        runtime->forest->find_launch_space_domain(launch_space, index_domain);
      else
        index_domain = launcher.launch_domain;
      internal_space = launch_space;
      need_intra_task_alias_analysis = !launcher.independent_requirements;
      initialize_base_task(ctx, track, launcher.static_dependences,
                           launcher.predicate, task_id);
      if (launcher.predicate != Predicate::TRUE_PRED)
        initialize_predicate(launcher.predicate_false_future,
                             launcher.predicate_false_result);
      future_map = FutureMap(create_future_map(ctx));
#ifdef DEBUG_LEGION
      future_map.impl->add_valid_domain(index_domain);
#endif
      check_empty_field_requirements(); 
      if (check_privileges)
        perform_privilege_checks();
      if (Runtime::legion_spy_enabled)
      {
        LegionSpy::log_index_task(parent_ctx->get_unique_id(),
                                  unique_op_id, task_id,
                                  get_task_name());
        for (std::vector<PhaseBarrier>::const_iterator it = 
              launcher.wait_barriers.begin(); it !=
              launcher.wait_barriers.end(); it++)
        {
          ApEvent e = Runtime::get_previous_phase(it->phase_barrier);
          LegionSpy::log_phase_barrier_wait(unique_op_id, e);
        }
      }
      return future_map;
    }

    //--------------------------------------------------------------------------
    Future IndexTask::initialize_task(TaskContext *ctx,
                                      const IndexTaskLauncher &launcher,
                                      IndexSpace launch_sp,
                                      ReductionOpID redop_id, 
                                      bool check_privileges,
                                      bool track /*= true*/)
    //--------------------------------------------------------------------------
    {
      parent_ctx = ctx;
      task_id = launcher.task_id;
      indexes = launcher.index_requirements;
      regions = launcher.region_requirements;
      futures = launcher.futures;
      update_grants(launcher.grants);
      wait_barriers = launcher.wait_barriers;
      update_arrival_barriers(launcher.arrive_barriers);
      arglen = launcher.global_arg.get_size();
      if (arglen > 0)
      {
#ifdef DEBUG_LEGION
        assert(arg_manager == NULL);
#endif
        arg_manager = new AllocManager(arglen);
        arg_manager->add_reference();
        args = arg_manager->get_allocation();
        memcpy(args, launcher.global_arg.get_ptr(), arglen);
      }
      point_arguments = 
        FutureMap(launcher.argument_map.impl->freeze(parent_ctx));
      map_id = launcher.map_id;
      tag = launcher.tag;
      is_index_space = true;
      launch_space = launch_sp;
      if (!launcher.launch_domain.exists())
        runtime->forest->find_launch_space_domain(launch_space, index_domain);
      else
        index_domain = launcher.launch_domain;
      internal_space = launch_space;
      need_intra_task_alias_analysis = !launcher.independent_requirements;
      redop = redop_id;
      reduction_op = Runtime::get_reduction_op(redop);
      serdez_redop_fns = Runtime::get_serdez_redop_fns(redop);
      if (!reduction_op->is_foldable)
        REPORT_LEGION_ERROR(ERROR_REDUCTION_OPERATION_INDEX,
                      "Reduction operation %d for index task launch %s "
                      "(ID %lld) is not foldable.",
                      redop, get_task_name(), get_unique_id())
      else
        initialize_reduction_state();
      initialize_base_task(ctx, track, launcher.static_dependences,
                           launcher.predicate, task_id);
      if (launcher.predicate != Predicate::TRUE_PRED)
        initialize_predicate(launcher.predicate_false_future,
                             launcher.predicate_false_result);
      reduction_future = Future(new FutureImpl(runtime,
            true/*register*/, runtime->get_available_distributed_id(true), 
            runtime->address_space, this));
      check_empty_field_requirements();
      if (check_privileges)
        perform_privilege_checks();
      if (Runtime::legion_spy_enabled)
      {
        LegionSpy::log_index_task(parent_ctx->get_unique_id(),
                                  unique_op_id, task_id,
                                  get_task_name());
        for (std::vector<PhaseBarrier>::const_iterator it = 
              launcher.wait_barriers.begin(); it !=
              launcher.wait_barriers.end(); it++)
        {
          ApEvent e = Runtime::get_previous_phase(it->phase_barrier);
          LegionSpy::log_phase_barrier_wait(unique_op_id, e);
        }
        LegionSpy::log_future_creation(unique_op_id, 
              reduction_future.impl->get_ready_event(), index_point);
      }
      return reduction_future;
    }

    //--------------------------------------------------------------------------
    void IndexTask::initialize_predicate(const Future &pred_future,
                                         const TaskArgument &pred_arg)
    //--------------------------------------------------------------------------
    {
      if (pred_future.impl != NULL)
        predicate_false_future = pred_future;
      else
      {
        predicate_false_size = pred_arg.get_size();
        if (predicate_false_size == 0)
        {
          // TODO: Reenable this error if we want to track predicate defaults
#if 0
          if (variants->return_size > 0)
            log_run.error("Predicated index task launch for task %s "
                          "in parent task %s (UID %lld) has non-void "
                          "return type but no default value for its "
                          "future if the task predicate evaluates to "
                          "false.  Please set either the "
                          "'predicate_false_result' or "
                          "'predicate_false_future' fields of the "
                          "IndexTaskLauncher struct.",
                          get_task_name(), parent_ctx->get_task_name(),
                          parent_ctx->get_unique_id())
          }
#endif
        }
        else
        {
          // TODO: Reenable this error if we want to track predicate defaults
#ifdef PERFORM_PREDICATE_SIZE_CHECKS
          if (predicate_false_size != variants->return_size)
            REPORT_LEGION_ERROR(ERROR_PREDICATED_INDEX_TASK,
                          "Predicated index task launch for task %s "
                          "in parent task %s (UID %lld) has predicated "
                          "false return type of size %ld bytes, but the "
                          "expected return size is %ld bytes.",
                          get_task_name(), parent_ctx->get_task_name(),
                          parent_ctx->get_unique_id(),
                          predicate_false_size, variants->return_size)
#endif
#ifdef DEBUG_LEGION
          assert(predicate_false_result == NULL);
#endif
          predicate_false_result = 
            legion_malloc(PREDICATE_ALLOC, predicate_false_size);
          memcpy(predicate_false_result, pred_arg.get_ptr(),
                 predicate_false_size);
        }
      }
    }

    //--------------------------------------------------------------------------
    void IndexTask::trigger_prepipeline_stage(void)
    //--------------------------------------------------------------------------
    {
      // First compute the parent indexes
      compute_parent_indexes();
      // Annotate any regions which are going to need to be early mapped
      for (unsigned idx = 0; idx < regions.size(); idx++)
      {
        if (!IS_WRITE(regions[idx]))
          continue;
        if (regions[idx].handle_type == SINGULAR)
          regions[idx].flags |= MUST_PREMAP_FLAG;
        else if (regions[idx].handle_type == REG_PROJECTION)
        {
          ProjectionFunction *function = runtime->find_projection_function(
                                                    regions[idx].projection);
          if (function->depth == 0)
            regions[idx].flags |= MUST_PREMAP_FLAG;
        }
      }
      // Initialize the privilege paths
      privilege_paths.resize(regions.size());
      for (unsigned idx = 0; idx < regions.size(); idx++)
        initialize_privilege_path(privilege_paths[idx], regions[idx]);
      if (!options_selected)
      {
        const bool inline_task = select_task_options();
        if (inline_task) 
        {
          REPORT_LEGION_WARNING(LEGION_WARNING_MAPPER_REQUESTED_INLINE,
                          "Mapper %s requested to inline task %s "
                          "(UID %lld) but the 'enable_inlining' option was "
                          "not set on the task launcher so the request is "
                          "being ignored", mapper->get_mapper_name(),
                          get_task_name(), get_unique_id());
        }
      }
      if (need_intra_task_alias_analysis)
      {
        // If we don't have a trace, we do our alias analysis now
        LegionTrace *local_trace = get_trace();
        if (local_trace == NULL)
          perform_intra_task_alias_analysis(false/*tracing*/, NULL/*trace*/,
                                            privilege_paths);
      }
      if (Runtime::legion_spy_enabled)
      { 
        for (unsigned idx = 0; idx < regions.size(); idx++)
          TaskOp::log_requirement(unique_op_id, idx, regions[idx]);
        runtime->forest->log_launch_space(launch_space, unique_op_id);
      }
    }

    //--------------------------------------------------------------------------
    void IndexTask::trigger_dependence_analysis(void)
    //--------------------------------------------------------------------------
    {
      perform_base_dependence_analysis();
      for (unsigned idx = 0; idx < regions.size(); idx++)
      {
        projection_infos[idx] = 
          ProjectionInfo(runtime, regions[idx], launch_space);
        runtime->forest->perform_dependence_analysis(this, idx, regions[idx], 
                                                     restrict_infos[idx],
                                                     version_infos[idx],
                                                     projection_infos[idx],
                                                     privilege_paths[idx]);
      }
    }

    //--------------------------------------------------------------------------
    void IndexTask::perform_base_dependence_analysis(void)
    //--------------------------------------------------------------------------
    {
#ifdef DEBUG_LEGION
      assert(privilege_paths.size() == regions.size());
#endif 
      if (need_intra_task_alias_analysis)
      {
        // If we have a trace we do our alias analysis now
        LegionTrace *local_trace = get_trace();
        if (local_trace != NULL)
          perform_intra_task_alias_analysis(is_tracing(), local_trace,
                                            privilege_paths);
      }
      // To be correct with the new scheduler we also have to 
      // register mapping dependences on futures
      for (std::vector<Future>::const_iterator it = futures.begin();
            it != futures.end(); it++)
      {
#ifdef DEBUG_LEGION
        assert(it->impl != NULL);
#endif
        it->impl->register_dependence(this);
#ifdef LEGION_SPY
        if (it->impl->producer_op != NULL)
          LegionSpy::log_mapping_dependence(
              parent_ctx->get_unique_id(), it->impl->producer_uid, 0,
              get_unique_id(), 0, TRUE_DEPENDENCE);
#endif
      }
      if (predicate_false_future.impl != NULL)
      {
        predicate_false_future.impl->register_dependence(this);
#ifdef LEGION_SPY
        if (predicate_false_future.impl->producer_op != NULL)
          LegionSpy::log_mapping_dependence(
              parent_ctx->get_unique_id(), 
              predicate_false_future.impl->producer_uid, 0,
              get_unique_id(), 0, TRUE_DEPENDENCE);
#endif
      }
      // Also have to register any dependences on our predicate
      register_predicate_dependence();
      version_infos.resize(regions.size());
      restrict_infos.resize(regions.size());
      projection_infos.resize(regions.size());
    }

    //--------------------------------------------------------------------------
    void IndexTask::report_interfering_requirements(unsigned idx1,unsigned idx2)
    //--------------------------------------------------------------------------
    {
#if 0
      REPORT_LEGION_ERROR(ERROR_ALIASED_REGION_REQUIREMENTS,
                          "Aliased region requirements for index tasks "
                          "are not permitted. Region requirements %d and %d "
                          "of task %s (UID %lld) in parent task %s (UID %lld) "
                          "are interfering.", idx1, idx2, get_task_name(),
                          get_unique_id(), parent_ctx->get_task_name(),
                          parent_ctx->get_unique_id())
#else
      REPORT_LEGION_WARNING(LEGION_WARNING_REGION_REQUIREMENTS_INDEX,
                      "Region requirements %d and %d of index task %s "
                      "(UID %lld) in parent task %s (UID %lld) are potentially "
                      "interfering.  It's possible that this is a false "
                      "positive if there are projection region requirements "
                      "and each of the point tasks are non-interfering. "
                      "If the runtime is built in debug mode then it will "
                      "check that the region requirements of all points are "
                      "actually non-interfering. If you see no further error "
                      "messages for this index task launch then everything "
                      "is good.", idx1, idx2, get_task_name(), get_unique_id(),
                      parent_ctx->get_task_name(), parent_ctx->get_unique_id())
#endif
#ifdef DEBUG_LEGION
      interfering_requirements.insert(std::pair<unsigned,unsigned>(idx1,idx2));
#endif
    }

    //--------------------------------------------------------------------------
    RegionTreePath& IndexTask::get_privilege_path(unsigned idx)
    //--------------------------------------------------------------------------
    {
#ifdef DEBUG_LEGION
      assert(idx < privilege_paths.size());
#endif
      return privilege_paths[idx];
    }

    //--------------------------------------------------------------------------
    void IndexTask::resolve_false(bool speculated, bool launched)
    //--------------------------------------------------------------------------
    {
      // If we already launched, then we can just return
      // otherwise continue through to do the cleanup work
      if (launched)
        return;
      RtEvent execution_condition;
      // Fill in the index task map with the default future value
      if (redop == 0)
      {
        // Handling the future map case
        if (predicate_false_future.impl != NULL)
        {
          ApEvent wait_on = predicate_false_future.impl->get_ready_event();
          if (wait_on.has_triggered())
          {
            const size_t result_size = 
              check_future_size(predicate_false_future.impl);
            const void *result = 
              predicate_false_future.impl->get_untyped_result(true);
            for (Domain::DomainPointIterator itr(index_domain); itr; itr++)
            {
              Future f = future_map.get_future(itr.p);
              if (result_size > 0)
                f.impl->set_result(result, result_size, false/*own*/);
            }
          }
          else
          {
            // Add references so things won't be prematurely collected
            future_map.impl->add_base_resource_ref(DEFERRED_TASK_REF);
            predicate_false_future.impl->add_base_gc_ref(DEFERRED_TASK_REF,
                                                         this);
            Runtime::DeferredFutureMapSetArgs args;
            args.future_map = future_map.impl;
            args.result = predicate_false_future.impl;
            args.domain = index_domain;
            args.task_op = this;
            execution_condition = 
              runtime->issue_runtime_meta_task(args, LG_LATENCY_PRIORITY, this, 
                                               Runtime::protect_event(wait_on));
          }
        }
        else
        {
          for (Domain::DomainPointIterator itr(index_domain); itr; itr++)
          {
            Future f = future_map.get_future(itr.p);
            if (predicate_false_size > 0)
              f.impl->set_result(predicate_false_result,
                                 predicate_false_size, false/*own*/);
          }
        }
      }
      else
      {
        // Handling a reduction case
        if (predicate_false_future.impl != NULL)
        {
          ApEvent wait_on = predicate_false_future.impl->get_ready_event();
          if (wait_on.has_triggered())
          {
            const size_t result_size = 
                        check_future_size(predicate_false_future.impl);
            if (result_size > 0)
              reduction_future.impl->set_result(
                  predicate_false_future.impl->get_untyped_result(true),
                  result_size, false/*own*/);
          }
          else
          {
            // Add references so they aren't garbage collected 
            reduction_future.impl->add_base_gc_ref(DEFERRED_TASK_REF, this);
            predicate_false_future.impl->add_base_gc_ref(DEFERRED_TASK_REF, 
                                                         this);
            Runtime::DeferredFutureSetArgs args;
            args.target = reduction_future.impl;
            args.result = predicate_false_future.impl;
            args.task_op = this;
            execution_condition = 
              runtime->issue_runtime_meta_task(args, LG_LATENCY_PRIORITY, this, 
                                               Runtime::protect_event(wait_on));
          }
        }
        else
        {
          if (predicate_false_size > 0)
            reduction_future.impl->set_result(predicate_false_result,
                                  predicate_false_size, false/*own*/);
        }
      }
      // Then clean up this task execution
      complete_mapping();
      complete_execution(execution_condition);
      resolve_speculation();
      trigger_children_complete();
      trigger_children_committed();
    }

    //--------------------------------------------------------------------------
    void IndexTask::early_map_task(void)
    //--------------------------------------------------------------------------
    {
      DETAILED_PROFILER(runtime, INDEX_EARLY_MAP_TASK_CALL);
      std::vector<unsigned> early_map_indexes;
      for (unsigned idx = 0; idx < regions.size(); idx++)
      {
        const RegionRequirement &req = regions[idx];
        if (req.must_premap())
          early_map_indexes.push_back(idx);
      }
      if (!early_map_indexes.empty())
      {
        early_map_regions(map_applied_conditions, early_map_indexes);
        if (!acquired_instances.empty())
          release_acquired_instances(acquired_instances);
      }
    }

    //--------------------------------------------------------------------------
    bool IndexTask::distribute_task(void)
    //--------------------------------------------------------------------------
    {
      DETAILED_PROFILER(runtime, INDEX_DISTRIBUTE_CALL);
      if (is_locally_mapped())
      {
        // This will only get called if we had slices that couldn't map, but
        // they have now all mapped
#ifdef DEBUG_LEGION
        assert(slices.empty());
#endif
        // We're never actually run
        return false;
      }
      else
      {
        if (!is_sliced() && target_proc.exists() && 
            (target_proc != current_proc))
        {
          // Make a slice copy and send it away
          SliceTask *clone = clone_as_slice_task(launch_space, target_proc,
                                                 true/*needs slice*/,
                                                 stealable, 1LL);
          runtime->send_task(clone);
          return false; // We have now been sent away
        }
        else
          return true; // Still local so we can be sliced
      }
    }

    //--------------------------------------------------------------------------
    RtEvent IndexTask::perform_mapping(MustEpochOp *owner/*=NULL*/)
    //--------------------------------------------------------------------------
    {
      DETAILED_PROFILER(runtime, INDEX_PERFORM_MAPPING_CALL);
      // This will only get called if we had slices that failed to map locally
#ifdef DEBUG_LEGION
      assert(!slices.empty());
#endif
      for (std::list<SliceTask*>::iterator it = slices.begin();
            it != slices.end(); /*nothing*/)
      {
        (*it)->trigger_mapping();
        it = slices.erase(it);
      }
      return RtEvent::NO_RT_EVENT;
    }

    //--------------------------------------------------------------------------
    void IndexTask::launch_task(void)
    //--------------------------------------------------------------------------
    {
      // should never be called
      assert(false);
    }

    //--------------------------------------------------------------------------
    bool IndexTask::is_stealable(void) const
    //--------------------------------------------------------------------------
    {
      // Index space tasks are never stealable, they must first be
      // split into slices which can then be stolen.  Note that slicing
      // always happens after premapping so we know stealing is safe.
      return false;
    }

    //--------------------------------------------------------------------------
    bool IndexTask::has_restrictions(unsigned idx, LogicalRegion handle)
    //--------------------------------------------------------------------------
    {
      // Handle the case of inline tasks
      if (restrict_infos.empty())
        return false;
#ifdef DEBUG_LEGION
      assert(idx < restrict_infos.size());
#endif
      return restrict_infos[idx].has_restrictions();
    }

    //--------------------------------------------------------------------------
    void IndexTask::map_and_launch(void)
    //--------------------------------------------------------------------------
    {
      // This should only ever be called if we had slices which failed to map
#ifdef DEBUG_LEGION
      assert(is_sliced());
      assert(!slices.empty());
#endif
      trigger_slices();
    }

    //--------------------------------------------------------------------------
    ApEvent IndexTask::get_task_completion(void) const
    //--------------------------------------------------------------------------
    {
      return get_completion_event();
    }

    //--------------------------------------------------------------------------
    TaskOp::TaskKind IndexTask::get_task_kind(void) const
    //--------------------------------------------------------------------------
    {
      return INDEX_TASK_KIND;
    }

    //--------------------------------------------------------------------------
    void IndexTask::trigger_task_complete(void)
    //--------------------------------------------------------------------------
    {
      DETAILED_PROFILER(runtime, INDEX_COMPLETE_CALL);
      // Trigger all the futures or set the reduction future result
      // and then trigger it
      if (redop != 0)
      {
        // Set the future if we actually ran the task or we speculated
        if ((speculation_state != RESOLVE_FALSE_STATE) || false_guard.exists())
          reduction_future.impl->set_result(reduction_state,
                                            reduction_state_size, 
                                            false/*owner*/);
        reduction_future.impl->complete_future();
      }
      else
        future_map.impl->complete_all_futures();
      if (must_epoch != NULL)
        must_epoch->notify_subop_complete(this);
      if (!restrict_postconditions.empty())
      {
        ApEvent restrict_done = Runtime::merge_events(restrict_postconditions);
        need_completion_trigger = false;
        Runtime::trigger_event(completion_event, restrict_done);
      }
      complete_operation();
#ifdef LEGION_SPY
      LegionSpy::log_operation_events(unique_op_id, ApEvent::NO_AP_EVENT,
                                      completion_event);
#endif
    }

    //--------------------------------------------------------------------------
    void IndexTask::trigger_task_commit(void)
    //--------------------------------------------------------------------------
    {
      DETAILED_PROFILER(runtime, INDEX_COMMIT_CALL);
      // We can release our version infos now
      for (std::vector<VersionInfo>::iterator it = version_infos.begin();
            it != version_infos.end(); it++)
      {
        it->clear();
      }
      if (must_epoch != NULL)
        must_epoch->notify_subop_commit(this);
      // Mark that this operation is now committed
      commit_operation(true/*deactivate*/);
    }

    //--------------------------------------------------------------------------
    bool IndexTask::pack_task(Serializer &rez, Processor target)
    //--------------------------------------------------------------------------
    {
      // should never be called
      assert(false);
      return false;
    }

    //--------------------------------------------------------------------------
    bool IndexTask::unpack_task(Deserializer &derez, Processor current,
                                std::set<RtEvent> &ready_events)
    //--------------------------------------------------------------------------
    {
      // should never be called
      assert(false);
      return false;
    }

    //--------------------------------------------------------------------------
    void IndexTask::perform_inlining(void)
    //--------------------------------------------------------------------------
    {
      DETAILED_PROFILER(runtime, INDEX_PERFORM_INLINING_CALL);
      // See if there is anything to wait for
      std::set<ApEvent> wait_on_events;
      for (unsigned idx = 0; idx < futures.size(); idx++)
      {
        FutureImpl *impl = futures[idx].impl; 
        wait_on_events.insert(impl->ready_event);
      }
      for (unsigned idx = 0; idx < grants.size(); idx++)
      {
        GrantImpl *impl = grants[idx].impl;
        wait_on_events.insert(impl->acquire_grant());
      }
      for (unsigned idx = 0; idx < wait_barriers.size(); idx++)
      {
	ApEvent e = 
          Runtime::get_previous_phase(wait_barriers[idx].phase_barrier);
        wait_on_events.insert(e);
      }
      // Merge together all the events for the start condition 
      ApEvent start_condition = Runtime::merge_events(wait_on_events); 
      // Enumerate all of the points of our index space and run
      // the task for each one of them either saving or reducing their futures
      Processor current = parent_ctx->get_executing_processor();
      // Select the variant to use
      VariantImpl *variant = parent_ctx->select_inline_variant(this);
      // See if we need to wait for anything
      if (start_condition.exists())
        start_condition.lg_wait();
      // Save this for when things are being returned
      TaskContext *enclosing = parent_ctx;
      // Make a copy of our region requirements
      std::vector<RegionRequirement> copy_requirements(regions.size());
      for (unsigned idx = 0; idx < regions.size(); idx++)
        copy_requirements[idx] = regions[idx];
      bool first = true;
      for (Domain::DomainPointIterator itr(index_domain); itr; itr++)
      {
        // If this is not the first we have to restore the region
        // requirements from copy that we made before hand
        if (!first)
        {
          for (unsigned idx = 0; idx < regions.size(); idx++)
            regions[idx] = copy_requirements[idx];
        }
        else
          first = false;
        index_point = itr.p; 
        // Get our local args
        Future local_arg = point_arguments.impl->get_future(index_point);
        if (local_arg.impl != NULL)
        {
          local_args = local_arg.impl->get_untyped_result(true);
          local_arglen = local_arg.impl->get_untyped_size();
        }
        else
        {
          local_args = NULL;
          local_arglen = 0;
        }
        compute_point_region_requirements();
        InlineContext *inline_ctx = new InlineContext(runtime, enclosing, this);
        // Save the inner context as the parent ctx
        parent_ctx = inline_ctx;
        variant->dispatch_inline(current, inline_ctx);
        // Return any created privilege state
        inline_ctx->return_privilege_state(enclosing);
        // Then we can delete the inline context
        delete inline_ctx;
      }
      if (redop == 0)
        future_map.impl->complete_all_futures();
      else
      {
        reduction_future.impl->set_result(reduction_state,
                                          reduction_state_size,false/*owner*/);
        reduction_future.impl->complete_future();
      }
      // Trigger all our events event
      Runtime::trigger_event(completion_event);
    }

    //--------------------------------------------------------------------------
    void IndexTask::end_inline_task(const void *res, size_t res_size,bool owned)
    //--------------------------------------------------------------------------
    {
      if (redop == 0)
      {
        Future f = future_map.impl->get_future(index_point);
        f.impl->set_result(res, res_size, owned);
      }
      else
        fold_reduction_future(res, res_size, owned, true/*exclusive*/);
    }

    //--------------------------------------------------------------------------
    std::map<PhysicalManager*,std::pair<unsigned,bool> >* 
                                     IndexTask::get_acquired_instances_ref(void)
    //--------------------------------------------------------------------------
    {
      return &acquired_instances;
    }

    //--------------------------------------------------------------------------
    SliceTask* IndexTask::clone_as_slice_task(IndexSpace is, Processor p,
                                              bool recurse, bool stealable,
                                              long long scale_denominator)
    //--------------------------------------------------------------------------
    {
      DETAILED_PROFILER(runtime, INDEX_CLONE_AS_SLICE_CALL);
      SliceTask *result = runtime->get_available_slice_task(false); 
      result->initialize_base_task(parent_ctx, false/*track*/, NULL/*deps*/,
                                   Predicate::TRUE_PRED, this->task_id);
      result->clone_multi_from(this, is, p, recurse, stealable);
      result->index_complete = this->completion_event;
      result->denominator = scale_denominator;
      result->index_owner = this;
      result->remote_owner_uid = parent_ctx->get_unique_id();
      if (Runtime::legion_spy_enabled)
        LegionSpy::log_index_slice(get_unique_id(), 
                                   result->get_unique_id());
      if (runtime->profiler != NULL)
        runtime->profiler->register_slice_owner(get_unique_op_id(),
                                                result->get_unique_op_id());
      return result;
    }

    //--------------------------------------------------------------------------
    void IndexTask::handle_future(const DomainPoint &point, const void *result,
                                  size_t result_size, bool owner)
    //--------------------------------------------------------------------------
    {
      DETAILED_PROFILER(runtime, INDEX_HANDLE_FUTURE);
      // Need to hold the lock when doing this since it could
      // be going in parallel with other users
      if (reduction_op != NULL)
        fold_reduction_future(result, result_size, owner, false/*exclusive*/);
      else
      {
        if (must_epoch == NULL)
        {
          Future f = future_map.get_future(point);
          f.impl->set_result(result, result_size, owner);
        }
        else
          must_epoch->set_future(point, result, result_size, owner);
      }
    }

    //--------------------------------------------------------------------------
    void IndexTask::register_must_epoch(void)
    //--------------------------------------------------------------------------
    {
      // should never be called
      assert(false);
    }

    //--------------------------------------------------------------------------
    FutureMapImpl* IndexTask::create_future_map(TaskContext *ctx) 
    //--------------------------------------------------------------------------
    {
      return new FutureMapImpl(ctx, this, runtime,
            runtime->get_available_distributed_id(true/*needs continuation*/),
            runtime->address_space);
    }

    //--------------------------------------------------------------------------
    void IndexTask::record_reference_mutation_effect(RtEvent event)
    //--------------------------------------------------------------------------
    {
      map_applied_conditions.insert(event);
    }

    //--------------------------------------------------------------------------
    void IndexTask::record_locally_mapped_slice(SliceTask *local_slice)
    //--------------------------------------------------------------------------
    {
      AutoLock o_lock(op_lock);
      locally_mapped_slices.push_back(local_slice);
    }

    //--------------------------------------------------------------------------
    void IndexTask::return_slice_mapped(unsigned points, long long denom,
                               RtEvent applied_condition, ApEvent restrict_post)
    //--------------------------------------------------------------------------
    {
      DETAILED_PROFILER(runtime, INDEX_RETURN_SLICE_MAPPED_CALL);
      bool need_trigger = false;
      bool trigger_children_completed = false;
      bool trigger_children_commit = false;
      {
        AutoLock o_lock(op_lock);
        total_points += points;
        mapped_points += points;
        slice_fraction.add(Fraction<long long>(1,denom));
        if (applied_condition.exists())
          map_applied_conditions.insert(applied_condition);
        if (restrict_post.exists())
          restrict_postconditions.insert(restrict_post);
        // Already know that mapped points is the same as total points
        if (slice_fraction.is_whole())
        {
          need_trigger = true;
          if ((complete_points == total_points) &&
              !children_complete_invoked)
          {
            trigger_children_completed = true;
            children_complete_invoked = true;
          }
          if ((committed_points == total_points) &&
              !children_commit_invoked)
          {
            trigger_children_commit = true;
            children_commit_invoked = true;
          }
        }
      }
      if (need_trigger)
      {
        // Get the mapped precondition note we can now access this
        // without holding the lock because we know we've seen
        // all the responses so no one else will be mutating it.
        if (!map_applied_conditions.empty())
        {
          RtEvent map_condition = Runtime::merge_events(map_applied_conditions);
          complete_mapping(map_condition);
        }
        else
          complete_mapping();
      }
      if (trigger_children_completed)
        trigger_children_complete();
      if (trigger_children_commit)
        trigger_children_committed();
    }

    //--------------------------------------------------------------------------
    void IndexTask::return_slice_complete(unsigned points)
    //--------------------------------------------------------------------------
    {
      DETAILED_PROFILER(runtime, INDEX_RETURN_SLICE_COMPLETE_CALL);
      bool trigger_execution = false;
      bool need_trigger = false;
      {
        AutoLock o_lock(op_lock);
        complete_points += points;
#ifdef DEBUG_LEGION
        assert(!complete_received);
        assert(complete_points <= total_points);
#endif
        if (slice_fraction.is_whole() && 
            (complete_points == total_points))
        {
          trigger_execution = true;
          if (!children_complete_invoked)
          {
            need_trigger = true;
            children_complete_invoked = true;
          }
        }
      }
      if (trigger_execution)
        complete_execution();
      if (need_trigger)
        trigger_children_complete();
    }

    //--------------------------------------------------------------------------
    void IndexTask::return_slice_commit(unsigned points)
    //--------------------------------------------------------------------------
    {
      DETAILED_PROFILER(runtime, INDEX_RETURN_SLICE_COMMIT_CALL);
      bool need_trigger = false;
      {
        AutoLock o_lock(op_lock);
        committed_points += points;
#ifdef DEBUG_LEGION
        assert(committed_points <= total_points);
#endif
        if (slice_fraction.is_whole() &&
            (committed_points == total_points) && 
            !children_commit_invoked)
        {
          need_trigger = true;
          children_commit_invoked = true;
        }
      }
      if (need_trigger)
        trigger_children_committed();
    } 

    //--------------------------------------------------------------------------
    void IndexTask::unpack_slice_mapped(Deserializer &derez, 
                                        AddressSpaceID source)
    //--------------------------------------------------------------------------
    {
      DerezCheck z(derez);
      size_t points;
      derez.deserialize(points);
      long long denom;
      derez.deserialize(denom);
      RtEvent applied_condition;
      derez.deserialize(applied_condition);
      ApEvent restrict_postcondition;
      derez.deserialize(restrict_postcondition);
      for (unsigned idx = 0; idx < regions.size(); idx++)
      {
        if (!IS_WRITE(regions[idx]))
          continue;
        if (regions[idx].handle_type != SINGULAR)
        {
          std::vector<LogicalRegion> handles(points); 
          for (unsigned pidx = 0; pidx < points; pidx++)
            derez.deserialize(handles[pidx]);
        }
        // otherwise it was locally mapped so we are already done
      }
#ifdef DEBUG_LEGION
      if (!is_locally_mapped())
      {
        std::map<DomainPoint,std::vector<LogicalRegion> > local_requirements;
        for (unsigned idx = 0; idx < points; idx++)
        {
          DomainPoint point;
          derez.deserialize(point);
          std::vector<LogicalRegion> &reqs = local_requirements[point];
          reqs.resize(regions.size());
          for (unsigned idx2 = 0; idx2 < regions.size(); idx2++)
            derez.deserialize(reqs[idx2]);
        }
        check_point_requirements(local_requirements);
      }
#endif
      return_slice_mapped(points, denom, applied_condition, 
                          restrict_postcondition);
    }

    //--------------------------------------------------------------------------
    void IndexTask::unpack_slice_complete(Deserializer &derez)
    //--------------------------------------------------------------------------
    {
      DerezCheck z(derez);
      size_t points;
      derez.deserialize(points);
      ResourceTracker::unpack_privilege_state(derez, parent_ctx);
      if (redop != 0)
      {
#ifdef DEBUG_LEGION
        assert(reduction_op != NULL);
        assert(reduction_state_size == reduction_op->sizeof_rhs);
#endif
        const void *reduc_ptr = derez.get_current_pointer();
        DomainPoint dummy_point;
        handle_future(dummy_point, reduc_ptr, 
                      reduction_state_size, false/*owner*/);
        // Advance the pointer on the deserializer
        derez.advance_pointer(reduction_state_size);
      }
      else
      {
        for (unsigned idx = 0; idx < points; idx++)
        {
          DomainPoint p;
          derez.deserialize(p);
          DerezCheck z2(derez);
          size_t future_size;
          derez.deserialize(future_size);
          const void *future_ptr = derez.get_current_pointer();
          handle_future(p, future_ptr, future_size, false/*owner*/);
          // Advance the pointer on the deserializer
          derez.advance_pointer(future_size);
        }
      }
      return_slice_complete(points);
    }

    //--------------------------------------------------------------------------
    void IndexTask::unpack_slice_commit(Deserializer &derez)
    //--------------------------------------------------------------------------
    {
      DerezCheck z(derez);
      size_t points;
      derez.deserialize(points);
      return_slice_commit(points);
    }

    //--------------------------------------------------------------------------
    /*static*/ void IndexTask::process_slice_mapped(Deserializer &derez,
                                                    AddressSpaceID source)
    //--------------------------------------------------------------------------
    {
      IndexTask *task;
      derez.deserialize(task);
      task->unpack_slice_mapped(derez, source);
    }

    //--------------------------------------------------------------------------
    /*static*/ void IndexTask::process_slice_complete(Deserializer &derez)
    //--------------------------------------------------------------------------
    {
      IndexTask *task;
      derez.deserialize(task);
      task->unpack_slice_complete(derez);
    }

    //--------------------------------------------------------------------------
    /*static*/ void IndexTask::process_slice_commit(Deserializer &derez)
    //--------------------------------------------------------------------------
    {
      IndexTask *task;
      derez.deserialize(task);
      task->unpack_slice_commit(derez);
    }

#ifdef DEBUG_LEGION
    //--------------------------------------------------------------------------
    void IndexTask::check_point_requirements(
            const std::map<DomainPoint,std::vector<LogicalRegion> > &point_reqs)
    //--------------------------------------------------------------------------
    {
      // Handle any region requirements that interfere with itself
      for (unsigned idx = 0; idx < regions.size(); idx++)
      {
        if (!IS_WRITE(regions[idx]))
          continue;
        interfering_requirements.insert(std::pair<unsigned,unsigned>(idx,idx));
      }
      // Nothing to do if there are no interfering requirements
      if (interfering_requirements.empty())
        return;
      std::map<DomainPoint,std::vector<LogicalRegion> > point_requirements;
      for (std::map<DomainPoint,std::vector<LogicalRegion> >::const_iterator 
            pit = point_reqs.begin(); pit != point_reqs.end(); pit++)
      {
        // Add it to the set of point requirements
        point_requirements.insert(*pit);
        const std::vector<LogicalRegion> &point_reqs = pit->second;
        for (std::map<DomainPoint,std::vector<LogicalRegion> >::const_iterator
              oit = point_requirements.begin(); 
              oit != point_requirements.end(); oit++)
        {
          const std::vector<LogicalRegion> &other_reqs = oit->second;
          const bool same_point = (pit->first == oit->first);
          // Now check for interference with any other points
          for (std::set<std::pair<unsigned,unsigned> >::const_iterator it =
                interfering_requirements.begin(); it !=
                interfering_requirements.end(); it++)
          {
            // Skip same region requireemnt for same point
            if (same_point && (it->first == it->second))
              continue;
            // If either one are the NO_REGION then there is no interference
            if (!point_reqs[it->first].exists() || 
                !other_reqs[it->second].exists())
              continue;
            if (!runtime->forest->are_disjoint(
                  point_reqs[it->first].get_index_space(), 
                  other_reqs[it->second].get_index_space()))
            {
              if (pit->first.get_dim() <= 1) 
              {
                REPORT_LEGION_ERROR(ERROR_INDEX_SPACE_TASK,
                              "Index space task launch has intefering "
                              "region requirements %d of point %lld and region "
                              "requirement %d of point %lld of %s (UID %lld) "
                              "in parent task %s (UID %lld) are interfering.",
                              it->first, pit->first[0], it->second,
                              oit->first[0], get_task_name(), get_unique_id(),
                              parent_ctx->get_task_name(),
                              parent_ctx->get_unique_id());
              } 
              else if (pit->first.get_dim() == 2) 
              {
                REPORT_LEGION_ERROR(ERROR_INDEX_SPACE_TASK,
                              "Index space task launch has intefering "
                              "region requirements %d of point (%lld,%lld) and "
                              "region requirement %d of point (%lld,%lld) of "
                              "%s (UID %lld) in parent task %s (UID %lld) are "
                              "interfering.", it->first, pit->first[0],
                              pit->first[1], it->second, oit->first[0],
                              oit->first[1], get_task_name(), get_unique_id(),
                              parent_ctx->get_task_name(),
                              parent_ctx->get_unique_id());
              } 
              else if (pit->first.get_dim() == 3) 
              {
                REPORT_LEGION_ERROR(ERROR_INDEX_SPACE_TASK,
                              "Index space task launch has intefering "
                              "region requirements %d of point (%lld,%lld,%lld)"
                              " and region requirement %d of point "
                              "(%lld,%lld,%lld) of %s (UID %lld) in parent "
                              "task %s (UID %lld) are interfering.", it->first,
                              pit->first[0], pit->first[1], pit->first[2],
                              it->second, oit->first[0], oit->first[1],
                              oit->first[2], get_task_name(), get_unique_id(),
                              parent_ctx->get_task_name(),
                              parent_ctx->get_unique_id());
              }
              assert(false);
            }
          }
        }
      }
    }
#endif

    /////////////////////////////////////////////////////////////
    // Slice Task 
    /////////////////////////////////////////////////////////////

    //--------------------------------------------------------------------------
    SliceTask::SliceTask(Runtime *rt)
      : MultiTask(rt)
    //--------------------------------------------------------------------------
    {
    }

    //--------------------------------------------------------------------------
    SliceTask::SliceTask(const SliceTask &rhs)
      : MultiTask(NULL)
    //--------------------------------------------------------------------------
    {
      // should never be called
      assert(false);
    }

    //--------------------------------------------------------------------------
    SliceTask::~SliceTask(void)
    //--------------------------------------------------------------------------
    {
    }

    //--------------------------------------------------------------------------
    SliceTask& SliceTask::operator=(const SliceTask &rhs)
    //--------------------------------------------------------------------------
    {
      // should never be called
      assert(false);
      return *this;
    }

    //--------------------------------------------------------------------------
    void SliceTask::activate(void)
    //--------------------------------------------------------------------------
    {
      DETAILED_PROFILER(runtime, SLICE_ACTIVATE_CALL);
      activate_multi();
      // Slice tasks never have to resolve speculation
      resolve_speculation();
      index_complete = ApEvent::NO_AP_EVENT;
      num_unmapped_points = 0;
      num_uncomplete_points = 0;
      num_uncommitted_points = 0;
      denominator = 0;
      index_owner = NULL;
      remote_owner_uid = 0;
      remote_unique_id = get_unique_id();
      locally_mapped = false;
      need_versioning_analysis = true;
    }

    //--------------------------------------------------------------------------
    void SliceTask::deactivate(void)
    //--------------------------------------------------------------------------
    {
      DETAILED_PROFILER(runtime, SLICE_DEACTIVATE_CALL);
      version_infos.clear();
      deactivate_multi();
      // Deactivate all our points 
      for (std::vector<PointTask*>::const_iterator it = points.begin();
            it != points.end(); it++)
      {
        (*it)->deactivate(); 
      }
      points.clear();
      for (std::map<DomainPoint,std::pair<void*,size_t> >::const_iterator it = 
            temporary_futures.begin(); it != temporary_futures.end(); it++)
      {
        legion_free(FUTURE_RESULT_ALLOC, it->second.first, it->second.second);
      }
      temporary_futures.clear();
      if (!acquired_instances.empty())
        release_acquired_instances(acquired_instances);
      acquired_instances.clear();
      map_applied_conditions.clear();
      restrict_postconditions.clear();
      created_regions.clear();
      created_fields.clear();
      created_field_spaces.clear();
      created_index_spaces.clear();
      created_index_partitions.clear();
      deleted_regions.clear();
      deleted_fields.clear();
      deleted_field_spaces.clear();
      deleted_index_spaces.clear();
      deleted_index_partitions.clear();
      runtime->free_slice_task(this);
    }

    //--------------------------------------------------------------------------
    void SliceTask::trigger_dependence_analysis(void)
    //--------------------------------------------------------------------------
    {
      // should never be called
      assert(false);
    }

    //--------------------------------------------------------------------------
    void SliceTask::resolve_false(bool speculated, bool launched)
    //--------------------------------------------------------------------------
    {
      // should never be called
      assert(false);
    }

    //--------------------------------------------------------------------------
    void SliceTask::early_map_task(void)
    //--------------------------------------------------------------------------
    {
      // Slices are already done with early mapping 
    }

    //--------------------------------------------------------------------------
    RtEvent SliceTask::perform_must_epoch_version_analysis(MustEpochOp *owner)
    //--------------------------------------------------------------------------
    {
      bool first = false;
      RtUserEvent result = 
        owner->find_slice_versioning_event(unique_op_id, first);
      // If we're first, then we do the analysis
      // and chain the events
      if (first)
      {
        RtEvent versioning_done = perform_versioning_analysis();
        Runtime::trigger_event(result, versioning_done);
      }
      return result;
    }

    //--------------------------------------------------------------------------
    RtEvent SliceTask::perform_versioning_analysis(void)
    //--------------------------------------------------------------------------
    {
#ifdef DEBUG_LEGION
      assert(!points.empty());
      assert(need_versioning_analysis);
      assert(regions.size() == version_infos.size());
#endif
      // Once we return from this function we'll be done with versioning
      need_versioning_analysis = false;
      // If we're locally mapped and already remote then we know
      // we are done mapping so there is no need to do any
      // versioning computation
      if (is_remote() && is_locally_mapped())
        return RtEvent::NO_RT_EVENT;
      std::set<RtEvent> ready_events;
      for (unsigned idx = 0; idx < regions.size(); idx++)
      {
        // If this was early mapped, then we can skip it
        if (early_mapped_regions.find(idx) != early_mapped_regions.end())
          continue;
        VersionInfo &version_info = version_infos[idx];
        // If we already have physical state for it then we've 
        // done this before so there is no need to do it again
        if (version_info.has_physical_states())
          continue;
        ProjectionInfo &proj_info = projection_infos[idx];
        const bool partial_traversal = 
          (proj_info.projection_type == PART_PROJECTION) ||
          ((proj_info.projection_type != SINGULAR) && 
           (proj_info.projection->depth > 0));
        RegionTreePath privilege_path;
        initialize_privilege_path(privilege_path, regions[idx]);
        runtime->forest->perform_versioning_analysis(this, idx, regions[idx],
                                                     privilege_path,
                                                     version_info,
                                                     ready_events,
                                                     partial_traversal);
      }
      // Now do the analysis for each of our points
      for (unsigned idx = 0; idx < points.size(); idx++)
        points[idx]->perform_versioning_analysis(ready_events);
      if (!ready_events.empty())
        return Runtime::merge_events(ready_events);
      return RtEvent::NO_RT_EVENT;
    }

    //--------------------------------------------------------------------------
    std::map<PhysicalManager*,std::pair<unsigned,bool> >* 
                                     SliceTask::get_acquired_instances_ref(void)
    //--------------------------------------------------------------------------
    {
      return &acquired_instances;
    }

    //--------------------------------------------------------------------------
    void SliceTask::check_target_processors(void) const
    //--------------------------------------------------------------------------
    {
#ifdef DEBUG_LEGION
      assert(!points.empty());
#endif
      if (points.size() == 1)
        return;
      const AddressSpaceID target_space = 
        runtime->find_address_space(points[0]->target_proc);
      for (unsigned idx = 1; idx < points.size(); idx++)
      {
        if (target_space != 
            runtime->find_address_space(points[idx]->target_proc))
          REPORT_LEGION_ERROR(ERROR_INVALID_MAPPER_OUTPUT,
                      "Invalid mapper output: two different points in one "
                      "slice of %s (UID %lld) mapped to processors in two"
                      "different address spaces (%d and %d) which is illegal.",
                      get_task_name(), get_unique_id(), target_space,
                      runtime->find_address_space(points[idx]->target_proc))
      }
    }

    //--------------------------------------------------------------------------
    void SliceTask::update_target_processor(void)
    //--------------------------------------------------------------------------
    {
      if (points.empty())
        return;
#ifdef DEBUG_LEGION
      check_target_processors();
#endif
      this->target_proc = points[0]->target_proc;
    }

    //--------------------------------------------------------------------------
    bool SliceTask::distribute_task(void)
    //--------------------------------------------------------------------------
    {
      DETAILED_PROFILER(runtime, SLICE_DISTRIBUTE_CALL);
      update_target_processor();
      if (target_proc.exists() && (target_proc != current_proc))
      {
        runtime->send_task(this);
        // The runtime will deactivate this task
        // after it has been sent
        return false;
      }
      return true;
    }

    //--------------------------------------------------------------------------
    RtEvent SliceTask::perform_mapping(MustEpochOp *epoch_owner/*=NULL*/)
    //--------------------------------------------------------------------------
    {
      DETAILED_PROFILER(runtime, SLICE_PERFORM_MAPPING_CALL);
      // Check to see if we already enumerated all the points, if
      // not then do so now
      if (points.empty())
        enumerate_points();
      // See if we have to do our versioning computation first
      if (need_versioning_analysis)
      {
        RtEvent version_ready_event = perform_versioning_analysis();
        if (version_ready_event.exists() && 
            !version_ready_event.has_triggered())
          return defer_perform_mapping(version_ready_event, epoch_owner);
      }
      
      std::set<RtEvent> mapped_events;
      for (unsigned idx = 0; idx < points.size(); idx++)
      {
        RtEvent map_event = points[idx]->perform_mapping(epoch_owner);
        if (map_event.exists())
          mapped_events.insert(map_event);
      }
      // If we succeeded in mapping we are no longer stealable
      stealable = false;
      if (!mapped_events.empty())
        return Runtime::merge_events(mapped_events);
      return RtEvent::NO_RT_EVENT;
    }

    //--------------------------------------------------------------------------
    void SliceTask::launch_task(void)
    //--------------------------------------------------------------------------
    {
      DETAILED_PROFILER(runtime, SLICE_LAUNCH_CALL);
#ifdef DEBUG_LEGION
      assert(!points.empty());
#endif
      // Launch all of our child points
      for (unsigned idx = 0; idx < points.size(); idx++)
        points[idx]->launch_task();
    }

    //--------------------------------------------------------------------------
    bool SliceTask::is_stealable(void) const
    //--------------------------------------------------------------------------
    {
      return ((!map_locally) && stealable);
    }

    //--------------------------------------------------------------------------
    bool SliceTask::has_restrictions(unsigned idx, LogicalRegion handle)
    //--------------------------------------------------------------------------
    {
      if (is_remote())
      {
#ifdef DEBUG_LEGION
        assert(idx < restrict_infos.size());
#endif
        return restrict_infos[idx].has_restrictions();
      }
      else
        return index_owner->has_restrictions(idx, handle);
    }

    //--------------------------------------------------------------------------
    void SliceTask::map_and_launch(void)
    //--------------------------------------------------------------------------
    {
      DETAILED_PROFILER(runtime, SLICE_MAP_AND_LAUNCH_CALL);
      // First enumerate all of our points if we haven't already done so
      if (points.empty())
        enumerate_points();
      // See if we have to do our versioning computation first
      if (need_versioning_analysis)
      {
        RtEvent version_ready_event = perform_versioning_analysis();
        if (version_ready_event.exists() && 
            !version_ready_event.has_triggered())
        {
          defer_map_and_launch(version_ready_event);
          return;
        }
      }
      // Mark that this task is no longer stealable.  Once we start
      // executing things onto a specific processor slices cannot move.
      stealable = false;
#ifdef DEBUG_LEGION
      assert(!points.empty());
#endif
      // Now try mapping and then launching all the points starting
      // at the index of the last known good index
      // Copy the points onto the stack to avoid them being
      // cleaned up while we are still iterating through the loop
      std::vector<PointTask*> local_points(points);
      for (std::vector<PointTask*>::const_iterator it = local_points.begin();
            it != local_points.end(); it++)
      {
        PointTask *next_point = *it;
        RtEvent map_event = next_point->perform_mapping();
        // Once we call this function on the last point it
        // is possible that this slice task object can be recycled
        if (map_event.exists() && !map_event.has_triggered())
          next_point->defer_launch_task(map_event);
        else
          next_point->launch_task();
      }
    }

    //--------------------------------------------------------------------------
    ApEvent SliceTask::get_task_completion(void) const
    //--------------------------------------------------------------------------
    {
      return index_complete;
    }

    //--------------------------------------------------------------------------
    TaskOp::TaskKind SliceTask::get_task_kind(void) const
    //--------------------------------------------------------------------------
    {
      return SLICE_TASK_KIND;
    }

    //--------------------------------------------------------------------------
    bool SliceTask::pack_task(Serializer &rez, Processor target)
    //--------------------------------------------------------------------------
    {
      DETAILED_PROFILER(runtime, SLICE_PACK_TASK_CALL);
      // Check to see if we are stealable or not yet fully sliced,
      // if both are false and we're not remote, then we can send the state
      // now or check to see if we are remotely mapped
      AddressSpaceID addr_target = runtime->find_address_space(target);
      RezCheck z(rez);
      // Preamble used in TaskOp::unpack
      rez.serialize(points.size());
      pack_multi_task(rez, addr_target);
      rez.serialize(denominator);
      rez.serialize(index_owner);
      rez.serialize(index_complete);
      rez.serialize(remote_unique_id);
      rez.serialize(locally_mapped);
      rez.serialize(remote_owner_uid);
      rez.serialize(internal_space);
      if (is_locally_mapped())
      {
        // If we've mapped everything and there are no virtual mappings
        // then we can just send the version numbers
        std::vector<bool> full_version_infos(regions.size(), false);
        pack_version_infos(rez, version_infos, full_version_infos);
      }
      else
      {
        // Otherwise we have to send all the version infos, we could try
        // and figure out which subset of region requirements have full
        // or partial virtual mappings, but that might be expensive
        std::vector<bool> full_version_infos(regions.size(), true);
        pack_version_infos(rez, version_infos, full_version_infos);
      }
      if (is_remote())
        pack_restrict_infos(rez, restrict_infos);
      else
        index_owner->pack_restrict_infos(rez, index_owner->restrict_infos);
      if (is_remote())
        pack_projection_infos(rez, projection_infos);
      else
        index_owner->pack_projection_infos(rez, index_owner->projection_infos);
      if (predicate_false_future.impl != NULL)
        rez.serialize(predicate_false_future.impl->did);
      else
        rez.serialize<DistributedID>(0);
      rez.serialize(predicate_false_size);
      if (predicate_false_size > 0)
        rez.serialize(predicate_false_result, predicate_false_size);
      for (unsigned idx = 0; idx < points.size(); idx++)
      {
        points[idx]->pack_task(rez, target);
      }
      // If we don't have any points, we have to pack up the argument map
      if (points.empty())
      {
        if (point_arguments.impl != NULL)
          rez.serialize(point_arguments.impl->did);
        else
          rez.serialize<DistributedID>(0);
      }
      bool deactivate_now = true;
      if (!is_remote() && is_locally_mapped())
      {
        // If we're not remote and locally mapped then we need
        // to hold onto these version infos until we are done
        // with the whole index space task, so tell our owner
        index_owner->record_locally_mapped_slice(this);
        deactivate_now = false;
      }
      else
      {
        // Release our version infos
        version_infos.clear();
      }
      // Always return true for slice tasks since they should
      // always be deactivated after they are sent somewhere else
      return deactivate_now;
    }
    
    //--------------------------------------------------------------------------
    bool SliceTask::unpack_task(Deserializer &derez, Processor current,
                                std::set<RtEvent> &ready_events)
    //--------------------------------------------------------------------------
    {
      DETAILED_PROFILER(runtime, SLICE_UNPACK_TASK_CALL);
      DerezCheck z(derez);
      size_t num_points;
      derez.deserialize(num_points);
      unpack_multi_task(derez, ready_events);
      set_current_proc(current);
      derez.deserialize(denominator);
      derez.deserialize(index_owner);
      derez.deserialize(index_complete);
      derez.deserialize(remote_unique_id); 
      derez.deserialize(locally_mapped);
      derez.deserialize(remote_owner_uid);
      derez.deserialize(internal_space);
      unpack_version_infos(derez, version_infos, ready_events);
      unpack_restrict_infos(derez, restrict_infos, ready_events);
      unpack_projection_infos(derez, projection_infos, launch_space);
      if (Runtime::legion_spy_enabled)
        LegionSpy::log_slice_slice(remote_unique_id, get_unique_id());
      if (runtime->profiler != NULL)
        runtime->profiler->register_slice_owner(remote_unique_id,
            get_unique_op_id());
      num_unmapped_points = num_points;
      num_uncomplete_points = num_points;
      num_uncommitted_points = num_points;
      // Check to see if we ended up back on the original node
      // We have to do this before unpacking the points
      if (is_remote())
        parent_ctx = runtime->find_context(remote_owner_uid);
      else
        parent_ctx = index_owner->parent_ctx;
      // Unpack the predicate false infos
      DistributedID pred_false_did;
      derez.deserialize(pred_false_did);
      if (pred_false_did != 0)
      {
        WrapperReferenceMutator mutator(ready_events);
        predicate_false_future = Future( 
          runtime->find_or_create_future(pred_false_did, &mutator));
      }
      derez.deserialize(predicate_false_size);
      if (predicate_false_size > 0)
      {
#ifdef DEBUG_LEGION
        assert(predicate_false_result == NULL);
#endif
        predicate_false_result = malloc(predicate_false_size);
        derez.deserialize(predicate_false_result, predicate_false_size);
      }
      for (unsigned idx = 0; idx < num_points; idx++)
      {
        PointTask *point = runtime->get_available_point_task(false); 
        point->slice_owner = this;
        point->unpack_task(derez, current, ready_events);
        point->parent_ctx = parent_ctx;
        points.push_back(point);
        if (Runtime::legion_spy_enabled)
          LegionSpy::log_slice_point(get_unique_id(), 
                                     point->get_unique_id(),
                                     point->index_point);
      }
      if (num_points == 0)
      {
        DistributedID future_map_did;
        derez.deserialize(future_map_did);
        if (future_map_did > 0)
        {
          WrapperReferenceMutator mutator(ready_events);
          point_arguments = 
            FutureMap(runtime->find_or_create_future_map(future_map_did, 
                                                         parent_ctx, &mutator));
        }
      }
      // Return true to add this to the ready queue
      return true;
    }

    //--------------------------------------------------------------------------
    void SliceTask::perform_inlining(void)
    //--------------------------------------------------------------------------
    {
      // should never be called
      assert(false);
    }

    //--------------------------------------------------------------------------
    SliceTask* SliceTask::clone_as_slice_task(IndexSpace is, Processor p,
                                              bool recurse, bool stealable,
                                              long long scale_denominator)
    //--------------------------------------------------------------------------
    {
      DETAILED_PROFILER(runtime, SLICE_CLONE_AS_SLICE_CALL);
      SliceTask *result = runtime->get_available_slice_task(false); 
      result->initialize_base_task(parent_ctx,  false/*track*/, NULL/*deps*/,
                                   Predicate::TRUE_PRED, this->task_id);
      result->clone_multi_from(this, is, p, recurse, stealable);
      result->index_complete = this->index_complete;
      result->denominator = this->denominator * scale_denominator;
      result->index_owner = this->index_owner;
      result->remote_owner_uid = this->remote_owner_uid;
      if (Runtime::legion_spy_enabled)
        LegionSpy::log_slice_slice(get_unique_id(), 
                                   result->get_unique_id());
      if (runtime->profiler != NULL)
        runtime->profiler->register_slice_owner(get_unique_op_id(),
            result->get_unique_op_id());
      return result;
    }

    //--------------------------------------------------------------------------
    void SliceTask::handle_future(const DomainPoint &point, const void *result,
                                  size_t result_size, bool owner)
    //--------------------------------------------------------------------------
    {
      DETAILED_PROFILER(runtime, SLICE_HANDLE_FUTURE_CALL);
      // If we're remote, just handle it ourselves, otherwise pass
      // it back to the enclosing index owner
      if (is_remote())
      {
        if (redop != 0)
          fold_reduction_future(result, result_size, owner, false/*exclusive*/);
        else
        {
          // Store it in our temporary futures
#ifdef DEBUG_LEGION
          assert(temporary_futures.find(point) == temporary_futures.end());
#endif
          if (owner)
          {
            // Hold the lock to protect the data structure
            AutoLock o_lock(op_lock);
            temporary_futures[point] = 
              std::pair<void*,size_t>(const_cast<void*>(result),result_size);
          }
          else
          {
            void *copy = legion_malloc(FUTURE_RESULT_ALLOC, result_size);
            memcpy(copy,result,result_size);
            // Hold the lock to protect the data structure
            AutoLock o_lock(op_lock);
            temporary_futures[point] = 
              std::pair<void*,size_t>(copy,result_size);
          }
        }
      }
      else
        index_owner->handle_future(point, result, result_size, owner);
    }

    //--------------------------------------------------------------------------
    void SliceTask::register_must_epoch(void)
    //--------------------------------------------------------------------------
    {
#ifdef DEBUG_LEGION
      assert(must_epoch != NULL);
#endif
      if (points.empty())
        enumerate_points();
      must_epoch->register_slice_task(this);
      for (unsigned idx = 0; idx < points.size(); idx++)
      {
        PointTask *point = points[idx];
        must_epoch->register_single_task(point, must_epoch_index);
      }
    }

    //--------------------------------------------------------------------------
    PointTask* SliceTask::clone_as_point_task(const DomainPoint &point)
    //--------------------------------------------------------------------------
    {
      DETAILED_PROFILER(runtime, SLICE_CLONE_AS_POINT_CALL);
      PointTask *result = runtime->get_available_point_task(false);
      result->initialize_base_task(parent_ctx, false/*track*/, NULL/*deps*/,
                                   Predicate::TRUE_PRED, this->task_id);
      result->clone_task_op_from(this, this->target_proc, 
                                 false/*stealable*/, true/*duplicate*/);
      result->is_index_space = true;
      result->must_epoch_task = this->must_epoch_task;
      result->index_domain = this->index_domain;
      // Now figure out our local point information
      result->initialize_point(this, point, point_arguments);
      if (Runtime::legion_spy_enabled)
        LegionSpy::log_slice_point(get_unique_id(), 
                                   result->get_unique_id(),
                                   result->index_point);
      return result;
    }

    //--------------------------------------------------------------------------
    void SliceTask::enumerate_points(void)
    //--------------------------------------------------------------------------
    {
      DETAILED_PROFILER(runtime, SLICE_ENUMERATE_POINTS_CALL);
      Domain internal_domain;
      runtime->forest->find_launch_space_domain(internal_space,internal_domain);
      size_t num_points = internal_domain.get_volume();
#ifdef DEBUG_LEGION
      assert(num_points > 0);
#endif
      unsigned point_idx = 0;
      points.resize(num_points);
      // Enumerate all the points in our slice and make point tasks
      for (Domain::DomainPointIterator itr(internal_domain); 
            itr; itr++, point_idx++)
        points[point_idx] = clone_as_point_task(itr.p);
      // Compute any projection region requirements
      for (unsigned idx = 0; idx < regions.size(); idx++)
      {
        if (regions[idx].handle_type == SINGULAR)
          continue;
        else 
        {
          ProjectionFunction *function = 
            runtime->find_projection_function(regions[idx].projection);
          function->project_points(regions[idx], idx, runtime, points);
        }
      }
      // Update the no access regions
      for (unsigned idx = 0; idx < points.size(); idx++)
        points[idx]->complete_point_projection();
      // Mark how many points we have
      num_unmapped_points = points.size();
      num_uncomplete_points = points.size();
      num_uncommitted_points = points.size();
    } 

    //--------------------------------------------------------------------------
    const void* SliceTask::get_predicate_false_result(size_t &result_size)
    //--------------------------------------------------------------------------
    {
      if (predicate_false_future.impl != NULL)
      {
        // Wait for the future to be ready
        ApEvent wait_on = predicate_false_future.impl->get_ready_event();
        wait_on.lg_wait(); 
        result_size = predicate_false_future.impl->get_untyped_size();
        return predicate_false_future.impl->get_untyped_result(true);
      }
      else
      {
        result_size = predicate_false_size;
        return predicate_false_result;
      }
    }

    //--------------------------------------------------------------------------
    void SliceTask::trigger_task_complete(void)
    //--------------------------------------------------------------------------
    {
      trigger_slice_complete();
    }

    //--------------------------------------------------------------------------
    void SliceTask::trigger_task_commit(void)
    //--------------------------------------------------------------------------
    {
      trigger_slice_commit();
    } 

    //--------------------------------------------------------------------------
    void SliceTask::record_reference_mutation_effect(RtEvent event)
    //--------------------------------------------------------------------------
    {
      map_applied_conditions.insert(event);
    }

    //--------------------------------------------------------------------------
    void SliceTask::return_privileges(TaskContext *point_context)
    //--------------------------------------------------------------------------
    {
      // If we're remote, pass our privileges back to ourself
      // otherwise pass them directly back to the index owner
      if (is_remote())
        point_context->return_privilege_state(this);
      else
        point_context->return_privilege_state(parent_ctx);
    }

    //--------------------------------------------------------------------------
    void SliceTask::record_child_mapped(RtEvent child_complete,
                                        ApEvent restrict_postcondition)
    //--------------------------------------------------------------------------
    {
      bool needs_trigger = false;
      {
        AutoLock o_lock(op_lock);
        if (child_complete.exists())
          map_applied_conditions.insert(child_complete);
        if (restrict_postcondition.exists())
          restrict_postconditions.insert(restrict_postcondition);
#ifdef DEBUG_LEGION
        assert(num_unmapped_points > 0);
#endif
        num_unmapped_points--;
        if (num_unmapped_points == 0)
          needs_trigger = true;
      }
      if (needs_trigger)
        trigger_slice_mapped();
    }

    //--------------------------------------------------------------------------
    void SliceTask::record_child_complete(void)
    //--------------------------------------------------------------------------
    {
      bool needs_trigger = false;
      {
        AutoLock o_lock(op_lock);
#ifdef DEBUG_LEGION
        assert(num_uncomplete_points > 0);
#endif
        num_uncomplete_points--;
        if ((num_uncomplete_points == 0) && !children_complete_invoked)
        {
          needs_trigger = true;
          children_complete_invoked = true;
        }
      }
      if (needs_trigger)
        trigger_children_complete();
    }

    //--------------------------------------------------------------------------
    void SliceTask::record_child_committed(void)
    //--------------------------------------------------------------------------
    {
      bool needs_trigger = false;
      {
        AutoLock o_lock(op_lock);
#ifdef DEBUG_LEGION
        assert(num_uncommitted_points > 0);
#endif
        num_uncommitted_points--;
        if ((num_uncommitted_points == 0) && !children_commit_invoked)
        {
          needs_trigger = true;
          children_commit_invoked = true;
        }
      }
      if (needs_trigger)
        trigger_children_committed();
    }

    //--------------------------------------------------------------------------
    void SliceTask::trigger_slice_mapped(void)
    //--------------------------------------------------------------------------
    {
      DETAILED_PROFILER(runtime, SLICE_MAPPED_CALL);
      RtEvent applied_condition;
      if (!map_applied_conditions.empty())
        applied_condition = Runtime::merge_events(map_applied_conditions);
      if (is_remote())
      {
        bool has_nonleaf_point = false;
        for (unsigned idx = 0; idx < points.size(); idx++)
        {
          if (!points[idx]->is_leaf())
          {
            has_nonleaf_point = true;
            break;
          }
        }

        // Only need to send something back if this wasn't mapped locally
        // wclee: also need to send back if there were some non-leaf point tasks
        // because they haven't recorded themselves as mapped
        if (!is_locally_mapped() || has_nonleaf_point)
        {
          Serializer rez;
          pack_remote_mapped(rez, applied_condition);
          runtime->send_slice_remote_mapped(orig_proc, rez);
        }
      }
      else
      {
        for (unsigned idx = 0; idx < regions.size(); idx++)
        {
          if (!IS_WRITE(regions[idx]))
            continue;
          if (regions[idx].handle_type != SINGULAR)
          {
            // Construct a set of regions for all the children
            std::vector<LogicalRegion> handles(points.size());
            for (unsigned pidx = 0; pidx < points.size(); pidx++)
              handles[pidx] = points[pidx]->regions[idx].region;
          }
          // otherwise it was locally mapped so we are already done
        }
#ifdef DEBUG_LEGION
        // In debug mode, get all our point region requirements and
        // then pass them back to the index space task
        std::map<DomainPoint,std::vector<LogicalRegion> > local_requirements;
        for (std::vector<PointTask*>::const_iterator it = 
              points.begin(); it != points.end(); it++)
        {
          std::vector<LogicalRegion> &reqs = 
            local_requirements[(*it)->index_point];
          reqs.resize(regions.size());
          for (unsigned idx = 0; idx < regions.size(); idx++)
            reqs[idx] = (*it)->regions[idx].region;
        }
        index_owner->check_point_requirements(local_requirements);
#endif
        if (!restrict_postconditions.empty())
        {
          ApEvent restrict_post = 
            Runtime::merge_events(restrict_postconditions);
          index_owner->return_slice_mapped(points.size(), denominator,
                                     applied_condition, restrict_post);
        }
        else
          index_owner->return_slice_mapped(points.size(), denominator, 
                             applied_condition, ApEvent::NO_AP_EVENT);
      }
      complete_mapping(applied_condition);
      if (!acquired_instances.empty())
        release_acquired_instances(acquired_instances);
      complete_execution();
    }

    //--------------------------------------------------------------------------
    void SliceTask::trigger_slice_complete(void)
    //--------------------------------------------------------------------------
    {
      DETAILED_PROFILER(runtime, SLICE_COMPLETE_CALL);
      // For remote cases we have to keep track of the events for
      // returning any created logical state, we can't commit until
      // it is returned or we might prematurely release the references
      // that we hold on the version state objects
      if (is_remote())
      {
        // Send back the message saying that this slice is complete
        Serializer rez;
        pack_remote_complete(rez);
        runtime->send_slice_remote_complete(orig_proc, rez);
      }
      else
      {
        index_owner->return_slice_complete(points.size());
      }
      complete_operation();
    }

    //--------------------------------------------------------------------------
    void SliceTask::trigger_slice_commit(void)
    //--------------------------------------------------------------------------
    {
      DETAILED_PROFILER(runtime, SLICE_COMMIT_CALL);
      if (is_remote())
      {
        Serializer rez;
        pack_remote_commit(rez);
        runtime->send_slice_remote_commit(orig_proc, rez);
      }
      else
      {
        // created and deleted privilege information already passed back
        // futures already sent back
        index_owner->return_slice_commit(points.size());
      }
      // We can release our version infos now
      version_infos.clear();
      commit_operation(true/*deactivate*/);
    }

    //--------------------------------------------------------------------------
    void SliceTask::pack_remote_mapped(Serializer &rez, 
                                       RtEvent applied_condition)
    //--------------------------------------------------------------------------
    {
      rez.serialize(index_owner);
      RezCheck z(rez);
      rez.serialize(points.size());
      rez.serialize(denominator);
      rez.serialize(applied_condition);
      if (!restrict_postconditions.empty())
      {
        ApEvent restrict_post = Runtime::merge_events(restrict_postconditions);
        rez.serialize(restrict_post);
      }
      else
        rez.serialize(ApEvent::NO_AP_EVENT);
      // Also pack up any regions names we need for doing invalidations
      for (unsigned idx = 0; idx < regions.size(); idx++)
      {
        if (!IS_WRITE(regions[idx]))
          continue;
        if (regions[idx].handle_type == SINGULAR)
          continue;
        for (unsigned pidx = 0; pidx < points.size(); pidx++)
          rez.serialize(points[pidx]->regions[idx].region);
      }
#ifdef DEBUG_LEGION
      if (!is_locally_mapped())
      {
        for (std::vector<PointTask*>::const_iterator it = 
              points.begin(); it != points.end(); it++)
        {
          rez.serialize((*it)->index_point);
          for (unsigned idx = 0; idx < regions.size(); idx++)
            rez.serialize((*it)->regions[idx].region);
        }
      }
#endif
    }

    //--------------------------------------------------------------------------
    void SliceTask::pack_remote_complete(Serializer &rez)
    //--------------------------------------------------------------------------
    {
      // Send back any created state that our point tasks made
      AddressSpaceID target = runtime->find_address_space(orig_proc);
      for (std::vector<PointTask*>::const_iterator it = points.begin();
            it != points.end(); it++)
        (*it)->send_back_created_state(target);
      rez.serialize(index_owner);
      RezCheck z(rez);
      rez.serialize<size_t>(points.size());
      // Serialize the privilege state
      pack_privilege_state(rez, target, true/*returning*/); 
      // Now pack up the future results
      if (redop != 0)
      {
        // Don't need to pack the size since they already 
        // know it on the other side
        rez.serialize(reduction_state,reduction_state_size);
      }
      else
      {
        // Already know how many futures we are packing 
#ifdef DEBUG_LEGION
        assert(temporary_futures.size() == points.size());
#endif
        for (std::map<DomainPoint,std::pair<void*,size_t> >::const_iterator it =
              temporary_futures.begin(); it != temporary_futures.end(); it++)
        {
          rez.serialize(it->first);
          RezCheck z2(rez);
          rez.serialize(it->second.second);
          rez.serialize(it->second.first,it->second.second);
        }
      }
    }

    //--------------------------------------------------------------------------
    void SliceTask::pack_remote_commit(Serializer &rez)
    //--------------------------------------------------------------------------
    {
      rez.serialize(index_owner);
      RezCheck z(rez);
      rez.serialize(points.size());
    }

    //--------------------------------------------------------------------------
    RtEvent SliceTask::defer_map_and_launch(RtEvent precondition)
    //--------------------------------------------------------------------------
    {
      DeferMapAndLaunchArgs args;
      args.proxy_this = this;
      return runtime->issue_runtime_meta_task(args,
          LG_DEFERRED_THROUGHPUT_PRIORITY, this, precondition);
    }

    //--------------------------------------------------------------------------
    /*static*/ void SliceTask::handle_slice_return(Runtime *rt, 
                                                   Deserializer &derez)
    //--------------------------------------------------------------------------
    {
      DerezCheck z(derez);
      RtUserEvent ready_event;
      derez.deserialize(ready_event);
      Runtime::trigger_event(ready_event);
    }

    //--------------------------------------------------------------------------
    void SliceTask::register_region_creations(
                                            const std::set<LogicalRegion> &regs)
    //--------------------------------------------------------------------------
    {
      AutoLock o_lock(op_lock);
      for (std::set<LogicalRegion>::const_iterator it = regs.begin();
            it != regs.end(); it++)
      {
#ifdef DEBUG_LEGION
        assert(created_regions.find(*it) == created_regions.end());
#endif
        created_regions.insert(*it);
      }
    }

    //--------------------------------------------------------------------------
    void SliceTask::register_region_deletions(
                                            const std::set<LogicalRegion> &regs)
    //--------------------------------------------------------------------------
    {
      AutoLock o_lock(op_lock);
      for (std::set<LogicalRegion>::const_iterator it = regs.begin();
            it != regs.end(); it++)
        deleted_regions.insert(*it);
    } 

    //--------------------------------------------------------------------------
    void SliceTask::register_field_creations(
                     const std::map<std::pair<FieldSpace,FieldID>,bool> &fields)
    //--------------------------------------------------------------------------
    {
      AutoLock o_lock(op_lock);
      for (std::map<std::pair<FieldSpace,FieldID>,bool>::const_iterator it = 
            fields.begin(); it != fields.end(); it++)
      {
#ifdef DEBUG_LEGION
        assert(created_fields.find(it->first) == created_fields.end());
#endif
        created_fields.insert(*it);
      }
    }

    //--------------------------------------------------------------------------
    void SliceTask::register_field_deletions(
                        const std::set<std::pair<FieldSpace,FieldID> > &fields)
    //--------------------------------------------------------------------------
    {
      AutoLock o_lock(op_lock);
      for (std::set<std::pair<FieldSpace,FieldID> >::const_iterator it = 
            fields.begin(); it != fields.end(); it++)
        deleted_fields.insert(*it);
    }

    //--------------------------------------------------------------------------
    void SliceTask::register_field_space_creations(
                                            const std::set<FieldSpace> &spaces)
    //--------------------------------------------------------------------------
    {
      AutoLock o_lock(op_lock);
      for (std::set<FieldSpace>::const_iterator it = spaces.begin();
            it != spaces.end(); it++)
      {
#ifdef DEBUG_LEGION
        assert(created_field_spaces.find(*it) == created_field_spaces.end());
#endif
        created_field_spaces.insert(*it);
      }
    }

    //--------------------------------------------------------------------------
    void SliceTask::register_field_space_deletions(
                                            const std::set<FieldSpace> &spaces)
    //--------------------------------------------------------------------------
    {
      AutoLock o_lock(op_lock);
      for (std::set<FieldSpace>::const_iterator it = spaces.begin();
            it != spaces.end(); it++)
        deleted_field_spaces.insert(*it);
    }

    //--------------------------------------------------------------------------
    void SliceTask::register_index_space_creations(
                                            const std::set<IndexSpace> &spaces)
    //--------------------------------------------------------------------------
    {
      AutoLock o_lock(op_lock);
      for (std::set<IndexSpace>::const_iterator it = spaces.begin();
            it != spaces.end(); it++)
      {
#ifdef DEBUG_LEGION
        assert(created_index_spaces.find(*it) == created_index_spaces.end());
#endif
        created_index_spaces.insert(*it);
      }
    }

    //--------------------------------------------------------------------------
    void SliceTask::register_index_space_deletions(
                                            const std::set<IndexSpace> &spaces)
    //--------------------------------------------------------------------------
    {
      AutoLock o_lock(op_lock);
      for (std::set<IndexSpace>::const_iterator it = spaces.begin();
            it != spaces.end(); it++)
        deleted_index_spaces.insert(*it);
    }

    //--------------------------------------------------------------------------
    void SliceTask::register_index_partition_creations(
                                          const std::set<IndexPartition> &parts)
    //--------------------------------------------------------------------------
    {
      AutoLock o_lock(op_lock);
      for (std::set<IndexPartition>::const_iterator it = parts.begin();
            it != parts.end(); it++)
      {
#ifdef DEBUG_LEGION
        assert(created_index_partitions.find(*it) == 
               created_index_partitions.end());
#endif
        created_index_partitions.insert(*it);
      }
    }

    //--------------------------------------------------------------------------
    void SliceTask::register_index_partition_deletions(
                                          const std::set<IndexPartition> &parts)
    //--------------------------------------------------------------------------
    {
      AutoLock o_lock(op_lock);
      for (std::set<IndexPartition>::const_iterator it = parts.begin();
            it != parts.end(); it++)
        deleted_index_partitions.insert(*it);
    }

    /////////////////////////////////////////////////////////////
    // Deferred Slicer 
    /////////////////////////////////////////////////////////////

    //--------------------------------------------------------------------------
    DeferredSlicer::DeferredSlicer(MultiTask *own)
      : owner(own)
    //--------------------------------------------------------------------------
    {
      slice_lock = Reservation::create_reservation();
    }

    //--------------------------------------------------------------------------
    DeferredSlicer::DeferredSlicer(const DeferredSlicer &rhs)
      : owner(rhs.owner)
    //--------------------------------------------------------------------------
    {
      // should never be called
      assert(false);
    }

    //--------------------------------------------------------------------------
    DeferredSlicer::~DeferredSlicer(void)
    //--------------------------------------------------------------------------
    {
      slice_lock.destroy_reservation();
      slice_lock = Reservation::NO_RESERVATION;
    }

    //--------------------------------------------------------------------------
    DeferredSlicer& DeferredSlicer::operator=(const DeferredSlicer &rhs)
    //--------------------------------------------------------------------------
    {
      // should never be called
      assert(false);
      return *this;
    }

    //--------------------------------------------------------------------------
    void DeferredSlicer::trigger_slices(std::list<SliceTask*> &slices)
    //--------------------------------------------------------------------------
    {
      // Watch out for the cleanup race with some acrobatics here
      // to handle the case where the iterator is invalidated
      std::set<RtEvent> wait_events;
      {
        std::list<SliceTask*>::const_iterator it = slices.begin();
        DeferredSliceArgs args;
        args.slicer = this;
        while (true) 
        {
          args.slice = *it;
          // Have to update this before launching the task to avoid 
          // the clean-up race
          it++;
          bool done = (it == slices.end()); 
          RtEvent wait = 
            owner->runtime->issue_runtime_meta_task(args, LG_LATENCY_PRIORITY, 
                                                    args.slice);
          if (wait.exists())
            wait_events.insert(wait);
          if (done)
            break;
        }
      }

      // Now we wait for the slices to trigger, note we do not
      // block on the event allowing the utility processor to 
      // perform other operations
      if (!wait_events.empty())
      {
        RtEvent sliced_event = Runtime::merge_events(wait_events);
        sliced_event.lg_wait();
      }
    }

    //--------------------------------------------------------------------------
    void DeferredSlicer::perform_slice(SliceTask *slice)
    //--------------------------------------------------------------------------
    {
      slice->trigger_mapping();
    }

    //--------------------------------------------------------------------------
    /*static*/ void DeferredSlicer::handle_slice(const void *args)
    //--------------------------------------------------------------------------
    {
      const DeferredSliceArgs *slice_args = (const DeferredSliceArgs*)args;
      slice_args->slicer->perform_slice(slice_args->slice);
    }

  }; // namespace Internal 
}; // namespace Legion 

#undef PRINT_REG

// EOF
<|MERGE_RESOLUTION|>--- conflicted
+++ resolved
@@ -808,11 +808,8 @@
           rez.serialize(it->second);
         }
       }
-<<<<<<< HEAD
+      rez.serialize(execution_fence_event);
       rez.serialize(replicate);
-=======
-      rez.serialize(execution_fence_event);
->>>>>>> 46e7bb7d
       rez.serialize(true_guard);
       rez.serialize(false_guard);
       rez.serialize(early_mapped_regions.size());
@@ -849,11 +846,8 @@
           derez.deserialize(atomic_locks[lock]);
         }
       }
-<<<<<<< HEAD
+      derez.deserialize(execution_fence_event);
       derez.deserialize(replicate);
-=======
-      derez.deserialize(execution_fence_event);
->>>>>>> 46e7bb7d
       derez.deserialize(true_guard);
       derez.deserialize(false_guard);
       size_t num_early;
