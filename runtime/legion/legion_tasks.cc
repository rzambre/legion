/* Copyright 2019 Stanford University, NVIDIA Corporation
 *
 * Licensed under the Apache License, Version 2.0 (the "License");
 * you may not use this file except in compliance with the License.
 * You may obtain a copy of the License at
 *
 *     http://www.apache.org/licenses/LICENSE-2.0
 *
 * Unless required by applicable law or agreed to in writing, software
 * distributed under the License is distributed on an "AS IS" BASIS,
 * WITHOUT WARRANTIES OR CONDITIONS OF ANY KIND, either express or implied.
 * See the License for the specific language governing permissions and
 * limitations under the License.
 */

#include "legion/region_tree.h"
#include "legion/legion_tasks.h"
#include "legion/legion_spy.h"
#include "legion/legion_trace.h"
#include "legion/legion_context.h"
#include "legion/legion_profiling.h"
#include "legion/legion_instances.h"
#include "legion/legion_analysis.h"
#include "legion/legion_views.h"
#include "legion/legion_replication.h"

#include <algorithm>

#define PRINT_REG(reg) (reg).index_space.id,(reg).field_space.id, (reg).tree_id

namespace Legion {
  namespace Internal {

    LEGION_EXTERN_LOGGER_DECLARATIONS

    /////////////////////////////////////////////////////////////
    // Resource Tracker 
    /////////////////////////////////////////////////////////////

    //--------------------------------------------------------------------------
    ResourceTracker::ResourceTracker(void)
    //--------------------------------------------------------------------------
    {
    }

    //--------------------------------------------------------------------------
    ResourceTracker::ResourceTracker(const ResourceTracker &rhs)
    //--------------------------------------------------------------------------
    {
      // should never be called
      assert(false);
    }

    //--------------------------------------------------------------------------
    ResourceTracker::~ResourceTracker(void)
    //--------------------------------------------------------------------------
    {
    }

    //--------------------------------------------------------------------------
    ResourceTracker& ResourceTracker::operator=(const ResourceTracker&rhs)
    //--------------------------------------------------------------------------
    {
      // should never be called
      assert(false);
      return *this;
    } 

    //--------------------------------------------------------------------------
    void ResourceTracker::return_resources(ResourceTracker *target,
                                           std::set<RtEvent> &preconditions)
    //--------------------------------------------------------------------------
    {
      if (!created_regions.empty())
      {
        target->register_region_creations(created_regions);
        created_regions.clear();
      }
      if (!deleted_regions.empty())
      {
        target->register_region_deletions(deleted_regions, preconditions);
        deleted_regions.clear();
      }
      if (!created_fields.empty())
      {
        target->register_field_creations(created_fields);
        created_fields.clear();
      }
      if (!deleted_fields.empty())
      {
        target->register_field_deletions(deleted_fields, preconditions);
        deleted_fields.clear();
      }
      if (!created_field_spaces.empty())
      {
        target->register_field_space_creations(created_field_spaces);
        created_field_spaces.clear();
      }
      if (!latent_field_spaces.empty())
      {
        target->register_latent_field_spaces(latent_field_spaces);
        latent_field_spaces.clear();
      }
      if (!deleted_field_spaces.empty())
      {
        target->register_field_space_deletions(deleted_field_spaces,
                                               preconditions);
        deleted_field_spaces.clear();
      }
      if (!created_index_spaces.empty())
      {
        target->register_index_space_creations(created_index_spaces);
        created_index_spaces.clear();
      }
      if (!deleted_index_spaces.empty())
      {
        target->register_index_space_deletions(deleted_index_spaces,
                                               preconditions);
        deleted_index_spaces.clear();
      }
      if (!created_index_partitions.empty())
      {
        target->register_index_partition_creations(created_index_partitions);
        created_index_partitions.clear();
      }
      if (!deleted_index_partitions.empty())
      {
        target->register_index_partition_deletions(deleted_index_partitions,
                                                   preconditions);
        deleted_index_partitions.clear();
      }
    }

    //--------------------------------------------------------------------------
    void ResourceTracker::pack_resources_return(Serializer &rez, 
                                                AddressSpaceID target)
    //--------------------------------------------------------------------------
    {
      // Shouldn't need the lock here since we only do this
      // while there is no one else executing
      RezCheck z(rez);
      rez.serialize<size_t>(created_regions.size());
      if (!created_regions.empty())
      {
        for (std::set<LogicalRegion>::const_iterator it =
              created_regions.begin(); it != created_regions.end(); it++)
          rez.serialize(*it);
        created_regions.clear();
      }
      rez.serialize<size_t>(deleted_regions.size());
      if (!deleted_regions.empty())
      {
        for (std::vector<LogicalRegion>::const_iterator it = 
              deleted_regions.begin(); it != deleted_regions.end(); it++)
          rez.serialize(*it);
        deleted_regions.clear();
      }
      rez.serialize<size_t>(created_fields.size());
      if (!created_fields.empty())
      {
        for (std::set<std::pair<FieldSpace,FieldID> >::const_iterator it =
              created_fields.begin(); it != created_fields.end(); it++)
        {
          rez.serialize(it->first);
          rez.serialize(it->second);
        }
        created_fields.clear();
      }
      rez.serialize<size_t>(deleted_fields.size());
      if (!deleted_fields.empty())
      {
        for (std::vector<std::pair<FieldSpace,FieldID> >::const_iterator it =
              deleted_fields.begin(); it != deleted_fields.end(); it++)
        {
          rez.serialize(it->first);
          rez.serialize(it->second);
        }
        deleted_fields.clear();
      }
      rez.serialize<size_t>(created_field_spaces.size());
      if (!created_field_spaces.empty())
      {
        for (std::set<FieldSpace>::const_iterator it = 
              created_field_spaces.begin(); it != 
              created_field_spaces.end(); it++)
          rez.serialize(*it);
        created_field_spaces.clear();
      } 
      rez.serialize<size_t>(latent_field_spaces.size());
      if (!latent_field_spaces.empty())
      {
        for (std::map<FieldSpace,unsigned>::const_iterator it = 
              latent_field_spaces.begin(); it !=
              latent_field_spaces.end(); it++)
        {
          rez.serialize(it->first);
          rez.serialize(it->second);
        }
        latent_field_spaces.clear();
      }
      rez.serialize<size_t>(deleted_field_spaces.size());
      if (!deleted_field_spaces.empty())
      {
        for (std::vector<FieldSpace>::const_iterator it = 
              deleted_field_spaces.begin(); it != 
              deleted_field_spaces.end(); it++)
          rez.serialize(*it);
        deleted_field_spaces.clear();
      }
      rez.serialize<size_t>(created_index_spaces.size());
      if (!created_index_spaces.empty())
      {
        for (std::set<IndexSpace>::const_iterator it = 
              created_index_spaces.begin(); it != 
              created_index_spaces.end(); it++)
          rez.serialize(*it);
        created_index_spaces.clear();
      }
      rez.serialize<size_t>(deleted_index_spaces.size());
      if (!deleted_index_spaces.empty())
      {
        for (std::vector<IndexSpace>::const_iterator it = 
              deleted_index_spaces.begin(); it !=
              deleted_index_spaces.end(); it++)
          rez.serialize(*it);
        deleted_index_spaces.clear();
      }
      rez.serialize<size_t>(created_index_partitions.size());
      if (!created_index_partitions.empty())
      {
        for (std::set<IndexPartition>::const_iterator it = 
              created_index_partitions.begin(); it !=
              created_index_partitions.end(); it++)
          rez.serialize(*it);
        created_index_partitions.clear();
      }
      rez.serialize<size_t>(deleted_index_partitions.size());
      if (!deleted_index_partitions.empty())
      {
        for (std::vector<IndexPartition>::const_iterator it = 
              deleted_index_partitions.begin(); it !=
              deleted_index_partitions.end(); it++)
          rez.serialize(*it);
        deleted_index_partitions.clear();
      }
    }

    //--------------------------------------------------------------------------
    /*static*/ RtEvent ResourceTracker::unpack_resources_return(
                                   Deserializer &derez, ResourceTracker *target)
    //--------------------------------------------------------------------------
    {
      // Hold the lock while doing the unpack to avoid conflicting
      // with anyone else returning state
      DerezCheck z(derez);
      std::set<RtEvent> preconditions;
      size_t num_created_regions;
      derez.deserialize(num_created_regions);
      if (num_created_regions > 0)
      {
        std::set<LogicalRegion> created_regions;
        for (unsigned idx = 0; idx < num_created_regions; idx++)
        {
          LogicalRegion reg;
          derez.deserialize(reg);
          created_regions.insert(reg);
        }
        target->register_region_creations(created_regions);
      }
      size_t num_deleted_regions;
      derez.deserialize(num_deleted_regions);
      if (num_deleted_regions > 0)
      {
        std::vector<LogicalRegion> deleted_regions(num_deleted_regions);
        for (unsigned idx = 0; idx < num_deleted_regions; idx++)
          derez.deserialize(deleted_regions[idx]);
        target->register_region_deletions(deleted_regions, preconditions);
      }
      size_t num_created_fields;
      derez.deserialize(num_created_fields);
      if (num_created_fields > 0)
      {
        std::set<std::pair<FieldSpace,FieldID> > created_fields;
        for (unsigned idx = 0; idx < num_created_fields; idx++)
        {
          FieldSpace sp;
          derez.deserialize(sp);
          FieldID fid;
          derez.deserialize(fid);
          created_fields.insert(std::pair<FieldSpace,FieldID>(sp,fid));
        }
        target->register_field_creations(created_fields);
      }
      size_t num_deleted_fields;
      derez.deserialize(num_deleted_fields);
      if (num_deleted_fields > 0)
      {
        std::vector<std::pair<FieldSpace,FieldID> > 
          deleted_fields(num_deleted_fields);
        for (unsigned idx = 0; idx < num_deleted_fields; idx++)
        {
          derez.deserialize(deleted_fields[idx].first);
          derez.deserialize(deleted_fields[idx].second);
        }
        target->register_field_deletions(deleted_fields, preconditions);
      }
      size_t num_created_field_spaces;
      derez.deserialize(num_created_field_spaces);
      if (num_created_field_spaces > 0)
      {
        std::set<FieldSpace> created_field_spaces;
        for (unsigned idx = 0; idx < num_created_field_spaces; idx++)
        {
          FieldSpace sp;
          derez.deserialize(sp);
          created_field_spaces.insert(sp);
        }
        target->register_field_space_creations(created_field_spaces);
      }
      size_t num_latent_field_spaces;
      derez.deserialize(num_latent_field_spaces);
      if (num_latent_field_spaces > 0)
      {
        std::map<FieldSpace,unsigned> latent_field_spaces;
        for (unsigned idx = 0; idx < num_latent_field_spaces; idx++)
        {
          FieldSpace sp;
          derez.deserialize(sp);
          derez.deserialize(latent_field_spaces[sp]);
        }
        target->register_latent_field_spaces(latent_field_spaces);
      }
      size_t num_deleted_field_spaces;
      derez.deserialize(num_deleted_field_spaces);
      if (num_deleted_field_spaces > 0)
      {
        std::vector<FieldSpace> deleted_field_spaces(num_deleted_field_spaces);
        for (unsigned idx = 0; idx < num_deleted_field_spaces; idx++)
          derez.deserialize(deleted_field_spaces[idx]);
        target->register_field_space_deletions(deleted_field_spaces,
                                               preconditions);
      }
      size_t num_created_index_spaces;
      derez.deserialize(num_created_index_spaces);
      if (num_created_index_spaces > 0)
      {
        std::set<IndexSpace> created_index_spaces;
        for (unsigned idx = 0; idx < num_created_index_spaces; idx++)
        {
          IndexSpace sp;
          derez.deserialize(sp);
          created_index_spaces.insert(sp);
        }
        target->register_index_space_creations(created_index_spaces);
      }
      size_t num_deleted_index_spaces;
      derez.deserialize(num_deleted_index_spaces);
      if (num_deleted_index_spaces > 0)
      {
        std::vector<IndexSpace> deleted_index_spaces(num_deleted_index_spaces);
        for (unsigned idx = 0; idx < num_deleted_index_spaces; idx++)
          derez.deserialize(deleted_index_spaces[idx]);
        target->register_index_space_deletions(deleted_index_spaces, 
                                               preconditions);
      }
      size_t num_created_index_partitions;
      derez.deserialize(num_created_index_partitions);
      if (num_created_index_partitions > 0)
      {
        std::set<IndexPartition> created_index_partitions;
        for (unsigned idx = 0; idx < num_created_index_partitions; idx++)
        {
          IndexPartition ip;
          derez.deserialize(ip);
          created_index_partitions.insert(ip);
        }
        target->register_index_partition_creations(created_index_partitions);
      }
      size_t num_deleted_index_partitions;
      derez.deserialize(num_deleted_index_partitions);
      if (num_deleted_index_partitions > 0)
      {
        std::vector<IndexPartition> 
          deleted_index_partitions(num_deleted_index_partitions);
        for (unsigned idx = 0; idx < num_deleted_index_partitions; idx++)
          derez.deserialize(deleted_index_partitions[idx]);
        target->register_index_partition_deletions(deleted_index_partitions,
                                                   preconditions);
      }
      if (!preconditions.empty())
        return Runtime::merge_events(preconditions);
      else
        return RtEvent::NO_RT_EVENT;
    }

    /////////////////////////////////////////////////////////////
    // External Task 
    /////////////////////////////////////////////////////////////

    //--------------------------------------------------------------------------
    ExternalTask::ExternalTask(void)
      : Task(), arg_manager(NULL)
    //--------------------------------------------------------------------------
    {
    }

    //--------------------------------------------------------------------------
    void ExternalTask::pack_external_task(Serializer &rez,
                                          AddressSpaceID target) const
    //--------------------------------------------------------------------------
    {
      RezCheck z(rez);
      rez.serialize(task_id);
      rez.serialize(indexes.size());
      for (unsigned idx = 0; idx < indexes.size(); idx++)
        pack_index_space_requirement(indexes[idx], rez);
      rez.serialize(regions.size());
      for (unsigned idx = 0; idx < regions.size(); idx++)
        pack_region_requirement(regions[idx], rez);
      rez.serialize(futures.size());
      // If we are remote we can just do the normal pack
      for (unsigned idx = 0; idx < futures.size(); idx++)
        rez.serialize(futures[idx].impl->did);
      rez.serialize(grants.size());
      for (unsigned idx = 0; idx < grants.size(); idx++)
        pack_grant(grants[idx], rez);
      rez.serialize(wait_barriers.size());
      for (unsigned idx = 0; idx < wait_barriers.size(); idx++)
        pack_phase_barrier(wait_barriers[idx], rez);
      rez.serialize(arrive_barriers.size());
      for (unsigned idx = 0; idx < arrive_barriers.size(); idx++)
        pack_phase_barrier(arrive_barriers[idx], rez);
      rez.serialize<bool>((arg_manager != NULL));
      rez.serialize(arglen);
      rez.serialize(args,arglen);
      pack_mappable(*this, rez);
      rez.serialize(is_index_space);
      rez.serialize(must_epoch_task);
      rez.serialize(index_domain);
      rez.serialize(index_point);
      rez.serialize(sharding_space);
      rez.serialize(local_arglen);
      rez.serialize(local_args,local_arglen);
      rez.serialize(orig_proc);
      // No need to pack current proc, it will get set when we unpack
      rez.serialize(steal_count);
      // No need to pack remote, it will get set
      rez.serialize(speculated);
      rez.serialize<unsigned>(get_context_index());
    }

    //--------------------------------------------------------------------------
    void ExternalTask::unpack_external_task(Deserializer &derez,
                                    Runtime *runtime, ReferenceMutator *mutator)
    //--------------------------------------------------------------------------
    {
      DerezCheck z(derez);
      derez.deserialize(task_id);
      size_t num_indexes;
      derez.deserialize(num_indexes);
      indexes.resize(num_indexes);
      for (unsigned idx = 0; idx < indexes.size(); idx++)
        unpack_index_space_requirement(indexes[idx], derez);
      size_t num_regions;
      derez.deserialize(num_regions);
      regions.resize(num_regions);
      for (unsigned idx = 0; idx < regions.size(); idx++)
        unpack_region_requirement(regions[idx], derez); 
      size_t num_futures;
      derez.deserialize(num_futures);
      futures.resize(num_futures);
      for (unsigned idx = 0; idx < futures.size(); idx++)
      {
        DistributedID future_did;
        derez.deserialize(future_did);
        FutureImpl *impl = 
          runtime->find_or_create_future(future_did, mutator);
        impl->add_base_gc_ref(FUTURE_HANDLE_REF, mutator);
        futures[idx] = Future(impl, false/*need reference*/);
      }
      size_t num_grants;
      derez.deserialize(num_grants);
      grants.resize(num_grants);
      for (unsigned idx = 0; idx < grants.size(); idx++)
        unpack_grant(grants[idx], derez);
      size_t num_wait_barriers;
      derez.deserialize(num_wait_barriers);
      wait_barriers.resize(num_wait_barriers);
      for (unsigned idx = 0; idx < wait_barriers.size(); idx++)
        unpack_phase_barrier(wait_barriers[idx], derez);
      size_t num_arrive_barriers;
      derez.deserialize(num_arrive_barriers);
      arrive_barriers.resize(num_arrive_barriers);
      for (unsigned idx = 0; idx < arrive_barriers.size(); idx++)
        unpack_phase_barrier(arrive_barriers[idx], derez);
      bool has_arg_manager;
      derez.deserialize(has_arg_manager);
      derez.deserialize(arglen);
      if (arglen > 0)
      {
        if (has_arg_manager)
        {
#ifdef DEBUG_LEGION
          assert(arg_manager == NULL);
#endif
          arg_manager = new AllocManager(arglen);
          arg_manager->add_reference();
          args = arg_manager->get_allocation();
        }
        else
          args = legion_malloc(TASK_ARGS_ALLOC, arglen);
        derez.deserialize(args,arglen);
      }
      unpack_mappable(*this, derez); 
      derez.deserialize(is_index_space);
      derez.deserialize(must_epoch_task);
      derez.deserialize(index_domain);
      derez.deserialize(index_point);
      derez.deserialize(sharding_space);
      derez.deserialize(local_arglen);
      if (local_arglen > 0)
      {
        local_args = malloc(local_arglen);
        derez.deserialize(local_args,local_arglen);
      }
      derez.deserialize(orig_proc);
      derez.deserialize(steal_count);
      derez.deserialize(speculated);
      unsigned index;
      derez.deserialize(index);
      set_context_index(index);
    } 

    /////////////////////////////////////////////////////////////
    // Task Operation 
    /////////////////////////////////////////////////////////////
  
    //--------------------------------------------------------------------------
    TaskOp::TaskOp(Runtime *rt)
      : ExternalTask(), MemoizableOp<SpeculativeOp>(rt)
    //--------------------------------------------------------------------------
    {
    }

    //--------------------------------------------------------------------------
    TaskOp::~TaskOp(void)
    //--------------------------------------------------------------------------
    {
    }

    //--------------------------------------------------------------------------
    UniqueID TaskOp::get_unique_id(void) const
    //--------------------------------------------------------------------------
    {
      return unique_op_id;
    }

    //--------------------------------------------------------------------------
    unsigned TaskOp::get_context_index(void) const
    //--------------------------------------------------------------------------
    {
      return context_index;
    }

    //--------------------------------------------------------------------------
    void TaskOp::set_context_index(unsigned index)
    //--------------------------------------------------------------------------
    {
      context_index = index;
    }

    //--------------------------------------------------------------------------
    int TaskOp::get_depth(void) const
    //--------------------------------------------------------------------------
    {
#ifdef DEBUG_LEGION
      assert(parent_ctx != NULL);
#endif
      return parent_ctx->get_depth() + 1;
    }

    //--------------------------------------------------------------------------
    const char* TaskOp::get_task_name(void) const
    //--------------------------------------------------------------------------
    {
      TaskImpl *impl = runtime->find_or_create_task_impl(task_id);
      return impl->get_name();
    }

    //--------------------------------------------------------------------------
    void TaskOp::pack_remote_operation(Serializer &rez,
                                       AddressSpaceID target) const
    //--------------------------------------------------------------------------
    {
      pack_local_remote_operation(rez);
      pack_external_task(rez, target);
      pack_profiling_requests(rez);
    }
    
    //--------------------------------------------------------------------------
    void TaskOp::pack_profiling_requests(Serializer &rez) const
    //--------------------------------------------------------------------------
    {
      rez.serialize<size_t>(0);
    }

    //--------------------------------------------------------------------------
    bool TaskOp::is_remote(void) const
    //--------------------------------------------------------------------------
    {
      if (local_cached)
        return !is_local;
      if (!orig_proc.exists())
        is_local = runtime->is_local(parent_ctx->get_executing_processor());
      else
        is_local = runtime->is_local(orig_proc);
      local_cached = true;
      return !is_local;
    }

    //--------------------------------------------------------------------------
    void TaskOp::set_current_proc(Processor current)
    //--------------------------------------------------------------------------
    {
#ifdef DEBUG_LEGION
      assert(current.exists());
      assert(runtime->is_local(current));
#endif
      // Always clear target_proc and the mapper when setting a new current proc
      mapper = NULL;
      current_proc = current;
      target_proc = current;
    }

    //--------------------------------------------------------------------------
    void TaskOp::activate_task(void)
    //--------------------------------------------------------------------------
    {
      activate_speculative();
      activate_memoizable();
      complete_received = false;
      commit_received = false;
      children_complete = false;
      children_commit = false;
      stealable = false;
      options_selected = false;
      map_origin = false;
      request_valid_instances = false;
<<<<<<< HEAD
      replicate = false;
=======
>>>>>>> a6d7b61e
      true_guard = PredEvent::NO_PRED_EVENT;
      false_guard = PredEvent::NO_PRED_EVENT;
      local_cached = false;
      arg_manager = NULL;
      target_proc = Processor::NO_PROC;
      mapper = NULL;
      must_epoch = NULL;
      must_epoch_task = false;
      orig_proc = Processor::NO_PROC; // for is_remote
    }

    //--------------------------------------------------------------------------
    void TaskOp::deactivate_task(void)
    //--------------------------------------------------------------------------
    {
      deactivate_speculative();
      indexes.clear();
      regions.clear();
      futures.clear();
      grants.clear();
      wait_barriers.clear();
      arrive_barriers.clear();
      if (args != NULL)
      {
        if (arg_manager != NULL)
        {
          // If the arg manager is not NULL then we delete the
          // argument manager and just zero out the arguments
          if (arg_manager->remove_reference())
            delete (arg_manager);
          arg_manager = NULL;
        }
        else
          legion_free(TASK_ARGS_ALLOC, args, arglen);
        args = NULL;
        arglen = 0;
      }
      if (local_args != NULL)
      {
        free(local_args);
        local_args = NULL;
        local_arglen = 0;
      }
      if (mapper_data != NULL)
      {
        free(mapper_data);
        mapper_data = NULL;
        mapper_data_size = 0;
      }
      early_mapped_regions.clear();
      atomic_locks.clear(); 
      effects_postconditions.clear();
      parent_req_indexes.clear();
    }

    //--------------------------------------------------------------------------
    void TaskOp::set_must_epoch(MustEpochOp *epoch, unsigned index,
                                bool do_registration)
    //--------------------------------------------------------------------------
    {
      Operation::set_must_epoch(epoch, do_registration);
      must_epoch_index = index;
    }

    //--------------------------------------------------------------------------
    void TaskOp::pack_base_task(Serializer &rez, AddressSpaceID target)
    //--------------------------------------------------------------------------
    {
      DETAILED_PROFILER(runtime, PACK_BASE_TASK_CALL);
      // pack all the user facing data first
      pack_external_task(rez, target); 
      pack_memoizable(rez);
      RezCheck z(rez);
#ifdef DEBUG_LEGION
      assert(regions.size() == parent_req_indexes.size());
#endif
      for (unsigned idx = 0; idx < regions.size(); idx++)
        rez.serialize(parent_req_indexes[idx]);
      rez.serialize(map_origin);
      if (map_origin)
      {
        rez.serialize<size_t>(atomic_locks.size());
        for (std::map<Reservation,bool>::const_iterator it = 
              atomic_locks.begin(); it != atomic_locks.end(); it++)
        {
          rez.serialize(it->first);
          rez.serialize(it->second);
        }
      }
      rez.serialize(request_valid_instances);
      rez.serialize(execution_fence_event);
      rez.serialize(replicate);
      rez.serialize(true_guard);
      rez.serialize(false_guard);
      rez.serialize(early_mapped_regions.size());
      for (std::map<unsigned,InstanceSet>::iterator it = 
            early_mapped_regions.begin(); it != 
            early_mapped_regions.end(); it++)
      {
        rez.serialize(it->first);
        it->second.pack_references(rez);
      }
    }

    //--------------------------------------------------------------------------
    void TaskOp::unpack_base_task(Deserializer &derez,
                                  std::set<RtEvent> &ready_events)
    //--------------------------------------------------------------------------
    {
      DETAILED_PROFILER(runtime, UNPACK_BASE_TASK_CALL);
      // unpack all the user facing data
      unpack_external_task(derez, runtime, this); 
      unpack_memoizable(derez);
      DerezCheck z(derez);
      parent_req_indexes.resize(regions.size());
      for (unsigned idx = 0; idx < parent_req_indexes.size(); idx++)
        derez.deserialize(parent_req_indexes[idx]);
      derez.deserialize(map_origin);
      if (map_origin)
      {
        size_t num_atomic;
        derez.deserialize(num_atomic);
        for (unsigned idx = 0; idx < num_atomic; idx++)
        {
          Reservation lock;
          derez.deserialize(lock);
          derez.deserialize(atomic_locks[lock]);
        }
      }
      derez.deserialize(request_valid_instances);
      derez.deserialize(execution_fence_event);
      derez.deserialize(replicate);
      derez.deserialize(true_guard);
      derez.deserialize(false_guard);
      size_t num_early;
      derez.deserialize(num_early);
      for (unsigned idx = 0; idx < num_early; idx++)
      {
        unsigned index;
        derez.deserialize(index);
        early_mapped_regions[index].unpack_references(runtime, derez, 
                                                      ready_events);
      }
    }

    //--------------------------------------------------------------------------
    /*static*/ void TaskOp::process_unpack_task(Runtime *rt, 
                                                Deserializer &derez)
    //--------------------------------------------------------------------------
    {
      // Figure out what kind of task this is and where it came from
      DerezCheck z(derez);
      Processor current;
      derez.deserialize(current);
      TaskKind kind;
      derez.deserialize(kind);
      switch (kind)
      {
        case INDIVIDUAL_TASK_KIND:
          {
            IndividualTask *task = rt->get_available_individual_task();
            std::set<RtEvent> ready_events;
            if (task->unpack_task(derez, current, ready_events))
            {
              RtEvent ready;
              if (!ready_events.empty())
                ready = Runtime::merge_events(ready_events);
              // Origin mapped tasks can go straight to launching 
              // themselves since they are already mapped
              if (task->is_origin_mapped())
              {
                TriggerTaskArgs trigger_args(task);
                rt->issue_runtime_meta_task(trigger_args, 
                      LG_THROUGHPUT_WORK_PRIORITY, ready);
              }
              else
                rt->add_to_ready_queue(current, task, ready);
            }
            break;
          }
        case SLICE_TASK_KIND:
          {
            SliceTask *task = rt->get_available_slice_task();
            std::set<RtEvent> ready_events;
            if (task->unpack_task(derez, current, ready_events))
            {
              RtEvent ready;
              if (!ready_events.empty())
                ready = Runtime::merge_events(ready_events);
              // Origin mapped tasks can go straight to launching 
              // themselves since they are already mapped
              if (task->is_origin_mapped())
              {
                TriggerTaskArgs trigger_args(task);
                rt->issue_runtime_meta_task(trigger_args, 
                      LG_THROUGHPUT_WORK_PRIORITY, ready);
              }
              else
                rt->add_to_ready_queue(current, task, ready);
            }
            break;
          }
        case POINT_TASK_KIND:
        case INDEX_TASK_KIND:
        default:
          assert(false); // no other tasks should be sent anywhere
      }
    }

    //--------------------------------------------------------------------------
    void TaskOp::mark_stolen(void)
    //--------------------------------------------------------------------------
    {
      steal_count++;
    }

    //--------------------------------------------------------------------------
    void TaskOp::initialize_base_task(InnerContext *ctx, bool track, 
                  const std::vector<StaticDependence> *dependences,
                  const Predicate &p, Processor::TaskFuncID tid)
    //--------------------------------------------------------------------------
    {
      initialize_speculation(ctx, track, regions.size(), dependences, p);
      initialize_memoizable();
      parent_task = ctx->get_task(); // initialize the parent task
      // Fill in default values for all of the Task fields
      orig_proc = ctx->get_executing_processor();
      current_proc = orig_proc;
      steal_count = 0;
      speculated = false;
    }

    //--------------------------------------------------------------------------
    void TaskOp::check_empty_field_requirements(void)
    //--------------------------------------------------------------------------
    {
      for (unsigned idx = 0; idx < regions.size(); idx++)
      {
        if (regions[idx].privilege != NO_ACCESS && 
            regions[idx].privilege_fields.empty())
        {
          REPORT_LEGION_WARNING(LEGION_WARNING_REGION_REQUIREMENT_TASK,
                           "REGION REQUIREMENT %d OF "
                           "TASK %s (ID %lld) HAS NO PRIVILEGE "
                           "FIELDS! DID YOU FORGET THEM?!?",
                           idx, get_task_name(), get_unique_id());
        }
      }
    }

    //--------------------------------------------------------------------------
    size_t TaskOp::check_future_size(FutureImpl *impl)
    //--------------------------------------------------------------------------
    {
#ifdef DEBUG_LEGION
      assert(impl != NULL);
#endif
      const size_t result_size = impl->get_untyped_size();
      // TODO: figure out a way to put this check back in with dynamic task
      // registration where we might not know the return size until later
#ifdef PERFORM_PREDICATE_SIZE_CHECKS
      if (result_size != variants->return_size)
        REPORT_LEGION_ERROR(ERROR_PREDICATED_TASK_LAUNCH,
                      "Predicated task launch for task %s "
                      "in parent task %s (UID %lld) has predicated "
                      "false future of size %ld bytes, but the "
                      "expected return size is %ld bytes.",
                      get_task_name(), parent_ctx->get_task_name(),
                      parent_ctx->get_unique_id(),
                      result_size, variants->return_size)
#endif
      return result_size;
    }

    //--------------------------------------------------------------------------
    bool TaskOp::select_task_options(void)
    //--------------------------------------------------------------------------
    {
#ifdef DEBUG_LEGION
      assert(!options_selected);
#endif
      if (mapper == NULL)
        mapper = runtime->find_mapper(current_proc, map_id);
      Mapper::TaskOptions options;
      options.initial_proc = current_proc;
      options.inline_task = false;
      options.stealable = false;
      options.map_locally = false;
      options.valid_instances = mapper->request_valid_instances;
      options.memoize = false;
      options.replicate = false;
      const TaskPriority parent_priority = parent_ctx->is_priority_mutable() ?
        parent_ctx->get_current_priority() : 0;
      options.parent_priority = parent_priority;
      mapper->invoke_select_task_options(this, &options);
      options_selected = true;
      target_proc = options.initial_proc;
      stealable = options.stealable;
      map_origin = options.map_locally;
<<<<<<< HEAD
      replicate = options.replicate;
      if (replicate && !runtime->unsafe_mapper)
      {
        // Reduction-only privileges and relaxed coherence modes
        // are not permitted for tasks that are going to be replicated
        for (unsigned idx = 0; idx < regions.size(); idx++)
        {
          if (IS_REDUCE(regions[idx]))
            REPORT_LEGION_ERROR(ERROR_INVALID_MAPPER_OUTPUT,
                          "Mapper %s requested to replicate task %s (UID %lld) "
                          "but region requirement %d has reduction privileges. "
                          "Tasks with reduction-only privileges are not "
                          "permitted to be replicated.", 
                          mapper->get_mapper_name(), get_task_name(),
                          get_unique_id(), idx)
          else if (!IS_EXCLUSIVE(regions[idx]))
            REPORT_LEGION_ERROR(ERROR_INVALID_MAPPER_OUTPUT,
                          "Mapper %s requested to replicate task %s (UID %lld) "
                          "but region requirement %d has relaxed coherence. "
                          "Tasks with relaxed coherence modes are not "
                          "permitted to be replicated.", 
                          mapper->get_mapper_name(), get_task_name(),
                          get_unique_id(), idx)
        }
      }
=======
>>>>>>> a6d7b61e
      request_valid_instances = options.valid_instances;
      if (parent_priority != options.parent_priority)
      {
        // Request for priority change see if it is legal or not
        if (parent_ctx->is_priority_mutable())
          parent_ctx->set_current_priority(options.parent_priority);
        else
          REPORT_LEGION_WARNING(LEGION_WARNING_INVALID_PRIORITY_CHANGE,
                                "Mapper %s requested change of priority "
                                "for parent task %s (UID %lld) when launching "
                                "child task %s (UID %lld), but the parent "
                                "context does not support parent task priority "
                                "mutation", mapper->get_mapper_name(),
                                parent_ctx->get_task_name(),
                                parent_ctx->get_unique_id(), 
                                get_task_name(), get_unique_id())
      }
      if (is_recording() && !runtime->is_local(target_proc))
        REPORT_LEGION_ERROR(ERROR_PHYSICAL_TRACING_REMOTE_MAPPING,
                            "Mapper %s remotely mapped task %s (UID %lld) "
                            "that is being memoized, but physical tracing "
                            "does not support remotely mapped operations "
                            "yet. Please change your mapper to map this task "
                            "locally.", mapper->get_mapper_name(),
                            get_task_name(), get_unique_id())
      return options.inline_task;
    }

    //--------------------------------------------------------------------------
    const char* TaskOp::get_logging_name(void) const
    //--------------------------------------------------------------------------
    {
      return get_task_name();
    }

    //--------------------------------------------------------------------------
    Operation::OpKind TaskOp::get_operation_kind(void) const
    //--------------------------------------------------------------------------
    {
      return TASK_OP_KIND;
    }

    //--------------------------------------------------------------------------
    size_t TaskOp::get_region_count(void) const
    //--------------------------------------------------------------------------
    {
      return regions.size();
    }

    //--------------------------------------------------------------------------
    Mappable* TaskOp::get_mappable(void)
    //--------------------------------------------------------------------------
    {
      return this;
    }

    //--------------------------------------------------------------------------
    void TaskOp::trigger_complete(void) 
    //--------------------------------------------------------------------------
    {
      bool task_complete = false;
      {
        AutoLock o_lock(op_lock);
#ifdef DEBUG_LEGION
        assert(!complete_received);
        assert(!commit_received);
#endif
        complete_received = true;
        // If all our children are also complete then we are done
        task_complete = children_complete;
      }
      if (task_complete)
        trigger_task_complete();
    }

    //--------------------------------------------------------------------------
    void TaskOp::trigger_commit(void)
    //--------------------------------------------------------------------------
    {
      bool task_commit = false; 
      {
        AutoLock o_lock(op_lock);
#ifdef DEBUG_LEGION
        assert(complete_received);
        assert(!commit_received);
#endif
        commit_received = true;
        // If we already received the child commit then we
        // are ready to commit this task
        task_commit = children_commit;
      }
      if (task_commit)
        trigger_task_commit();
    } 

    //--------------------------------------------------------------------------
    bool TaskOp::query_speculate(bool &value, bool &mapping_only)
    //--------------------------------------------------------------------------
    {
      if (mapper == NULL)  
        mapper = runtime->find_mapper(current_proc, map_id);
      Mapper::SpeculativeOutput output;
      output.speculate = false;
      output.speculate_mapping_only = true;
      mapper->invoke_task_speculate(this, &output);
      if (output.speculate)
      {
        value = output.speculative_value;
        mapping_only = output.speculate_mapping_only;
        if (!mapping_only)
        {
          REPORT_LEGION_ERROR(ERROR_MAPPER_REQUESTED_EXECUTION,
                         "Mapper requested execution speculation for task %s "
                         "(UID %lld). Full execution speculation is a planned "
                         "feature but is not currently supported.",
                         get_task_name(), get_unique_id());
          assert(false);
        }
#ifdef DEBUG_LEGION
        assert(!true_guard.exists());
        assert(!false_guard.exists());
#endif
        predicate->get_predicate_guards(true_guard, false_guard);
        // Switch any write-discard privileges back to read-write
        // so we can make sure we get the right data if we end up
        // predicating false
        for (unsigned idx = 0; idx < regions.size(); idx++)
        {
          RegionRequirement &req = regions[idx];
          if (HAS_WRITE_DISCARD(req))
            req.privilege &= ~DISCARD_MASK;
        }
      }
      return output.speculate;
    }

    //--------------------------------------------------------------------------
    void TaskOp::resolve_true(bool speculated, bool launched)
    //--------------------------------------------------------------------------
    {
      // Nothing to do
    }

    //--------------------------------------------------------------------------
    void TaskOp::select_sources(const InstanceRef &target,
                                const InstanceSet &sources,
                                std::vector<unsigned> &ranking)
    //--------------------------------------------------------------------------
    {
      Mapper::SelectTaskSrcInput input;
      Mapper::SelectTaskSrcOutput output;
      prepare_for_mapping(target, input.target);
      prepare_for_mapping(sources, input.source_instances);
      input.region_req_index = current_mapping_index;
      if (mapper == NULL)
        mapper = runtime->find_mapper(current_proc, map_id);
      mapper->invoke_select_task_sources(this, &input, &output);
    }

    //--------------------------------------------------------------------------
    void TaskOp::update_atomic_locks(Reservation lock, bool exclusive)
    //--------------------------------------------------------------------------
    {
      // Only one region should be in the process of being analyzed
      // at a time so there is no need to hold the operation lock
      std::map<Reservation,bool>::iterator finder = atomic_locks.find(lock);
      if (finder != atomic_locks.end())
      {
        if (!finder->second && exclusive)
          finder->second = true;
      }
      else
        atomic_locks[lock] = exclusive;
    }

    //--------------------------------------------------------------------------
    unsigned TaskOp::find_parent_index(unsigned idx)
    //--------------------------------------------------------------------------
    {
#ifdef DEBUG_LEGION
      assert(idx < parent_req_indexes.size());
#endif
      return parent_req_indexes[idx];
    }

    //--------------------------------------------------------------------------
    VersionInfo& TaskOp::get_version_info(unsigned idx)
    //--------------------------------------------------------------------------
    {
      // This should never be called
      assert(false);
      return (*(new VersionInfo()));
    }

    //--------------------------------------------------------------------------
<<<<<<< HEAD
=======
    const VersionInfo& TaskOp::get_version_info(unsigned idx) const
    //--------------------------------------------------------------------------
    {
      // This should never be called
      assert(false);
      return (*(new VersionInfo()));
    }

    //--------------------------------------------------------------------------
>>>>>>> a6d7b61e
    RegionTreePath& TaskOp::get_privilege_path(unsigned idx)
    //--------------------------------------------------------------------------
    {
      // This should never be called
      assert(false);
      return (*(new RegionTreePath()));
    }

    //--------------------------------------------------------------------------
    ApEvent TaskOp::compute_sync_precondition(
                                            const PhysicalTraceInfo *info) const
    //--------------------------------------------------------------------------
    {
      ApEvent result;
      if (!wait_barriers.empty() || !grants.empty())
      {
        std::set<ApEvent> sync_preconditions;
        if (!wait_barriers.empty())
        {
          for (std::vector<PhaseBarrier>::const_iterator it = 
                wait_barriers.begin(); it != wait_barriers.end(); it++)
          {
            ApEvent e = Runtime::get_previous_phase(it->phase_barrier);
            sync_preconditions.insert(e);
            if (runtime->legion_spy_enabled)
              LegionSpy::log_phase_barrier_wait(unique_op_id, e);
          }
        }
        if (!grants.empty())
        {
          for (std::vector<Grant>::const_iterator it = grants.begin();
                it != grants.end(); it++)
          {
            ApEvent e = it->impl->acquire_grant();
            sync_preconditions.insert(e);
          }
        }
        // For some reason we don't trace these, not sure why
        result = Runtime::merge_events(NULL, sync_preconditions);
      }
      if ((info != NULL) && info->recording)
        info->record_op_sync_event(result);
      return result;
    }

    //--------------------------------------------------------------------------
    void TaskOp::end_inline_task(const void *result, 
                                 size_t result_size, bool owned)
    //--------------------------------------------------------------------------
    {
      // should never be called
      assert(false);
    }

    //--------------------------------------------------------------------------
    RtEvent TaskOp::defer_distribute_task(RtEvent precondition)
    //--------------------------------------------------------------------------
    {
      DeferDistributeArgs args(this);
      return runtime->issue_runtime_meta_task(args,
          LG_THROUGHPUT_DEFERRED_PRIORITY, precondition);
    }

    //--------------------------------------------------------------------------
    RtEvent TaskOp::defer_perform_mapping(RtEvent precondition, MustEpochOp *op,
                                          const DeferMappingArgs *defer_args,
                                          unsigned invocation_count,
                                          std::vector<unsigned> *performed,
                                          std::vector<ApEvent> *effects)
    //--------------------------------------------------------------------------
    {
      const RtUserEvent done_event = (defer_args == NULL) ? 
        Runtime::create_rt_user_event() : defer_args->done_event;
      DeferMappingArgs args(this, op, done_event, invocation_count,
                            performed, effects);
      runtime->issue_runtime_meta_task(args,
          LG_THROUGHPUT_DEFERRED_PRIORITY, precondition);
      return done_event;
    }

    //--------------------------------------------------------------------------
    RtEvent TaskOp::defer_launch_task(RtEvent precondition)
    //--------------------------------------------------------------------------
    {
      DeferLaunchArgs args(this);
      return runtime->issue_runtime_meta_task(args,
          LG_THROUGHPUT_DEFERRED_PRIORITY, precondition);
    }

    //--------------------------------------------------------------------------
    void TaskOp::enqueue_ready_task(bool use_target_processor,
                                    RtEvent wait_on /*=RtEvent::NO_RT_EVENT*/)
    //--------------------------------------------------------------------------
    {
      if (use_target_processor)
      {
        set_current_proc(target_proc);
        runtime->add_to_ready_queue(target_proc, this, wait_on);
      }
      else
        runtime->add_to_ready_queue(current_proc, this, wait_on);
    }

    //--------------------------------------------------------------------------
    void TaskOp::activate_outstanding_task(void)
    //--------------------------------------------------------------------------
    {
      parent_ctx->increment_outstanding();
    }

    //--------------------------------------------------------------------------
    void TaskOp::deactivate_outstanding_task(void)
    //--------------------------------------------------------------------------
    {
      parent_ctx->decrement_outstanding();
    } 

    //--------------------------------------------------------------------------
    void TaskOp::perform_privilege_checks(void)
    //--------------------------------------------------------------------------
    {
      DETAILED_PROFILER(runtime, TASK_PRIVILEGE_CHECK_CALL);
      // First check the index privileges
      for (unsigned idx = 0; idx < indexes.size(); idx++)
      {
        LegionErrorType et = parent_ctx->check_privilege(indexes[idx]);
        switch (et)
        {
          case NO_ERROR:
            break;
          case ERROR_BAD_PARENT_INDEX:
            {
              REPORT_LEGION_ERROR(ERROR_PARENT_TASK_TASK,
                              "Parent task %s (ID %lld) of task %s "
                              "(ID %lld) "
                              "does not have an index requirement for "
                              "index space %x as a parent of "
                              "child task's index requirement index %d",
                              parent_ctx->get_task_name(),
                              parent_ctx->get_unique_id(), get_task_name(),
                              get_unique_id(), indexes[idx].parent.id, idx)
              break;
            }
          case ERROR_BAD_INDEX_PATH:
            {
              REPORT_LEGION_ERROR(ERROR_INDEX_SPACE_NOTSUBSPACE,
                              "Index space %x is not a sub-space "
                              "of parent index space %x for index "
                              "requirement %d of task %s (ID %lld)",
                              indexes[idx].handle.id,
                              indexes[idx].parent.id, idx,
                              get_task_name(), get_unique_id())
              break;
            }
          case ERROR_BAD_INDEX_PRIVILEGES:
            {
              REPORT_LEGION_ERROR(ERROR_PRIVILEGES_INDEX_SPACE,
                              "Privileges %x for index space %x "
                              " are not a subset of privileges of parent "
                              "task's privileges for index space "
                              "requirement %d of task %s (ID %lld)",
                              indexes[idx].privilege,
                              indexes[idx].handle.id, idx,
                              get_task_name(), get_unique_id())
              break;
            }
          default:
            assert(false); // Should never happen
        }
      }
      // Now check the region requirement privileges
      for (unsigned idx = 0; idx < regions.size(); idx++)
      {
        // Verify that the requirement is self-consistent
        FieldID bad_field = AUTO_GENERATE_ID;
        int bad_index = -1;
        LegionErrorType et = runtime->verify_requirement(regions[idx], 
                                                         bad_field); 
        if ((et == NO_ERROR) && !is_index_space && 
            ((regions[idx].handle_type == PART_PROJECTION) || 
             (regions[idx].handle_type == REG_PROJECTION)))
          et = ERROR_BAD_PROJECTION_USE;
        // If that worked, then check the privileges with the parent context
        if (et == NO_ERROR)
          et = parent_ctx->check_privilege(regions[idx], bad_field, bad_index);
        switch (et)
        {
          case NO_ERROR:
            break;
          case ERROR_INVALID_REGION_HANDLE:
            {
              REPORT_LEGION_ERROR(ERROR_INVALID_REGION_HANDLE,
                               "Invalid region handle (%x,%d,%d)"
                               " for region requirement %d of task %s "
                               "(ID %lld)",
                               regions[idx].region.index_space.id,
                               regions[idx].region.field_space.id,
                               regions[idx].region.tree_id, idx,
                               get_task_name(), get_unique_id())
              break;
            }
          case ERROR_INVALID_PARTITION_HANDLE:
            {
              REPORT_LEGION_ERROR(ERROR_INVALID_PARTITION_HANDLE,
                               "Invalid partition handle (%x,%d,%d) "
                               "for partition requirement %d of task %s "
                               "(ID %lld)",
                               regions[idx].partition.index_partition.id,
                               regions[idx].partition.field_space.id,
                               regions[idx].partition.tree_id, idx,
                               get_task_name(), get_unique_id())
              break;
            }
          case ERROR_BAD_PROJECTION_USE:
            {
              REPORT_LEGION_ERROR(ERROR_PROJECTION_REGION_REQUIREMENT,
                               "Projection region requirement %d used "
                               "in non-index space task %s",
                               idx, get_task_name())
              break;
            }
          case ERROR_NON_DISJOINT_PARTITION:
            {
              REPORT_LEGION_ERROR(ERROR_NONDISJOINT_PARTITION_SELECTED,
                               "Non disjoint partition selected for "
                               "writing region requirement %d of task "
                               "%s.  All projection partitions "
                               "which are not read-only and not reduce "
                               "must be disjoint",
                               idx, get_task_name())
              break;
            }
          case ERROR_FIELD_SPACE_FIELD_MISMATCH:
            {
              FieldSpace sp = (regions[idx].handle_type == SINGULAR) ||
                (regions[idx].handle_type == REG_PROJECTION) ? 
                  regions[idx].region.field_space :
                  regions[idx].partition.field_space;
              REPORT_LEGION_ERROR(ERROR_FIELD_NOT_VALID,
                               "Field %d is not a valid field of field "
                               "space %d for region %d of task %s "
                               "(ID %lld)",
                               bad_field, sp.id, idx, get_task_name(),
                               get_unique_id())
              break;
            }
          case ERROR_INVALID_INSTANCE_FIELD:
            {
              REPORT_LEGION_ERROR(ERROR_INSTANCE_FIELD_PRIVILEGE,
                               "Instance field %d is not one of the "
                               "privilege fields for region %d of "
                               "task %s (ID %lld)",
                               bad_field, idx, get_task_name(),
                               get_unique_id())
              break;
            }
          case ERROR_DUPLICATE_INSTANCE_FIELD:
            {
              REPORT_LEGION_ERROR(ERROR_INSTANCE_FIELD_DUPLICATE,
                               "Instance field %d is a duplicate for "
                               "region %d of task %s (ID %lld)",
                               bad_field, idx, get_task_name(),
                               get_unique_id())
              break;
            }
          case ERROR_BAD_PARENT_REGION:
            {
              if (bad_index < 0) 
                REPORT_LEGION_ERROR(ERROR_PARENT_TASK_TASK,
                                 "Parent task %s (ID %lld) of task %s "
                                 "(ID %lld) does not have a region "
                                 "requirement for region "
                                 "(%x,%x,%x) as a parent of child task's "
                                 "region requirement index %d because "
                                 "no 'parent' region had that name.",
                                 parent_ctx->get_task_name(),
                                 parent_ctx->get_unique_id(),
                                 get_task_name(), get_unique_id(),
                                 regions[idx].parent.index_space.id,
                                 regions[idx].parent.field_space.id,
                                 regions[idx].parent.tree_id, idx)
              else if (bad_field == AUTO_GENERATE_ID) 
                REPORT_LEGION_ERROR(ERROR_PARENT_TASK_TASK,
                                 "Parent task %s (ID %lld) of task %s "
                                 "(ID %lld) does not have a region "
                                 "requirement for region "
                                 "(%x,%x,%x) as a parent of child task's "
                                 "region requirement index %d because "
                                 "parent requirement %d did not have "
                                 "sufficient privileges.",
                                 parent_ctx->get_task_name(),
                                 parent_ctx->get_unique_id(),
                                 get_task_name(), get_unique_id(),
                                 regions[idx].parent.index_space.id,
                                 regions[idx].parent.field_space.id,
                                 regions[idx].parent.tree_id, idx, bad_index)
              else 
                REPORT_LEGION_ERROR(ERROR_PARENT_TASK_TASK,
                                 "Parent task %s (ID %lld) of task %s "
                                 "(ID %lld) does not have a region "
                                 "requirement for region "
                                 "(%x,%x,%x) as a parent of child task's "
                                 "region requirement index %d because "
                                 "parent requirement %d was missing field %d.",
                                 parent_ctx->get_task_name(),
                                 parent_ctx->get_unique_id(),
                                 get_task_name(), get_unique_id(),
                                 regions[idx].parent.index_space.id,
                                 regions[idx].parent.field_space.id,
                                 regions[idx].parent.tree_id, idx,
                                 bad_index, bad_field)
              break;
            }
          case ERROR_BAD_REGION_PATH:
            {
              REPORT_LEGION_ERROR(ERROR_REGION_NOT_SUBREGION,
                               "Region (%x,%x,%x) is not a "
                               "sub-region of parent region "
                               "(%x,%x,%x) for region requirement %d of "
                               "task %s (ID %lld)",
                               regions[idx].region.index_space.id,
                               regions[idx].region.field_space.id,
                               regions[idx].region.tree_id,
                               PRINT_REG(regions[idx].parent), idx,
                               get_task_name(), get_unique_id())
              break;
            }
          case ERROR_BAD_PARTITION_PATH:
            {
              REPORT_LEGION_ERROR(ERROR_PARTITION_NOT_SUBPARTITION,
                               "Partition (%x,%x,%x) is not a "
                               "sub-partition of parent region "
                               "(%x,%x,%x) for region "
                               "requirement %d task %s (ID %lld)",
                               regions[idx].partition.index_partition.id,
                               regions[idx].partition.field_space.id,
                               regions[idx].partition.tree_id,
                               PRINT_REG(regions[idx].parent), idx,
                               get_task_name(), get_unique_id())
              break;
            }
          case ERROR_BAD_REGION_TYPE:
            {
              REPORT_LEGION_ERROR(ERROR_REGION_REQUIREMENT_TASK,
                               "Region requirement %d of task %s "
                               "(ID %lld) "
                               "cannot find privileges for field %d in "
                               "parent task",
                               idx, get_task_name(),
                               get_unique_id(), bad_field)
              break;
            }
          case ERROR_BAD_REGION_PRIVILEGES:
            {
              REPORT_LEGION_ERROR(ERROR_PRIVILEGES_REGION_NOTSUBSET,
                               "Privileges %x for region "
                               "(%x,%x,%x) are not a subset of privileges "
                               "of parent task's privileges for "
                               "region requirement %d of task %s "
                               "(ID %lld)",
                               regions[idx].privilege,
                               regions[idx].region.index_space.id,
                               regions[idx].region.field_space.id,
                               regions[idx].region.tree_id, idx,
                               get_task_name(), get_unique_id())
              break;
            }
          case ERROR_BAD_PARTITION_PRIVILEGES:
            {
              REPORT_LEGION_ERROR(ERROR_PRIVILEGES_PARTITION_NOTSUBSET,
                               "Privileges %x for partition (%x,%x,%x) "
                               "are not a subset of privileges of parent "
                               "task's privileges for "
                               "region requirement %d of task %s "
                               "(ID %lld)",
                               regions[idx].privilege,
                               regions[idx].partition.index_partition.id,
                               regions[idx].partition.field_space.id,
                               regions[idx].partition.tree_id, idx,
                               get_task_name(), get_unique_id())
              break;
            }
          default:
            assert(false); // Should never happen
        }
      }
    }

    //--------------------------------------------------------------------------
    void TaskOp::find_early_mapped_region(unsigned idx, InstanceSet &ref)
    //--------------------------------------------------------------------------
    {
      std::map<unsigned,InstanceSet>::const_iterator finder =
        early_mapped_regions.find(idx);
      if (finder != early_mapped_regions.end())
        ref = finder->second;
    }

    //--------------------------------------------------------------------------
    void TaskOp::clone_task_op_from(TaskOp *rhs, Processor p, 
                                    bool can_steal, bool duplicate_args)
    //--------------------------------------------------------------------------
    {
      DETAILED_PROFILER(runtime, CLONE_TASK_CALL);
#ifdef DEBUG_LEGION
      assert(p.exists());
#endif
      // From Operation
      this->parent_ctx = rhs->parent_ctx;
      this->context_index = rhs->context_index;
      this->execution_fence_event = rhs->get_execution_fence_event();
      // Don't register this an operation when setting the must epoch info
      if (rhs->must_epoch != NULL)
        this->set_must_epoch(rhs->must_epoch, rhs->must_epoch_index,
                             false/*do registration*/);
      // From Task
      this->task_id = rhs->task_id;
      this->indexes = rhs->indexes;
      this->regions = rhs->regions;
      this->futures = rhs->futures;
      this->grants = rhs->grants;
      this->wait_barriers = rhs->wait_barriers;
      this->arrive_barriers = rhs->arrive_barriers;
      this->arglen = rhs->arglen;
      if (rhs->arg_manager != NULL)
      {
        if (duplicate_args)
        {
#ifdef DEBUG_LEGION
          assert(arg_manager == NULL);
#endif
          this->arg_manager = new AllocManager(this->arglen); 
          this->arg_manager->add_reference();
          this->args = this->arg_manager->get_allocation();
          memcpy(this->args, rhs->args, this->arglen);
        }
        else
        {
          // No need to actually do the copy in this case
          this->arg_manager = rhs->arg_manager; 
          this->arg_manager->add_reference();
          this->args = arg_manager->get_allocation();
        }
      }
      else if (arglen > 0)
      {
        // If there is no argument manager then we do the copy no matter what
        this->args = legion_malloc(TASK_ARGS_ALLOC, arglen);
        memcpy(args,rhs->args,arglen);
      }
      this->map_id = rhs->map_id;
      this->tag = rhs->tag;
      if (rhs->mapper_data_size > 0)
      {
#ifdef DEBUG_LEGION
        assert(rhs->mapper_data != NULL);
#endif
        this->mapper_data_size = rhs->mapper_data_size;
        this->mapper_data = malloc(this->mapper_data_size);
        memcpy(this->mapper_data, rhs->mapper_data, this->mapper_data_size);
      }
      this->is_index_space = rhs->is_index_space;
      this->orig_proc = rhs->orig_proc;
      this->current_proc = rhs->current_proc;
      this->steal_count = rhs->steal_count;
      this->stealable = can_steal;
      this->speculated = rhs->speculated;
      this->parent_task = rhs->parent_task;
      this->map_origin = rhs->map_origin;
      this->replicate = rhs->replicate;
      this->sharding_space = rhs->sharding_space;
      this->request_valid_instances = rhs->request_valid_instances;
      // From TaskOp
      this->atomic_locks = rhs->atomic_locks;
      this->early_mapped_regions = rhs->early_mapped_regions;
      this->parent_req_indexes = rhs->parent_req_indexes;
      this->current_proc = rhs->current_proc;
      this->target_proc = p;
      this->true_guard = rhs->true_guard;
      this->false_guard = rhs->false_guard;
    }

    //--------------------------------------------------------------------------
    void TaskOp::update_grants(const std::vector<Grant> &requested_grants)
    //--------------------------------------------------------------------------
    {
      grants = requested_grants;
      for (unsigned idx = 0; idx < grants.size(); idx++)
        grants[idx].impl->register_operation(get_task_completion());
    }

    //--------------------------------------------------------------------------
    void TaskOp::update_arrival_barriers(
                                const std::vector<PhaseBarrier> &phase_barriers)
    //--------------------------------------------------------------------------
    {
      ApEvent arrive_pre = get_task_completion();
      for (std::vector<PhaseBarrier>::const_iterator it = 
            phase_barriers.begin(); it != phase_barriers.end(); it++)
      {
        arrive_barriers.push_back(*it);
        Runtime::phase_barrier_arrive(*it, 1/*count*/, arrive_pre);
        if (runtime->legion_spy_enabled)
          LegionSpy::log_phase_barrier_arrival(unique_op_id, it->phase_barrier);
      }
    }

    //--------------------------------------------------------------------------
    void TaskOp::compute_point_region_requirements(void)
    //--------------------------------------------------------------------------
    {
      DETAILED_PROFILER(runtime, COMPUTE_POINT_REQUIREMENTS_CALL);
      // Update the region requirements for this point
      for (unsigned idx = 0; idx < regions.size(); idx++)
      {
        if (regions[idx].handle_type != SINGULAR)
        {
          ProjectionFunction *function = 
            runtime->find_projection_function(regions[idx].projection);
          regions[idx].region = function->project_point(this, idx, runtime, 
                                                index_domain, index_point);
          // Update the region requirement kind 
          regions[idx].handle_type = SINGULAR;
        }
        // Check to see if the region is a NO_REGION,
        // if it is then switch the privilege to NO_ACCESS
        if (regions[idx].region == LogicalRegion::NO_REGION)
        {
          regions[idx].privilege = NO_ACCESS;
          continue;
        }
      }
      complete_point_projection(); 
    }

    //--------------------------------------------------------------------------
    void TaskOp::complete_point_projection(void)
    //--------------------------------------------------------------------------
    {
      SingleTask *single_task = dynamic_cast<SingleTask*>(this);
      if (single_task != NULL)
        single_task->update_no_access_regions();
      // Log our requirements that we computed
      if (runtime->legion_spy_enabled)
      {
        UniqueID our_uid = get_unique_id();
        for (unsigned idx = 0; idx < regions.size(); idx++)
          log_requirement(our_uid, idx, regions[idx]);
      }
#ifdef DEBUG_LEGION
      {
        std::vector<RegionTreePath> privilege_paths(regions.size());
        for (unsigned idx = 0; idx < regions.size(); idx++)
          initialize_privilege_path(privilege_paths[idx], regions[idx]);
        perform_intra_task_alias_analysis(false/*tracing*/, NULL/*trace*/,
                                          privilege_paths);
      }
#endif
    }

    //--------------------------------------------------------------------------
    void TaskOp::early_map_regions(std::set<RtEvent> &applied_conditions,
                                   const std::vector<unsigned> &must_premap)
    //--------------------------------------------------------------------------
    {
      DETAILED_PROFILER(runtime, EARLY_MAP_REGIONS_CALL);
<<<<<<< HEAD
      const PhysicalTraceInfo trace_info(this, false/*initialize*/);
=======
      const PhysicalTraceInfo trace_info(this);
>>>>>>> a6d7b61e
      ApEvent init_precondition = compute_init_precondition(trace_info);;
      // A little bit of suckinesss here, it's unclear if we have
      // our version infos with the proper versioning information
      // so we might need to "page" it in now.  We'll overlap it as
      // much as possible, but it will still suck. The common case is that
      // we don't have anything to premap though so we shouldn't be
      // doing this all that often.
      std::set<RtEvent> version_ready_events;
      for (std::vector<unsigned>::const_iterator it = must_premap.begin();
            it != must_premap.end(); it++)
      {
        VersionInfo &version_info = get_version_info(*it); 
        if (version_info.has_version_info())
          continue;
        runtime->forest->perform_versioning_analysis(this, *it, regions[*it],
                                         version_info, version_ready_events);
      }
      Mapper::PremapTaskInput input;
      Mapper::PremapTaskOutput output;
      // Initialize this to not have a new target processor
      output.new_target_proc = Processor::NO_PROC;
      // Set up the inputs and outputs 
      std::set<Memory> visible_memories;
      runtime->machine.get_visible_memories(target_proc, visible_memories);
      // At this point if we have any version ready events we need to wait
      if (!version_ready_events.empty())
      {
        RtEvent wait_on = Runtime::merge_events(version_ready_events);
        // This wait sucks but whatever for now
        wait_on.wait();
      }
      for (std::vector<unsigned>::const_iterator it = must_premap.begin();
            it != must_premap.end(); it++)
      {
        InstanceSet valid;    
        VersionInfo &version_info = get_version_info(*it);
        // Do the premapping
        if (request_valid_instances)
          runtime->forest->physical_premap_region(this, *it, regions[*it],
                                  version_info, valid, applied_conditions);
        // If we need visible instances, filter them as part of the conversion
        if (regions[*it].is_no_access())
          prepare_for_mapping(valid, input.valid_instances[*it]);
        else
          prepare_for_mapping(valid, visible_memories, 
                              input.valid_instances[*it]);
      }
      // Now invoke the mapper call
      if (mapper == NULL)
        mapper = runtime->find_mapper(current_proc, map_id);
      mapper->invoke_premap_task(this, &input, &output);
      // See if we need to update the new target processor
      if (output.new_target_proc.exists())
        this->target_proc = output.new_target_proc;
      // Now do the registration
      for (std::vector<unsigned>::const_iterator it = must_premap.begin();
            it != must_premap.end(); it++)
      {
        VersionInfo &version_info = get_version_info(*it);
        InstanceSet &chosen_instances = early_mapped_regions[*it];
        std::map<unsigned,std::vector<MappingInstance> >::const_iterator 
          finder = output.premapped_instances.find(*it);
        if (finder == output.premapped_instances.end())
          REPORT_LEGION_ERROR(ERROR_INVALID_MAPPER_OUTPUT,
                        "Invalid mapper output from 'premap_task' invocation "
                        "on mapper %s. Mapper failed to map required premap "
                        "region requirement %d of task %s (ID %lld) launched "
                        "in parent task %s (ID %lld).", 
                        mapper->get_mapper_name(), *it, 
                        get_task_name(), get_unique_id(),
                        parent_ctx->get_task_name(), 
                        parent_ctx->get_unique_id())
        RegionTreeID bad_tree = 0;
        std::vector<FieldID> missing_fields;
        std::vector<PhysicalManager*> unacquired;
        int composite_index = runtime->forest->physical_convert_mapping(
            this, regions[*it], finder->second, 
            chosen_instances, bad_tree, missing_fields,
            runtime->unsafe_mapper ? NULL : get_acquired_instances_ref(),
            unacquired, !runtime->unsafe_mapper);
        if (bad_tree > 0)
          REPORT_LEGION_ERROR(ERROR_INVALID_MAPPER_OUTPUT,
                        "Invalid mapper output from 'premap_task' invocation "
                        "on mapper %s. Mapper provided an instance from "
                        "region tree %d for use in satisfying region "
                        "requirement %d of task %s (ID %lld) whose region "
                        "is from region tree %d.", mapper->get_mapper_name(),
                        bad_tree, *it,get_task_name(),get_unique_id(),
                        regions[*it].region.get_tree_id())
        if (!missing_fields.empty())
        {
          for (std::vector<FieldID>::const_iterator fit = 
                missing_fields.begin(); fit != missing_fields.end(); fit++)
          {
            const void *name; size_t name_size;
            if (!runtime->retrieve_semantic_information(
                regions[*it].region.get_field_space(), *fit,
                NAME_SEMANTIC_TAG, name, name_size, true, false))
              name = "(no name)";
            log_run.error("Missing instance for field %s (FieldID: %d)",
                          static_cast<const char*>(name), *it);
          }
          REPORT_LEGION_ERROR(ERROR_MISSING_INSTANCE_FIELD,
                        "Invalid mapper output from 'premap_task' invocation "
                        "on mapper %s. Mapper failed to specify instances "
                        "for %zd fields of region requirement %d of task %s "
                        "(ID %lld) launched in parent task %s (ID %lld). "
                        "The missing fields are listed below.",
                        mapper->get_mapper_name(), missing_fields.size(),
                        *it, get_task_name(), get_unique_id(),
                        parent_ctx->get_task_name(), 
                        parent_ctx->get_unique_id())
          
        }
        if (!unacquired.empty())
        {
          std::map<PhysicalManager*,std::pair<unsigned,bool> > 
            *acquired_instances = get_acquired_instances_ref();
          for (std::vector<PhysicalManager*>::const_iterator uit = 
                unacquired.begin(); uit != unacquired.end(); uit++)
          {
            if (acquired_instances->find(*uit) == acquired_instances->end())
              REPORT_LEGION_ERROR(ERROR_INVALID_MAPPER_OUTPUT,
                            "Invalid mapper output from 'premap_task' "
                            "invocation on mapper %s. Mapper selected "
                            "physical instance for region requirement "
                            "%d of task %s (ID %lld) which has already "
                            "been collected. If the mapper had properly "
                            "acquired this instance as part of the mapper "
                            "call it would have detected this. Please "
                            "update the mapper to abide by proper mapping "
                            "conventions.", mapper->get_mapper_name(),
                            (*it), get_task_name(), get_unique_id())
          }
          // If we did successfully acquire them, still issue the warning
          REPORT_LEGION_WARNING(LEGION_WARNING_MAPPER_FAILED_ACQUIRE,
                          "mapper %s failed to acquire instances "
                          "for region requirement %d of task %s (ID %lld) "
                          "in 'premap_task' call. You may experience "
                          "undefined behavior as a consequence.",
                          mapper->get_mapper_name(), *it, 
                          get_task_name(), get_unique_id());
        }
        if (composite_index >= 0)
          REPORT_LEGION_ERROR(ERROR_INVALID_MAPPER_OUTPUT,
                        "Invalid mapper output from 'premap_task' invocation "
                        "on mapper %s. Mapper requested composite instance "
                        "creation on region requirement %d of task %s "
                        "(ID %lld) launched in parent task %s (ID %lld).",
                        mapper->get_mapper_name(), *it,
                        get_task_name(), get_unique_id(),
                        parent_ctx->get_task_name(),
                        parent_ctx->get_unique_id())
        if (runtime->legion_spy_enabled)
          runtime->forest->log_mapping_decision(unique_op_id, parent_ctx, 
                                                *it, regions[*it],
                                                chosen_instances);
        if (!runtime->unsafe_mapper)
        {
          std::vector<LogicalRegion> regions_to_check(1, 
                                        regions[*it].region);
          for (unsigned check_idx = 0; 
                check_idx < chosen_instances.size(); check_idx++)
          {
            if (!chosen_instances[check_idx].get_manager()->meets_regions(
                                                          regions_to_check))
              REPORT_LEGION_ERROR(ERROR_INVALID_MAPPER_OUTPUT,
                            "Invalid mapper output from invocation of "
                            "'premap_task' on mapper %s. Mapper specified an "
                            "instance region requirement %d of task %s "
                            "(ID %lld) that does not meet the logical region "
                            "requirement. Task was launched in task %s "
                            "(ID %lld).", mapper->get_mapper_name(), *it, 
                            get_task_name(), get_unique_id(), 
                            parent_ctx->get_task_name(), 
                            parent_ctx->get_unique_id())
          }
        }
        // Set the current mapping index before doing anything that
        // could result in the generation of a copy
        set_current_mapping_index(*it);
        // TODO: Implement physical tracing for premapped regions
        if (is_memoizing())
          assert(false);
        // Passed all the error checking tests so register it
        // Always defer the users, the point tasks will do that
        // for themselves when they map their regions
        const bool track_effects = 
          (!atomic_locks.empty() || !arrive_barriers.empty());
        ApEvent effects_done = 
          runtime->forest->physical_perform_updates_and_registration(
                              regions[*it], version_info, 
                              this, *it, init_precondition, completion_event,
                              chosen_instances, trace_info, applied_conditions,
#ifdef DEBUG_LEGION
                              get_logging_name(), unique_op_id,
#endif
                              track_effects);
        if (effects_done.exists())
          effects_postconditions.insert(effects_done);
      }
    }

    //--------------------------------------------------------------------------
    bool TaskOp::prepare_steal(void)
    //--------------------------------------------------------------------------
    {
      if (is_origin_mapped())
        return false;
      if (!is_remote())
        early_map_task();
      return true;
    }

    //--------------------------------------------------------------------------
    void TaskOp::perform_intra_task_alias_analysis(bool is_tracing,
               LegionTrace *trace, std::vector<RegionTreePath> &privilege_paths)
    //--------------------------------------------------------------------------
    {
      DETAILED_PROFILER(runtime, INTRA_TASK_ALIASING_CALL);
#ifdef DEBUG_LEGION
      assert(regions.size() == privilege_paths.size());
#endif
      // Quick out if we've already traced this
      if (!is_tracing && (trace != NULL))
      {
        trace->replay_aliased_children(privilege_paths);
        return;
      }
      std::map<RegionTreeID,std::vector<unsigned> > tree_indexes;
      // Find the indexes of requirements with the same tree
      for (unsigned idx = 0; idx < regions.size(); idx++)
      {
        if (IS_NO_ACCESS(regions[idx]))
          continue;
        tree_indexes[regions[idx].parent.get_tree_id()].push_back(idx);
      }
      // Iterate over the trees with multiple requirements
      for (std::map<RegionTreeID,std::vector<unsigned> >::const_iterator 
            tree_it = tree_indexes.begin(); 
            tree_it != tree_indexes.end(); tree_it++)
      {
        const std::vector<unsigned> &indexes = tree_it->second;
        if (indexes.size() <= 1)
          continue;
        // Get the field masks for each of the requirements
        LegionVector<FieldMask>::aligned field_masks(indexes.size());
        std::vector<IndexTreeNode*> index_nodes(indexes.size());
        {
          FieldSpaceNode *field_space_node = 
           runtime->forest->get_node(regions[indexes[0]].parent)->column_source;
          for (unsigned idx = 0; idx < indexes.size(); idx++)
          {
            field_masks[idx] = field_space_node->get_field_mask(
                                        regions[indexes[idx]].privilege_fields);
            if (regions[indexes[idx]].handle_type == PART_PROJECTION)
              index_nodes[idx] = runtime->forest->get_node(
                        regions[indexes[idx]].partition.get_index_partition());
            else
              index_nodes[idx] = runtime->forest->get_node(
                        regions[indexes[idx]].region.get_index_space());
          }
        }
        // Find the sets of fields which are interfering
        for (unsigned i = 1; i < indexes.size(); i++)
        {
          RegionUsage usage1(regions[indexes[i]]);
          for (unsigned j = 0; j < i; j++)
          {
            FieldMask overlap = field_masks[i] & field_masks[j];
            // No field overlap, so there is nothing to do
            if (!overlap)
              continue;
            // No check for region overlap
            IndexTreeNode *common_ancestor = NULL;
            if (runtime->forest->are_disjoint_tree_only(index_nodes[i],
                  index_nodes[j], common_ancestor))
              continue;
#ifdef DEBUG_LEGION
            assert(common_ancestor != NULL); // should have a counterexample
#endif
            // Get the interference kind and report it if it is bad
            RegionUsage usage2(regions[indexes[j]]);
            DependenceType dtype = check_dependence_type(usage1, usage2);
            // We can only reporting interfering requirements precisely
            // if at least one of these is not a projection requireemnts
            if (((dtype == TRUE_DEPENDENCE) || (dtype == ANTI_DEPENDENCE)) &&
                ((regions[indexes[i]].handle_type == SINGULAR) ||
                 (regions[indexes[j]].handle_type == SINGULAR)))
              report_interfering_requirements(indexes[j], indexes[i]);
            // Special case, if the parents are not the same,
            // then we don't have to do anything cause their
            // path will not overlap
            if (regions[indexes[i]].parent != regions[indexes[j]].parent)
              continue;
            // Record it in the earlier path as the latter path doesn't matter
            privilege_paths[indexes[j]].record_aliased_children(
                                    common_ancestor->depth, overlap);
            // If we have a trace, record the aliased requirements
            if (trace != NULL)
              trace->record_aliased_children(indexes[j], 
                                             common_ancestor->depth, overlap);
          }
        }
      }
    }

    //--------------------------------------------------------------------------
    void TaskOp::compute_parent_indexes(void)
    //--------------------------------------------------------------------------
    {
      parent_req_indexes.resize(regions.size());
      for (unsigned idx = 0; idx < regions.size(); idx++)
      {
        int parent_index = 
          parent_ctx->find_parent_region_req(regions[idx]);
        if (parent_index < 0)
          REPORT_LEGION_ERROR(ERROR_PARENT_TASK_TASK,
                           "Parent task %s (ID %lld) of task %s "
                           "(ID %lld) does not have a region "
                           "requirement for region "
                           "(%x,%x,%x) as a parent of child task's "
                           "region requirement index %d",
                           parent_ctx->get_task_name(), 
                           parent_ctx->get_unique_id(),
                           get_task_name(), get_unique_id(),
                           regions[idx].parent.index_space.id,
                           regions[idx].parent.field_space.id, 
                           regions[idx].parent.tree_id, idx)
        parent_req_indexes[idx] = parent_index;
      }
    }

    //--------------------------------------------------------------------------
    void TaskOp::trigger_children_complete(void)
    //--------------------------------------------------------------------------
    {
      bool task_complete = false;
      {
        AutoLock o_lock(op_lock); 
#ifdef DEBUG_LEGION
        assert(!children_complete);
        // Small race condition here which is alright as
        // long as we haven't committed yet
        assert(!children_commit || !commit_received);
#endif
        children_complete = true;
        task_complete = complete_received;
      }
      if (task_complete)
        trigger_task_complete();
    }

    //--------------------------------------------------------------------------
    void TaskOp::trigger_children_committed(void)
    //--------------------------------------------------------------------------
    {
      bool task_commit = false;
      {
        AutoLock o_lock(op_lock);
#ifdef DEBUG_LEGION
        // There is a small race condition here which is alright
        // as long as we haven't committed yet
        assert(children_complete || !commit_received);
        assert(!children_commit);
#endif
        children_commit = true;
        task_commit = commit_received;
      }
      if (task_commit)
        trigger_task_commit();
    } 

    //--------------------------------------------------------------------------
    /*static*/ void TaskOp::handle_deferred_task_complete(const void *args)
    //--------------------------------------------------------------------------
    {
      const DeferredTaskCompleteArgs *dargs = 
        (const DeferredTaskCompleteArgs*)args;
      dargs->task->trigger_task_complete(true/*deferred*/);
    }

    //--------------------------------------------------------------------------
    /*static*/ void TaskOp::log_requirement(UniqueID uid, unsigned idx,
                                            const RegionRequirement &req)
    //--------------------------------------------------------------------------
    {
      const bool reg = (req.handle_type == SINGULAR) ||
                       (req.handle_type == REG_PROJECTION);
      const bool proj = (req.handle_type == REG_PROJECTION) ||
                        (req.handle_type == PART_PROJECTION); 

      LegionSpy::log_logical_requirement(uid, idx, reg,
          reg ? req.region.index_space.id :
                req.partition.index_partition.id,
          reg ? req.region.field_space.id :
                req.partition.field_space.id,
          reg ? req.region.tree_id : 
                req.partition.tree_id,
          req.privilege, req.prop, req.redop, req.parent.index_space.id);
      LegionSpy::log_requirement_fields(uid, idx, req.privilege_fields);
      if (proj)
        LegionSpy::log_requirement_projection(uid, idx, req.projection);
    }

    ///////////////////////////////////////////////////////////// 
    // Remote Task Op 
    /////////////////////////////////////////////////////////////

    //--------------------------------------------------------------------------
    RemoteTaskOp::RemoteTaskOp(Runtime *rt, Operation *ptr, AddressSpaceID src)
      : ExternalTask(), RemoteOp(rt, ptr, src)
    //--------------------------------------------------------------------------
    {
    }

    //--------------------------------------------------------------------------
    RemoteTaskOp::RemoteTaskOp(const RemoteTaskOp &rhs)
      : ExternalTask(), RemoteOp(rhs)
    //--------------------------------------------------------------------------
    {
      // should never be called
      assert(false);
    }

    //--------------------------------------------------------------------------
    RemoteTaskOp::~RemoteTaskOp(void)
    //--------------------------------------------------------------------------
    {
    }

    //--------------------------------------------------------------------------
    RemoteTaskOp& RemoteTaskOp::operator=(const RemoteTaskOp &rhs)
    //--------------------------------------------------------------------------
    {
      // should never be called
      assert(false);
      return *this;
    }

    //--------------------------------------------------------------------------
    UniqueID RemoteTaskOp::get_unique_id(void) const
    //--------------------------------------------------------------------------
    {
      return unique_op_id;
    }

    //--------------------------------------------------------------------------
    unsigned RemoteTaskOp::get_context_index(void) const
    //--------------------------------------------------------------------------
    {
      return context_index;
    }

    //--------------------------------------------------------------------------
    void RemoteTaskOp::set_context_index(unsigned index)
    //--------------------------------------------------------------------------
    {
      context_index = index;
    }

    //--------------------------------------------------------------------------
    int RemoteTaskOp::get_depth(void) const
    //--------------------------------------------------------------------------
    {
      return (parent_ctx->get_depth() + 1);
    }

    //--------------------------------------------------------------------------
    const char* RemoteTaskOp::get_task_name(void) const
    //--------------------------------------------------------------------------
    {
      TaskImpl *impl = runtime->find_or_create_task_impl(task_id);
      return impl->get_name();
    }

    //--------------------------------------------------------------------------
    const char* RemoteTaskOp::get_logging_name(void) const
    //--------------------------------------------------------------------------
    {
      return op_names[TASK_OP_KIND];
    }

    //--------------------------------------------------------------------------
    Operation::OpKind RemoteTaskOp::get_operation_kind(void) const
    //--------------------------------------------------------------------------
    {
      return TASK_OP_KIND;
    }

    //--------------------------------------------------------------------------
    void RemoteTaskOp::select_sources(const InstanceRef &target,
                                      const InstanceSet &sources,
                                      std::vector<unsigned> &ranking)
    //--------------------------------------------------------------------------
    {
      if (source == runtime->address_space)
      {
        // If we're on the owner node we can just do this
        remote_ptr->select_sources(target, sources, ranking);
        return;
      }
      Mapper::SelectTaskSrcInput input;
      Mapper::SelectTaskSrcOutput output;
      prepare_for_mapping(sources, input.source_instances); 
      prepare_for_mapping(target, input.target);
      if (mapper == NULL)
        mapper = runtime->find_mapper(map_id);
      mapper->invoke_select_task_sources(this, &input, &output);
      compute_ranking(mapper, output.chosen_ranking, sources, ranking);
    }

    //--------------------------------------------------------------------------
    void RemoteTaskOp::pack_remote_operation(Serializer &rez,
                                             AddressSpaceID target) const
    //--------------------------------------------------------------------------
    {
      pack_remote_base(rez);
      pack_external_task(rez, target);
      pack_profiling_requests(rez);
    }

    //--------------------------------------------------------------------------
    void RemoteTaskOp::unpack(Deserializer &derez,
                              ReferenceMutator &mutator)
    //--------------------------------------------------------------------------
    {
      unpack_external_task(derez, runtime, &mutator);
      unpack_profiling_requests(derez);
    }

    /////////////////////////////////////////////////////////////
    // Single Task 
    /////////////////////////////////////////////////////////////

    //--------------------------------------------------------------------------
    SingleTask::SingleTask(Runtime *rt)
      : TaskOp(rt)
    //--------------------------------------------------------------------------
    {
    }
    
    //--------------------------------------------------------------------------
    SingleTask::~SingleTask(void)
    //--------------------------------------------------------------------------
    {
    }

    //--------------------------------------------------------------------------
    void SingleTask::activate_single(void)
    //--------------------------------------------------------------------------
    {
      DETAILED_PROFILER(runtime, ACTIVATE_SINGLE_CALL);
      activate_task();
      outstanding_profiling_requests = 1; // start at 1 as a guard
      profiling_priority = LG_THROUGHPUT_WORK_PRIORITY;
      profiling_reported = RtUserEvent::NO_RT_USER_EVENT;
      selected_variant = 0;
      task_priority = 0;
      perform_postmap = false;
      execution_context = NULL;
      shard_manager = NULL;
      leaf_cached = false;
      inner_cached = false;
    }

    //--------------------------------------------------------------------------
    void SingleTask::deactivate_single(void)
    //--------------------------------------------------------------------------
    {
      DETAILED_PROFILER(runtime, DEACTIVATE_SINGLE_CALL);
      deactivate_task();
      target_processors.clear();
      physical_instances.clear();
      virtual_mapped.clear();
      no_access_regions.clear();
      version_infos.clear();
      map_applied_conditions.clear();
      task_profiling_requests.clear();
      copy_profiling_requests.clear();
      untracked_valid_regions.clear();
      if ((execution_context != NULL) && execution_context->remove_reference())
        delete execution_context;
      if ((shard_manager != NULL) && shard_manager->remove_reference())
        delete shard_manager;
#ifdef DEBUG_LEGION
      premapped_instances.clear();
      assert(!deferred_complete_mapping.exists());
#endif
    }

    //--------------------------------------------------------------------------
    bool SingleTask::is_leaf(void) const
    //--------------------------------------------------------------------------
    {
      if (!leaf_cached)
      {
        VariantImpl *var = runtime->find_variant_impl(task_id,selected_variant);
        is_leaf_result = var->is_leaf();
        leaf_cached = true;
      }
      return is_leaf_result;
    }

    //--------------------------------------------------------------------------
    bool SingleTask::is_inner(void) const
    //--------------------------------------------------------------------------
    {
      if (!inner_cached)
      {
        VariantImpl *var = runtime->find_variant_impl(task_id,selected_variant);
        is_inner_result = var->is_inner();
        inner_cached = true;
      }
      return is_inner_result;
    }

    //--------------------------------------------------------------------------
    bool SingleTask::is_created_region(unsigned index) const
    //--------------------------------------------------------------------------
    {
      return (index >= regions.size());
    }

    //--------------------------------------------------------------------------
    void SingleTask::update_no_access_regions(void)
    //--------------------------------------------------------------------------
    {
      no_access_regions.resize(regions.size());
      for (unsigned idx = 0; idx < regions.size(); idx++)
        no_access_regions[idx] = IS_NO_ACCESS(regions[idx]) || 
                                  regions[idx].privilege_fields.empty();
    } 

    //--------------------------------------------------------------------------
    void SingleTask::clone_single_from(SingleTask *rhs)
    //--------------------------------------------------------------------------
    {
      this->clone_task_op_from(rhs, this->target_proc, 
                               false/*stealable*/, true/*duplicate*/);
      this->virtual_mapped = rhs->virtual_mapped;
      this->no_access_regions = rhs->no_access_regions;
      this->target_processors = rhs->target_processors;
      this->physical_instances = rhs->physical_instances;
      // no need to copy the control replication map
      this->selected_variant  = rhs->selected_variant;
      this->task_priority     = rhs->task_priority;
      this->shard_manager     = rhs->shard_manager;
      // For now don't copy anything else below here
      // In the future we may need to copy the profiling requests
    }

    //--------------------------------------------------------------------------
    void SingleTask::pack_single_task(Serializer &rez, AddressSpaceID target)
    //--------------------------------------------------------------------------
    {
      DETAILED_PROFILER(runtime, PACK_SINGLE_TASK_CALL);
      RezCheck z(rez);
      pack_base_task(rez, target);
      if (map_origin)
      {
        rez.serialize(selected_variant);
        rez.serialize(task_priority);
        rez.serialize<size_t>(target_processors.size());
        for (unsigned idx = 0; idx < target_processors.size(); idx++)
          rez.serialize(target_processors[idx]);
        for (unsigned idx = 0; idx < regions.size(); idx++)
          rez.serialize<bool>(virtual_mapped[idx]);
        rez.serialize(deferred_complete_mapping);
        deferred_complete_mapping = RtUserEvent::NO_RT_USER_EVENT;
      }
      else
      {
        rez.serialize<size_t>(copy_profiling_requests.size());
        for (unsigned idx = 0; idx < copy_profiling_requests.size(); idx++)
          rez.serialize(copy_profiling_requests[idx]);
        if (!deferred_complete_mapping.exists())
        {
#ifdef DEBUG_LEGION
          assert(!is_remote()); // should only happen on the owner
#endif
          // Make a user event to send remotely to serve as the 
          // mapping completion trigger
          RtUserEvent remote_deferred_complete_mapping = 
            Runtime::create_rt_user_event();
          rez.serialize(remote_deferred_complete_mapping);
          // We can do the trigger now and defer it
          complete_mapping(remote_deferred_complete_mapping);
        }
        else
        {
          rez.serialize(deferred_complete_mapping);
          // Clear it once we've packed it up
          deferred_complete_mapping = RtUserEvent::NO_RT_USER_EVENT;
        }
      }
      rez.serialize<size_t>(physical_instances.size());
      for (unsigned idx = 0; idx < physical_instances.size(); idx++)
        physical_instances[idx].pack_references(rez);
      rez.serialize<size_t>(task_profiling_requests.size());
      for (unsigned idx = 0; idx < task_profiling_requests.size(); idx++)
        rez.serialize(task_profiling_requests[idx]);
      if (!task_profiling_requests.empty() || !copy_profiling_requests.empty())
        rez.serialize(profiling_priority);
    }

    //--------------------------------------------------------------------------
    void SingleTask::unpack_single_task(Deserializer &derez,
                                        std::set<RtEvent> &ready_events)
    //--------------------------------------------------------------------------
    {
      DETAILED_PROFILER(runtime, UNPACK_SINGLE_TASK_CALL);
      DerezCheck z(derez);
      unpack_base_task(derez, ready_events);
#ifdef DEBUG_LEGION
      assert(!deferred_complete_mapping.exists());
#endif
      if (map_origin)
      {
        derez.deserialize(selected_variant);
        derez.deserialize(task_priority);
        size_t num_target_processors;
        derez.deserialize(num_target_processors);
        target_processors.resize(num_target_processors);
        for (unsigned idx = 0; idx < num_target_processors; idx++)
          derez.deserialize(target_processors[idx]);
        virtual_mapped.resize(regions.size());
        for (unsigned idx = 0; idx < regions.size(); idx++)
        {
          bool result;
          derez.deserialize(result);
          virtual_mapped[idx] = result;
        }
        derez.deserialize(deferred_complete_mapping);
        complete_mapping(deferred_complete_mapping);
      }
      else
      {
        size_t num_copy_requests;
        derez.deserialize(num_copy_requests);
        if (num_copy_requests > 0)
        {
          copy_profiling_requests.resize(num_copy_requests);
          for (unsigned idx = 0; idx < num_copy_requests; idx++)
            derez.deserialize(copy_profiling_requests[idx]);
        }
        derez.deserialize(deferred_complete_mapping);
      }
      size_t num_phy;
      derez.deserialize(num_phy);
      physical_instances.resize(num_phy);
      for (unsigned idx = 0; idx < num_phy; idx++)
        physical_instances[idx].unpack_references(runtime,
                                                  derez, ready_events);
      update_no_access_regions();
      size_t num_task_requests;
      derez.deserialize(num_task_requests);
      if (num_task_requests > 0)
      {
        task_profiling_requests.resize(num_task_requests);
        for (unsigned idx = 0; idx < num_task_requests; idx++)
          derez.deserialize(task_profiling_requests[idx]);
      }
      if (!task_profiling_requests.empty() || !copy_profiling_requests.empty())
        derez.deserialize(profiling_priority);
    } 

    //--------------------------------------------------------------------------
    void SingleTask::send_remote_context(AddressSpaceID remote_instance,
                                         RemoteTask *remote_ctx)
    //--------------------------------------------------------------------------
    {
#ifdef DEBUG_LEGION
      assert(remote_instance != runtime->address_space);
#endif
      Serializer rez;
      {
        RezCheck z(rez);
        rez.serialize(remote_ctx);
        execution_context->pack_remote_context(rez, remote_instance);
      }
      runtime->send_remote_context_response(remote_instance, rez);
      AutoLock o_lock(op_lock);
#ifdef DEBUG_LEGION
      assert(remote_instances.find(remote_instance) == remote_instances.end());
#endif
      remote_instances[remote_instance] = remote_ctx;
    }

    //--------------------------------------------------------------------------
    void SingleTask::shard_off(RtEvent mapped_precondition)
    //--------------------------------------------------------------------------
    {
      // Do the stuff to record that this is mapped and executed
      complete_mapping(mapped_precondition);
      complete_execution();
      trigger_children_complete();
      trigger_children_committed();
    }

    //--------------------------------------------------------------------------
    void SingleTask::trigger_mapping(void)
    //--------------------------------------------------------------------------
    {
      DETAILED_PROFILER(runtime, TRIGGER_SINGLE_CALL);
      if (is_remote())
      {
        if (distribute_task())
        {
          // Still local
          if (is_origin_mapped())
          {
            // Remote and origin mapped means
            // we were already mapped so we can
            // just launch the task
            launch_task();
          }
          else
          {
            // Remote but still need to map
            RtEvent done_mapping = perform_mapping();
            if (done_mapping.exists() && !done_mapping.has_triggered())
              defer_launch_task(done_mapping);
            else
              launch_task();
          }
        }
        // otherwise it was sent away
      }
      else
      {
        // Not remote
        early_map_task();
        // See if we have a must epoch in which case
        // we can simply record ourselves and we are done
        if (must_epoch != NULL)
        {
          must_epoch->register_single_task(this, must_epoch_index);
        }
        else
        {
#ifdef DEBUG_LEGION
          assert(target_proc.exists());
#endif
          // See if this task is going to be sent
          // remotely in which case we need to do the
          // mapping now, otherwise we can defer it
          // until the task ends up on the target processor
          if (is_origin_mapped() && target_proc.exists() &&
              !runtime->is_local(target_proc))
          {
            RtEvent done_mapping = perform_mapping();
            if (done_mapping.exists() && !done_mapping.has_triggered())
              defer_distribute_task(done_mapping);
            else
            {
#ifdef DEBUG_LEGION
#ifndef NDEBUG
              bool still_local = 
#endif
#endif
              distribute_task();
#ifdef DEBUG_LEGION
              assert(!still_local);
#endif
            }
          }
          else
          {
            if (distribute_task())
            {
              // Still local so try mapping and launching
              RtEvent done_mapping = perform_mapping();
              if (done_mapping.exists() && !done_mapping.has_triggered())
                defer_launch_task(done_mapping);
              else
              {
                launch_task();
              }
            }
          }
        }
      }
    } 

    //--------------------------------------------------------------------------
    RtEvent SingleTask::perform_versioning_analysis(const bool post_mapper)
    //--------------------------------------------------------------------------
    {
      if (is_replaying())
        return RtEvent::NO_RT_EVENT;
      // If we're remote and origin mapped, then we are already done
      if (is_remote() && is_origin_mapped())
        return RtEvent::NO_RT_EVENT;
#ifdef DEBUG_LEGION
      assert(version_infos.empty() || (version_infos.size() == regions.size()));
#endif
      version_infos.resize(regions.size());
      std::set<RtEvent> ready_events;
      for (unsigned idx = 0; idx < regions.size(); idx++)
      {
        if (no_access_regions[idx] || 
            (post_mapper && virtual_mapped[idx]) ||
            (early_mapped_regions.find(idx) != early_mapped_regions.end()))
          continue;
        VersionInfo &version_info = version_infos[idx];
        if (version_info.has_version_info())
          continue;
        runtime->forest->perform_versioning_analysis(this, idx, regions[idx],
                                                 version_info, ready_events);
      }
      if (!ready_events.empty())
        return Runtime::merge_events(ready_events);
      return RtEvent::NO_RT_EVENT;
    }

    //--------------------------------------------------------------------------
    void SingleTask::initialize_map_task_input(Mapper::MapTaskInput &input,
                                               Mapper::MapTaskOutput &output,
                                               MustEpochOp *must_epoch_owner,
                                               std::vector<InstanceSet> &valid)
    //--------------------------------------------------------------------------
    {
      DETAILED_PROFILER(runtime, INITIALIZE_MAP_TASK_CALL);
      // Do the traversals for all the non-early mapped regions and find
      // their valid instances, then fill in the mapper input structure
      valid.resize(regions.size());
      input.valid_instances.resize(regions.size());
      output.chosen_instances.resize(regions.size());
      // If we have must epoch owner, we have to check for any 
      // constrained mappings which must be heeded
      if (must_epoch_owner != NULL)
        must_epoch_owner->must_epoch_map_task_callback(this, input, output);
      std::set<Memory> visible_memories;
      runtime->machine.get_visible_memories(target_proc, visible_memories);
      for (unsigned idx = 0; idx < regions.size(); idx++)
      {
        // Skip any early mapped regions
        std::map<unsigned,InstanceSet>::const_iterator early_mapped_finder = 
          early_mapped_regions.find(idx);
        if (early_mapped_finder != early_mapped_regions.end())
        {
          input.premapped_regions.push_back(idx);
          // Still fill in the valid regions so that mappers can use
          // the instance names for constraints
          prepare_for_mapping(early_mapped_finder->second, 
                              input.valid_instances[idx]);
          // We can also copy them over to the output too
          output.chosen_instances[idx] = input.valid_instances[idx];
          continue;
        }
        // Skip any NO_ACCESS or empty privilege field regions
        if (IS_NO_ACCESS(regions[idx]) || regions[idx].privilege_fields.empty())
          continue;
        InstanceSet &current_valid = valid[idx];
        if (request_valid_instances)
          runtime->forest->physical_premap_region(this, idx, regions[idx],
                version_infos[idx], current_valid, map_applied_conditions);
        // See if we've already got an output from a must-epoch mapping
        if (!output.chosen_instances[idx].empty())
        {
#ifdef DEBUG_LEGION
          assert(must_epoch_owner != NULL);
#endif
          // We can skip this since we already know the result
          continue;
        }
        // Now we can prepare this for mapping,
        // filter for visible memories if necessary
        if (regions[idx].is_no_access())
          prepare_for_mapping(current_valid, input.valid_instances[idx]);
        // There are no valid instances for reduction-only cases
        else if (regions[idx].privilege != REDUCE)
          prepare_for_mapping(current_valid, visible_memories,
                              input.valid_instances[idx]);
      }
#ifdef DEBUG_LEGION
      // Save the inputs for premapped regions so we can check them later
      if (!input.premapped_regions.empty())
      {
        for (std::vector<unsigned>::const_iterator it = 
              input.premapped_regions.begin(); it !=
              input.premapped_regions.end(); it++)
          premapped_instances[*it] = output.chosen_instances[*it];
      }
#endif
      // Prepare the output too
      output.chosen_variant = 0;
      output.postmap_task = false;
      output.task_priority = 0;
      output.postmap_task = false;
    }

    //--------------------------------------------------------------------------
    void SingleTask::finalize_map_task_output(Mapper::MapTaskInput &input,
                                              Mapper::MapTaskOutput &output,
                                              MustEpochOp *must_epoch_owner,
                                              std::vector<InstanceSet> &valid)
    //--------------------------------------------------------------------------
    {
      DETAILED_PROFILER(runtime, FINALIZE_MAP_TASK_CALL);
      if (mapper == NULL)
        mapper = runtime->find_mapper(current_proc, map_id);
      // first check the processors to make sure they are all on the
      // same node and of the same kind, if we know we have a must epoch
      // owner then we also know there is only one valid choice
      if (must_epoch_owner == NULL)
      {
        if (output.target_procs.empty())
        {
          REPORT_LEGION_WARNING(LEGION_WARNING_EMPTY_OUTPUT_TARGET,
                          "Empty output target_procs from call to 'map_task' "
                          "by mapper %s for task %s (ID %lld). Adding the "
                          "'target_proc' " IDFMT " as the default.",
                          mapper->get_mapper_name(), get_task_name(),
                          get_unique_id(), this->target_proc.id);
          output.target_procs.push_back(this->target_proc);
        }
        else if (runtime->separate_runtime_instances && 
                  (output.target_procs.size() > 1))
        {
          // Ignore additional processors in separate runtime instances
          output.target_procs.resize(1);
        }
        if (!runtime->unsafe_mapper)
          validate_target_processors(output.target_procs);
        // Special case for when we run in hl:separate mode
        if (runtime->separate_runtime_instances)
        {
          target_processors.resize(1);
          target_processors[0] = this->target_proc;
        }
        else // the common case
          target_processors = output.target_procs;
      }
      else
      {
        if (output.target_procs.size() > 1)
        {
          REPORT_LEGION_WARNING(LEGION_WARNING_IGNORING_SPURIOUS_TARGET,
                          "Ignoring spurious additional target processors "
                          "requested in 'map_task' for task %s (ID %lld) "
                          "by mapper %s because task is part of a must "
                          "epoch launch.", get_task_name(), get_unique_id(),
                          mapper->get_mapper_name());
        }
        if (!output.target_procs.empty() && 
                 (output.target_procs[0] != this->target_proc))
        {
          REPORT_LEGION_WARNING(LEGION_WARNING_IGNORING_PROCESSOR_REQUEST,
                          "Ignoring processor request of " IDFMT " for "
                          "task %s (ID %lld) by mapper %s because task "
                          "has already been mapped to processor " IDFMT
                          " as part of a must epoch launch.", 
                          output.target_procs[0].id, get_task_name(), 
                          get_unique_id(), mapper->get_mapper_name(),
                          this->target_proc.id);
        }
        // Only one valid choice in this case, ignore everything else
        target_processors.push_back(this->target_proc);
      }
      // Sort out any profiling requests that we need to perform
      if (!output.task_prof_requests.empty())
      {
        profiling_priority = output.profiling_priority;
        // If we do any legion specific checks, make sure we ask
        // Realm for the proc profiling info so that we can get
        // a callback to report our profiling information
        bool has_proc_request = false;
        // Filter profiling requests into those for copies and the actual task
        for (std::set<ProfilingMeasurementID>::const_iterator it = 
              output.task_prof_requests.requested_measurements.begin(); it !=
              output.task_prof_requests.requested_measurements.end(); it++)
        {
          if ((*it) > Mapping::PMID_LEGION_FIRST)
          {
            // If we haven't seen a proc usage yet, then add it
            // to the realm requests to ensure we get a callback
            // for this task. We know we'll see it before this
            // because the measurement IDs are in order
            if (!has_proc_request)
              task_profiling_requests.push_back(
                  (ProfilingMeasurementID)Realm::PMID_OP_PROC_USAGE);
            // These are legion profiling requests and currently
            // are only profiling task information
            task_profiling_requests.push_back(*it);
            continue;
          }
          switch ((Realm::ProfilingMeasurementID)*it)
          {
            case Realm::PMID_OP_PROC_USAGE:
              has_proc_request = true; // Then fall through
            case Realm::PMID_OP_STATUS:
            case Realm::PMID_OP_BACKTRACE:
            case Realm::PMID_OP_TIMELINE:
            case Realm::PMID_PCTRS_CACHE_L1I:
            case Realm::PMID_PCTRS_CACHE_L1D:
            case Realm::PMID_PCTRS_CACHE_L2:
            case Realm::PMID_PCTRS_CACHE_L3:
            case Realm::PMID_PCTRS_IPC:
            case Realm::PMID_PCTRS_TLB:
            case Realm::PMID_PCTRS_BP:
              {
                // Just task
                task_profiling_requests.push_back(*it);
                break;
              }
            default:
              {
                REPORT_LEGION_WARNING(LEGION_WARNING_MAPPER_REQUESTED_PROFILING,
                              "Mapper %s requested a profiling "
                    "measurement of type %d which is not applicable to "
                    "task %s (UID %lld) and will be ignored.",
                    mapper->get_mapper_name(), *it, get_task_name(),
                    get_unique_id());
              }
          }
        }
      }
      if (!output.copy_prof_requests.empty())
      {
        filter_copy_request_kinds(mapper, 
            output.copy_prof_requests.requested_measurements,
            copy_profiling_requests, true/*warn*/);
        profiling_priority = output.profiling_priority;
      }
      // See whether the mapper picked a variant or a generator
      VariantImpl *variant_impl = NULL;
      if (output.chosen_variant > 0)
        variant_impl = runtime->find_variant_impl(task_id, 
                                output.chosen_variant, true/*can fail*/);
      else // TODO: invoke a generator if one exists
        REPORT_LEGION_ERROR(ERROR_INVALID_MAPPER_OUTPUT,
                      "Invalid mapper output from invocation of '%s' on "
                      "mapper %s. Mapper specified an invalid task variant "
                      "of ID 0 for task %s (ID %lld), but Legion does not yet "
                      "support task generators.", "map_task", 
                      mapper->get_mapper_name(), 
                      get_task_name(), get_unique_id())
      if (variant_impl == NULL)
        // If we couldn't find or make a variant that is bad
        REPORT_LEGION_ERROR(ERROR_INVALID_MAPPER_OUTPUT,
                      "Invalid mapper output from invocation of '%s' on "
                      "mapper %s. Mapper failed to specify a valid "
                      "task variant or generator capable of create a variant "
                      "implementation of task %s (ID %lld).",
                      "map_task", mapper->get_mapper_name(), get_task_name(),
                      get_unique_id())
      // Save variant validation until we know which instances we'll be using 
#ifdef DEBUG_LEGION
      // Check to see if any premapped region mappings changed
      if (!premapped_instances.empty())
      {
        for (std::map<unsigned,std::vector<Mapping::PhysicalInstance> >::
              const_iterator it = premapped_instances.begin(); it !=
              premapped_instances.end(); it++)
        {
          if (it->second.size() != output.chosen_instances[it->first].size())
            REPORT_LEGION_ERROR(ERROR_INVALID_MAPPER_OUTPUT,
                        "Invalid mapper output from invocation of '%s' on "
                        "mapper %s. Mapper modified the premapped output "
                        "for region requirement %d of task %s (ID %lld).",
                        "map_task", mapper->get_mapper_name(), it->first,
                        get_task_name(), get_unique_id())
          for (unsigned idx = 0; idx < it->second.size(); idx++)
            if (it->second[idx] != output.chosen_instances[it->first][idx])
              REPORT_LEGION_ERROR(ERROR_INVALID_MAPPER_OUTPUT,
                        "Invalid mapper output from invocation of '%s' on "
                        "mapper %s. Mapper modified the premapped output "
                        "for region requirement %d of task %s (ID %lld).",
                        "map_task", mapper->get_mapper_name(), it->first,
                        get_task_name(), get_unique_id())
        }
      }
#endif
      // fill in virtual_mapped
      virtual_mapped.resize(regions.size(),false);
      // Convert all the outputs into our set of physical instances and
      // validate them by checking the following properites:
      // - all are either pure virtual or pure physical 
      // - no missing fields
      // - all satisfy the region requirement
      // - all are visible from all the target processors
      physical_instances.resize(regions.size());
      // If we're doing safety checks, we need the set of memories
      // visible from all the target processors
      std::set<Memory> visible_memories;
      if (!runtime->unsafe_mapper)
      {
        if (target_processors.size() > 1)
        {
          // If we have multiple processor, we want the set of 
          // memories visible to all of them
          Machine::MemoryQuery visible_query(runtime->machine);
          for (std::vector<Processor>::const_iterator it = 
                target_processors.begin(); it != target_processors.end(); it++)
            visible_query.has_affinity_to(*it);
          for (Machine::MemoryQuery::iterator it = visible_query.begin();
                it != visible_query.end(); it++)
            visible_memories.insert(*it);
        }
        else
          runtime->find_visible_memories(target_proc, visible_memories);
      }
      for (unsigned idx = 0; idx < regions.size(); idx++)
      {
        // If it was early mapped then it is easy
        std::map<unsigned,InstanceSet>::const_iterator finder = 
          early_mapped_regions.find(idx);
        if (finder != early_mapped_regions.end())
        {
          physical_instances[idx] = finder->second;
          // Check to see if it is visible or not from the target processors
          if (!runtime->unsafe_mapper && !regions[idx].is_no_access())
          {
            InstanceSet &req_instances = physical_instances[idx];
            for (unsigned idx2 = 0; idx2 < req_instances.size(); idx2++)
            {
              Memory mem = req_instances[idx2].get_memory();
              if (visible_memories.find(mem) == visible_memories.end())
              {
                // Not visible from all target processors
                // Different error messages depending on the cause
                if (regions[idx].is_restricted()) 
                  REPORT_LEGION_ERROR(ERROR_INVALID_MAPPER_OUTPUT,
                                "Invalid mapper output from invocation of '%s' "
                                "on mapper %s. Mapper selected processor(s) "
                                "which restricted instance of region "
                                "requirement %d in memory " IDFMT " is not "
                                "visible for task %s (ID %lld).",
                                "map_task", mapper->get_mapper_name(), idx,
                                mem.id, get_task_name(), get_unique_id())
                else 
                  REPORT_LEGION_ERROR(ERROR_INVALID_MAPPER_OUTPUT,
                                "Invalid mapper output from invocation of '%s' "
                                "on mapper %s. Mapper selected processor(s) "
                                "for which premapped instance of region "
                                "requirement %d in memory " IDFMT " is not "
                                "visible for task %s (ID %lld).",
                                "map_task", mapper->get_mapper_name(), idx,
                                mem.id, get_task_name(), get_unique_id())
              }
            }
          }
          if (runtime->legion_spy_enabled)
            runtime->forest->log_mapping_decision(unique_op_id, parent_ctx, 
                                                  idx, regions[idx],
                                                  physical_instances[idx]);
          continue;
        }
        // Skip any NO_ACCESS or empty privilege field regions
        if (no_access_regions[idx])
          continue;
        // Do the conversion
        InstanceSet &result = physical_instances[idx];
        RegionTreeID bad_tree = 0;
        std::vector<FieldID> missing_fields;
        std::vector<PhysicalManager*> unacquired;
        bool free_acquired = false;
        std::map<PhysicalManager*,std::pair<unsigned,bool> > *acquired = NULL;
        // Get the acquired instances only if we are checking
        if (!runtime->unsafe_mapper)
        {
          if (this->must_epoch != NULL)
          {
            acquired = new std::map<PhysicalManager*,
                     std::pair<unsigned,bool> >(*get_acquired_instances_ref());
            free_acquired = true;
            // Merge the must epoch owners acquired instances too 
            // if we need to check for all our instances being acquired
            std::map<PhysicalManager*,std::pair<unsigned,bool> > 
              *epoch_acquired = this->must_epoch->get_acquired_instances_ref();
            if (epoch_acquired != NULL)
              acquired->insert(epoch_acquired->begin(), epoch_acquired->end());
          }
          else
            acquired = get_acquired_instances_ref();
        }
        int composite_idx = 
          runtime->forest->physical_convert_mapping(this, regions[idx],
                output.chosen_instances[idx], result, bad_tree, missing_fields,
                acquired, unacquired, !runtime->unsafe_mapper);
        if (free_acquired)
          delete acquired;
        if (bad_tree > 0)
          REPORT_LEGION_ERROR(ERROR_INVALID_MAPPER_OUTPUT,
                        "Invalid mapper output from invocation of '%s' on "
                        "mapper %s. Mapper specified an instance from region "
                        "tree %d for use with region requirement %d of task "
                        "%s (ID %lld) whose region is from region tree %d.",
                        "map_task",mapper->get_mapper_name(), bad_tree,
                        idx, get_task_name(), get_unique_id(),
                        regions[idx].region.get_tree_id())
        if (!missing_fields.empty())
        {
          for (std::vector<FieldID>::const_iterator it = 
                missing_fields.begin(); it != missing_fields.end(); it++)
          {
            const void *name; size_t name_size;
            if(!runtime->retrieve_semantic_information(
                regions[idx].region.get_field_space(), *it, NAME_SEMANTIC_TAG,
                name, name_size, true/*can fail*/, false))
	          name = "(no name)";
              log_run.error("Missing instance for field %s (FieldID: %d)",
                          static_cast<const char*>(name), *it);
          }
          REPORT_LEGION_ERROR(ERROR_MISSING_INSTANCE_FIELD,
                        "Invalid mapper output from invocation of '%s' on "
                        "mapper %s. Mapper failed to specify an instance for "
                        "%zd fields of region requirement %d on task %s "
                        "(ID %lld). The missing fields are listed below.",
                        "map_task", mapper->get_mapper_name(), 
                        missing_fields.size(), idx, get_task_name(), 
                        get_unique_id())
          
        }
        if (!unacquired.empty())
        {
          std::map<PhysicalManager*,std::pair<unsigned,bool> > 
            *acquired_instances = get_acquired_instances_ref();
          for (std::vector<PhysicalManager*>::const_iterator it = 
                unacquired.begin(); it != unacquired.end(); it++)
          {
            if (acquired_instances->find(*it) == acquired_instances->end())
              REPORT_LEGION_ERROR(ERROR_INVALID_MAPPER_OUTPUT,
                            "Invalid mapper output from 'map_task' "
                            "invocation on mapper %s. Mapper selected "
                            "physical instance for region requirement "
                            "%d of task %s (ID %lld) which has already "
                            "been collected. If the mapper had properly "
                            "acquired this instance as part of the mapper "
                            "call it would have detected this. Please "
                            "update the mapper to abide by proper mapping "
                            "conventions.", mapper->get_mapper_name(),
                            idx, get_task_name(), get_unique_id())
          }
          // Event if we did successfully acquire them, still issue the warning
          REPORT_LEGION_WARNING(LEGION_WARNING_MAPPER_FAILED_ACQUIRE,
                          "mapper %s failed to acquire instances "
                          "for region requirement %d of task %s (ID %lld) "
                          "in 'map_task' call. You may experience "
                          "undefined behavior as a consequence.",
                          mapper->get_mapper_name(), idx, 
                          get_task_name(), get_unique_id())
        }
        // See if they want a virtual mapping
        if (composite_idx >= 0)
        {
          // Everything better be all virtual or all real
          if (result.size() > 1)
            REPORT_LEGION_ERROR(ERROR_INVALID_MAPPER_OUTPUT,
                          "Invalid mapper output from invocation of '%s' on "
                          "mapper %s. Mapper specified mixed composite and "
                          "concrete instances for region requirement %d of "
                          "task %s (ID %lld). Only full concrete instances "
                          "or a single composite instance is supported.",
                          "map_task", mapper->get_mapper_name(), idx, 
                          get_task_name(), get_unique_id())
          if (IS_REDUCE(regions[idx]))
            REPORT_LEGION_ERROR(ERROR_INVALID_MAPPER_OUTPUT,
                          "Invalid mapper output from invocation of '%s' on "
                          "mapper %s. Illegal composite mapping requested on "
                          "region requirement %d of task %s (UID %lld) which "
                          "has only reduction privileges.", 
                          "map_task", mapper->get_mapper_name(), idx, 
                          get_task_name(), get_unique_id())
          if (!IS_EXCLUSIVE(regions[idx]))
            REPORT_LEGION_ERROR(ERROR_INVALID_MAPPER_OUTPUT,
                          "Invalid mapper output from invocation of '%s' on "
                          "mapper %s. Illegal composite instance requested "
                          "on region requirement %d of task %s (ID %lld) "
                          "which has a relaxed coherence mode. Virtual "
                          "mappings are only permitted for exclusive "
                          "coherence.", "map_task", mapper->get_mapper_name(),
                          idx, get_task_name(), get_unique_id())
          virtual_mapped[idx] = true;
        } 
        if (runtime->legion_spy_enabled)
          runtime->forest->log_mapping_decision(unique_op_id, parent_ctx, 
                                                idx, regions[idx],
                                                physical_instances[idx]);
        // Skip checks if the mapper promises it is safe
        if (runtime->unsafe_mapper)
          continue;
        // If this is anything other than a virtual mapping, check that
        // the instances align with the privileges
        if (!virtual_mapped[idx])
        {
          std::vector<LogicalRegion> regions_to_check(1, regions[idx].region);
          for (unsigned idx2 = 0; idx2 < result.size(); idx2++)
          {
            if (!result[idx2].get_manager()->meets_regions(regions_to_check))
              // Doesn't satisfy the region requirement
              REPORT_LEGION_ERROR(ERROR_INVALID_MAPPER_OUTPUT,
                            "Invalid mapper output from invocation of '%s' on "
                            "mapper %s. Mapper specified instance that does "
                            "not meet region requirement %d for task %s "
                            "(ID %lld). The index space for the instance has "
                            "insufficient space for the requested logical "
                            "region.", "map_task", mapper->get_mapper_name(),
                            idx, get_task_name(), get_unique_id())
          }
          if (!regions[idx].is_no_access() &&
              !variant_impl->is_no_access_region(idx))
          {
            for (unsigned idx2 = 0; idx2 < result.size(); idx2++)
            {
              Memory mem = result[idx2].get_memory();
              if (visible_memories.find(mem) == visible_memories.end())
                // Not visible from all target processors
                REPORT_LEGION_ERROR(ERROR_INVALID_MAPPER_OUTPUT,
                              "Invalid mapper output from invocation of '%s' "
                              "on mapper %s. Mapper selected an instance for "
                              "region requirement %d in memory " IDFMT " "
                              "which is not visible from the target processors "
                              "for task %s (ID %lld).", "map_task", 
                              mapper->get_mapper_name(), idx, mem.id, 
                              get_task_name(), get_unique_id())
            }
          }
          // If this is a reduction region requirement make sure all the 
          // managers are reduction instances
          if (IS_REDUCE(regions[idx]))
          {
            std::map<PhysicalManager*,std::pair<unsigned,bool> > 
              *acquired = get_acquired_instances_ref();
            for (unsigned idx2 = 0; idx2 < result.size(); idx2++)
            {
              if (!result[idx2].get_manager()->is_reduction_manager())
                REPORT_LEGION_ERROR(ERROR_INVALID_MAPPER_OUTPUT,
                              "Invalid mapper output from invocation of '%s' "
                              "on mapper %s. Mapper failed to choose a "
                              "specialized reduction instance for region "
                              "requirement %d of task %s (ID %lld) which has "
                              "reduction privileges.", "map_task", 
                              mapper->get_mapper_name(), idx,
                              get_task_name(), get_unique_id())
              std::map<PhysicalManager*,std::pair<unsigned,bool> >::
                const_iterator finder = acquired->find(
                    result[idx2].get_manager());
#ifdef DEBUG_LEGION
              assert(finder != acquired->end());
#endif
              // Permit this if we are doing replay mapping
              if (!finder->second.second && (runtime->replay_file == NULL))
                REPORT_LEGION_ERROR(ERROR_INVALID_MAPPER_OUTPUT,
                              "Invalid mapper output from invocation of '%s' "
                              "on mapper %s. Mapper made an illegal decision "
                              "to re-use a reduction instance for region "
                              "requirement %d of task %s (ID %lld). Reduction "
                              "instances are not currently permitted to be "
                              "recycled.", "map_task",mapper->get_mapper_name(),
                              idx, get_task_name(), get_unique_id())
            }
          }
          else
          {
            for (unsigned idx2 = 0; idx2 < result.size(); idx2++)
            {
              if (!result[idx2].get_manager()->is_instance_manager())
                REPORT_LEGION_ERROR(ERROR_INVALID_MAPPER_OUTPUT,
                              "Invalid mapper output from invocation of '%s' "
                              "on mapper %s. Mapper selected illegal "
                              "specialized reduction instance for region "
                              "requirement %d of task %s (ID %lld) which "
                              "does not have reduction privileges.", "map_task",
                              mapper->get_mapper_name(), idx, 
                              get_task_name(), get_unique_id())
            }
          }
        }
      }
      // Now that we have our physical instances we can validate the variant
      if (!runtime->unsafe_mapper)
        validate_variant_selection(mapper, variant_impl, "map_task");
      // Record anything else that needs to be recorded 
      selected_variant = output.chosen_variant;
      task_priority = output.task_priority;
      perform_postmap = output.postmap_task;
      if (!output.untracked_valid_regions.empty())
      {
        untracked_valid_regions.swap(output.untracked_valid_regions);
        for (std::set<unsigned>::iterator it = untracked_valid_regions.begin();
              it != untracked_valid_regions.end(); /*nothing*/)
        {
          // Remove it if it is too big or 
          if ((*it >= regions.size()) || !IS_READ_ONLY(regions[*it]))
          {
            std::set<unsigned>::iterator to_remove = it++;
            if (*to_remove < regions.size())
              REPORT_LEGION_WARNING(LEGION_WARNING_NON_READ_ONLY_UNTRACK_VALID,
                  "Ignoring request by mapper %s to not track valid instances "
                  "for region requirement %d of task %s (UID %lld) because "
                  "region requirement does not have read-only privileges.",
                  mapper->get_mapper_name(), *to_remove, 
                  get_task_name(), unique_op_id)
            untracked_valid_regions.erase(to_remove);
          }
          else
            it++;
        }
      }
    }

    //--------------------------------------------------------------------------
    void SingleTask::replay_map_task_output(void)
    //--------------------------------------------------------------------------
    {
      std::vector<Processor> procs;
      tpl->get_mapper_output(this, selected_variant,
          task_priority, perform_postmap, procs, physical_instances);

      if (runtime->separate_runtime_instances)
      {
        target_processors.resize(1);
        target_processors[0] = this->target_proc;
      }
      else // the common case
        target_processors = procs;

      virtual_mapped.resize(regions.size(), false);
      for (unsigned idx = 0; idx < regions.size(); idx++)
      {
        InstanceSet &instances = physical_instances[idx];
        if (IS_NO_ACCESS(regions[idx]))
          continue;
        if (instances.is_virtual_mapping())
          virtual_mapped[idx] = true;
        if (runtime->legion_spy_enabled)
          runtime->forest->log_mapping_decision(unique_op_id, parent_ctx,
                                                idx, regions[idx],
                                                instances);
      }
    }

    //--------------------------------------------------------------------------
    InnerContext* SingleTask::create_implicit_context(void)
    //--------------------------------------------------------------------------
    {
      InnerContext *inner_ctx = new InnerContext(runtime, this, 
          get_depth(), false/*is inner*/, regions, 
          parent_req_indexes, virtual_mapped, unique_op_id);
      if (mapper == NULL)
        mapper = runtime->find_mapper(current_proc, map_id);
      inner_ctx->configure_context(mapper, task_priority);
      execution_context = inner_ctx;
      execution_context->add_reference();
      return inner_ctx;
    }

    //--------------------------------------------------------------------------
    void SingleTask::validate_target_processors(
                                 const std::vector<Processor> &processors) const
    //--------------------------------------------------------------------------
    {
      // Make sure that they are all on the same node and of the same kind
      Processor::Kind kind = this->target_proc.kind();
      AddressSpace space = this->target_proc.address_space();
      for (unsigned idx = 0; idx < processors.size(); idx++)
      {
        const Processor &proc = processors[idx];
        if (!proc.exists())
          REPORT_LEGION_ERROR(ERROR_INVALID_MAPPER_OUTPUT,
                        "Invalid mapper output. Mapper %s requested an illegal "
                        "NO_PROC for a target processor when mapping task %s "
                        "(ID %lld).", mapper->get_mapper_name(), 
                        get_task_name(), get_unique_id())
        else if (proc.kind() != kind)
          REPORT_LEGION_ERROR(ERROR_INVALID_MAPPER_OUTPUT,
                        "Invalid mapper output. Mapper %s requested processor "
                        IDFMT " which is of kind %s when mapping task %s "
                        "(ID %lld), but the target processor " IDFMT " has "
                        "kind %s. Only one kind of processor is permitted.",
                        mapper->get_mapper_name(), proc.id, 
                        Processor::get_kind_name(proc.kind()), get_task_name(),
                        get_unique_id(), this->target_proc.id, 
                        Processor::get_kind_name(kind))
        if (proc.address_space() != space)
          REPORT_LEGION_ERROR(ERROR_INVALID_MAPPER_OUTPUT,
                        "Invalid mapper output. Mapper %s requested processor "
                        IDFMT " which is in address space %d when mapping "
                        "task %s (ID %lld) but the target processor " IDFMT 
                        "is in address space %d. All target processors must "
                        "be in the same address space.", 
                        mapper->get_mapper_name(), proc.id,
                        proc.address_space(), get_task_name(), get_unique_id(), 
                        this->target_proc.id, space)
      }
    }

    //--------------------------------------------------------------------------
    void SingleTask::validate_variant_selection(MapperManager *local_mapper,
                          VariantImpl *impl, const char *mapper_call_name) const
    //--------------------------------------------------------------------------
    {
      DETAILED_PROFILER(runtime, VALIDATE_VARIANT_SELECTION_CALL);
      // Check the layout constraints first
      const TaskLayoutConstraintSet &layout_constraints = 
        impl->get_layout_constraints();
      for (std::multimap<unsigned,LayoutConstraintID>::const_iterator it = 
            layout_constraints.layouts.begin(); it != 
            layout_constraints.layouts.end(); it++)
      {
        // Might have constraints for extra region requirements
        if (it->first >= physical_instances.size())
          continue;
        const InstanceSet &instances = physical_instances[it->first]; 
        if (no_access_regions[it->first])
          continue;
        LayoutConstraints *constraints = 
          runtime->find_layout_constraints(it->second);
        // If we don't have any fields then this constraint isn't
        // going to apply to any actual instances
        const std::vector<FieldID> &field_vec = 
          constraints->field_constraint.field_set;
        if (field_vec.empty())
          continue;
        FieldSpaceNode *field_node = runtime->forest->get_node(
                            regions[it->first].region.get_field_space());
        std::set<FieldID> field_set(field_vec.begin(), field_vec.end());
        const FieldMask constraint_mask = field_node->get_field_mask(field_set);
        const LayoutConstraint *conflict_constraint = NULL;
        for (unsigned idx = 0; idx < instances.size(); idx++)
        {
          const InstanceRef &ref = instances[idx];
          // Check to see if we have any fields which overlap
          const FieldMask overlap = constraint_mask & ref.get_valid_fields();
          if (!overlap)
            continue;
          PhysicalManager *manager = ref.get_manager();
          if (manager->conflicts(constraints, &conflict_constraint))
            break;
        }
        if (conflict_constraint != NULL)
        {
          if (local_mapper == NULL)
            local_mapper = runtime->find_mapper(current_proc, map_id);
          const char *constraint_names[] = {
#define CONSTRAINT_NAMES(name, desc) desc,
            LEGION_LAYOUT_CONSTRAINT_KINDS(CONSTRAINT_NAMES)
#undef CONSTRAINT_NAMES
          };
          const char *constraint_name = 
            constraint_names[conflict_constraint->get_constraint_kind()];
          REPORT_LEGION_ERROR(ERROR_INVALID_MAPPER_OUTPUT,
                        "Invalid mapper output. Mapper %s selected variant "
                        "%d for task %s (ID %lld). But instance selected "
                        "for region requirement %d fails to satisfy the "
                        "corresponding %s layout constraint.", 
                        local_mapper->get_mapper_name(), impl->vid,
                        get_task_name(), get_unique_id(), it->first,
                        constraint_name)
        }
      }
      // Now we can test against the execution constraints
      const ExecutionConstraintSet &execution_constraints = 
        impl->get_execution_constraints();
      // TODO: Check ISA, resource, and launch constraints
      // First check the processor constraint
      if (execution_constraints.processor_constraint.is_valid())
      {
        // If the constraint is a no processor constraint we can ignore it
        if (!execution_constraints.processor_constraint.can_use(
                                      this->target_proc.kind()))
        {
          if (local_mapper == NULL)
            local_mapper = runtime->find_mapper(current_proc, map_id);
          REPORT_LEGION_ERROR(ERROR_INVALID_MAPPER_OUTPUT,
                      "Invalid mapper output. Mapper %s selected variant %d "
                      "for task %s (ID %lld). However, this variant does not "
                      "permit running on processor " IDFMT " of kind %s.",
                      local_mapper->get_mapper_name(),
                      impl->vid,get_task_name(), get_unique_id(),
                      this->target_proc.id, Processor::get_kind_name(
                        this->target_proc.kind()))
        }
      }
      // Then check the colocation constraints
      for (std::vector<ColocationConstraint>::const_iterator con_it = 
            execution_constraints.colocation_constraints.begin(); con_it !=
            execution_constraints.colocation_constraints.end(); con_it++)
      {
        if (con_it->indexes.size() < 2)
          continue;
        if (con_it->fields.empty())
          continue;
        // First check to make sure that all these region requirements have
        // the same region tree ID.
        bool first = true;
        FieldSpace handle = FieldSpace::NO_SPACE;
        std::vector<InstanceSet*> instances(con_it->indexes.size());
        unsigned idx = 0;
        for (std::set<unsigned>::const_iterator it = con_it->indexes.begin();
              it != con_it->indexes.end(); it++, idx++)
        {
#ifdef DEBUG_LEGION
          assert(regions[*it].handle_type == SINGULAR);
          for (std::set<FieldID>::const_iterator fit = con_it->fields.begin();
                fit != con_it->fields.end(); fit++)
          {
            if (regions[*it].privilege_fields.find(*fit) ==
                regions[*it].privilege_fields.end())
            {
              REPORT_LEGION_ERROR(ERROR_INVALID_LOCATION_CONSTRAINT,
                            "Invalid location constraint. Location constraint "
                            "specifies field %d which is not included in "
                            "region requirement %d of task %s (ID %lld).",
                            *fit, *it, get_task_name(), get_unique_id());
              assert(false);
            }
          }
#endif
          if (first)
          {
            handle = regions[*it].region.get_field_space();
            first = false;
          }
          else
          {
            if (regions[*it].region.get_field_space() != handle)
            {
              if (local_mapper == NULL)
                local_mapper = runtime->find_mapper(current_proc, map_id);
              REPORT_LEGION_ERROR(ERROR_INVALID_MAPPER_OUTPUT,
                            "Invalid mapper output. Mapper %s selected variant "
                            "%d for task %s (ID %lld). However, this variant "
                            "has colocation constraints for indexes %d and %d "
                            "which have region requirements with different "
                            "field spaces which is illegal.",
                            local_mapper->get_mapper_name(), impl->vid, 
                            get_task_name(), get_unique_id(), 
                            *(con_it->indexes.begin()), *it)
            }
          }
          instances[idx] = const_cast<InstanceSet*>(&physical_instances[*it]);
        }
        // Now do the test for colocation
        unsigned bad1 = 0, bad2 = 0; 
        if (!runtime->forest->are_colocated(instances, handle, 
                                            con_it->fields, bad1, bad2))
        {
          // Used for translating the indexes back from their linearized form
          std::vector<unsigned> lin_indexes(con_it->indexes.begin(),
                                            con_it->indexes.end());
          if (local_mapper == NULL)
            local_mapper = runtime->find_mapper(current_proc, map_id);
          REPORT_LEGION_ERROR(ERROR_INVALID_MAPPER_OUTPUT,
                        "Invalid mapper output. Mapper %s selected variant "
                        "%d for task %s (ID %lld). However, this variant "
                        "requires that region requirements %d and %d be "
                        "co-located for some set of field, but they are not.",
                        local_mapper->get_mapper_name(), impl->vid, 
                        get_task_name(), get_unique_id(), lin_indexes[bad1],
                        lin_indexes[bad2])
        }
      }
    }

    //--------------------------------------------------------------------------
    void SingleTask::invoke_mapper(MustEpochOp *must_epoch_owner)
    //--------------------------------------------------------------------------
    {
      Mapper::MapTaskInput input;
      Mapper::MapTaskOutput output;
      output.profiling_priority = LG_THROUGHPUT_WORK_PRIORITY;
      // Initialize the mapping input which also does all the traversal
      // down to the target nodes
      std::vector<InstanceSet> valid_instances(regions.size());
      initialize_map_task_input(input, output, must_epoch_owner, 
                                valid_instances);
      // Now we can invoke the mapper to do the mapping
      if (mapper == NULL)
        mapper = runtime->find_mapper(current_proc, map_id);
      mapper->invoke_map_task(this, &input, &output);
      // Now we can convert the mapper output into our physical instances
      finalize_map_task_output(input, output, must_epoch_owner, 
                               valid_instances);
      if (is_recording())
      {
#ifdef DEBUG_LEGION
        assert(tpl != NULL && tpl->is_recording());
#endif
        tpl->record_mapper_output(this, output, physical_instances);
      }
    }

    //--------------------------------------------------------------------------
<<<<<<< HEAD
    void SingleTask::invoke_mapper_replicated(MustEpochOp *must_epoch_owner)
    //--------------------------------------------------------------------------
    {
      if (mapper == NULL)
        mapper = runtime->find_mapper(current_proc, map_id);
      if (must_epoch_owner != NULL)
        REPORT_LEGION_ERROR(ERROR_INVALID_MAPPER_OUTPUT,
                      "Mapper %s requested to replicate task %s (UID %lld) "
                      "which is part of a must epoch launch. Replication of "
                      "tasks in must epoch launches is not permitted.",
                      mapper->get_mapper_name(), get_task_name(),
                      get_unique_id())
      Mapper::MapTaskInput input;
      Mapper::MapTaskOutput default_output;
      Mapper::MapReplicateTaskOutput output;
      // Initialize the mapping input which also does all the traversal
      // down to the target nodes
      std::vector<InstanceSet> valid_instances(regions.size());
      initialize_map_task_input(input, default_output, 
                                must_epoch_owner, valid_instances);
      // Now we can invoke the mapper to do the mapping
      mapper->invoke_map_replicate_task(this, &input, &default_output, &output);
      if (output.task_mappings.empty())
        REPORT_LEGION_ERROR(ERROR_INVALID_MAPPER_OUTPUT,
                      "Mapper %s failed to provide any mappings for task %s "
                      "(UID %lld) in 'map_replicate_task' mapper call.",
                      mapper->get_mapper_name(), get_task_name(),
                      get_unique_id())
      // Quick test to see if there is only one output requested in which
      // case then there is no replication
      else if (output.task_mappings.size() == 1)
      {
        // Set replicate back to false since this is no longer replicated
        replicate = false;
        finalize_map_task_output(input, output.task_mappings[0], 
                                 must_epoch_owner, valid_instances);
        return;
      }
      else
      {
#ifdef DEBUG_LEGION
        assert(shard_manager == NULL);
#endif
        // First make a shard manager to handle the all the shard tasks
        const size_t total_shards = output.task_mappings.size();
        const ReplicationID repl_context = runtime->get_unique_replication_id();
        if (runtime->legion_spy_enabled)
          LegionSpy::log_replication(get_unique_id(), repl_context,
                                     !output.control_replication_map.empty());
        if (!output.control_replication_map.empty())
        {
          shard_manager = new ShardManager(runtime, repl_context, true/*cr*/,
              is_top_level_task(), total_shards, runtime->address_space, this);
          shard_manager->add_reference();
          if (output.control_replication_map.size() != total_shards)
            REPORT_LEGION_ERROR(ERROR_INVALID_MAPPER_OUTPUT,
                          "Mapper %s specified a non-empty control replication "
                          "map of size %zd that does not match the requested "
                          "number of %zd shards for task %s (UID %lld).",
                          mapper->get_mapper_name(), 
                          output.control_replication_map.size(), total_shards,
                          get_task_name(), get_unique_id())
          else
            shard_manager->set_shard_mapping(output.control_replication_map);
          if (!runtime->unsafe_mapper)
          {
            // Check to make sure that they all picked the same variant
            // and that it is a replicable variant
            VariantID chosen_variant = output.task_mappings[0].chosen_variant;
            for (unsigned idx = 1; idx < total_shards; idx++)
            {
              if (output.task_mappings[idx].chosen_variant != chosen_variant)
                REPORT_LEGION_ERROR(ERROR_INVALID_MAPPER_OUTPUT,
                              "Invalid mapper output from invocation of '%s' "
                              "on mapper %s. Mapper picked different variants "
                              "%d and %d for task %s (UID %lld) that was "
                              "designated to be control replicated.", 
                              "map_replicate_task", mapper->get_mapper_name(),
                              chosen_variant, 
                              output.task_mappings[idx].chosen_variant,
                              get_task_name(), get_unique_id())
            }
            VariantImpl *var_impl = runtime->find_variant_impl(task_id,
                                      chosen_variant, true/*can_fail*/);
            // If it's NULL we'll catch it later in the checks
            if ((var_impl != NULL) && !var_impl->is_replicable())
              REPORT_LEGION_ERROR(ERROR_INVALID_MAPPER_OUTPUT,
                            "Invalid mapper output from invocation of '%s' on "
                            "mapper %s. Mapper failed to pick a replicable "
                            "variant for task %s (UID %lld) that was designated"
                            " to be control replicated.", "map_replicate_task",
                            mapper->get_mapper_name(), get_task_name(),
                            get_unique_id())
          }
        }
        else
        {
          shard_manager = new ShardManager(runtime, repl_context, false/*cr*/,
              is_top_level_task(), total_shards, runtime->address_space, this);
          shard_manager->add_reference();
          if (!runtime->unsafe_mapper)
          {
            // Currently we only support non-control replication of 
            // leaf task variants because there is no way to guarantee
            // that the physical instances chosen by the sub-operations
            // launched by the replicated tasks are not the same and we
            // could end up with interfering sub-operations
            for (unsigned idx = 0; idx < total_shards; idx++)
            {
              VariantID variant = output.task_mappings[idx].chosen_variant;
              VariantImpl *var_impl = runtime->find_variant_impl(task_id,
                                                variant, true/*can_fail*/);
              // If it's NULL we'll catch it later in the checks
              if ((var_impl != NULL) && !var_impl->is_leaf())
                REPORT_LEGION_ERROR(ERROR_INVALID_MAPPER_OUTPUT,
                              "Invalid mapper output from invocation of '%s' "
                              "on mapper %s. Mapper failed to pick a leaf task "
                              "variant for task %s (UID %lld) that was chosen "
                              "to be replicated. Only leaf task variants are "
                              "currently permitted for non-control-replicated "
                              "task invocations.", "map_replicate_task",
                              mapper->get_mapper_name(), get_task_name(),
                              get_unique_id())
            }
          }
        }
        // We're going to store the needed instances locally so we can
        // do the mapping when we return on behalf of all the shards
        physical_instances.resize(regions.size());
        // Create the shard tasks and have them complete their mapping
        for (unsigned shard_idx = 0; shard_idx < total_shards; shard_idx++)
        {
          Processor target = output.control_replication_map.empty() ? 
            output.task_mappings[shard_idx].target_procs[0] : 
            output.control_replication_map[shard_idx];
          ShardTask *shard = shard_manager->create_shard(shard_idx, target);
          shard->clone_single_from(this);
          // Shard tasks are always effectively mapped locally
          shard->map_origin = true;
          // Finalize the mapping output
          shard->finalize_map_task_output(input,output.task_mappings[shard_idx],
                                          must_epoch_owner, valid_instances);
          // All shards can just record themselves as being done their 
          // mapping now, their mapping effects will actually come back
          // through the shard manager
          shard->complete_mapping();
          // Now record the instances that we need locally
          const std::deque<InstanceSet> &shard_instances = 
            shard->get_physical_instances();
          for (unsigned region_idx = 0; 
                region_idx < regions.size(); region_idx++)
          {
            if (no_access_regions[region_idx] || 
                !regions[region_idx].region.exists())
              continue;
            const InstanceSet &instances = shard_instances[region_idx];
            InstanceSet &local_instances = physical_instances[region_idx];
            const bool is_write = IS_WRITE(regions[region_idx]);
            // No virtual mappings are permitted
            if (instances.is_virtual_mapping())
              REPORT_LEGION_ERROR(ERROR_INVALID_MAPPER_OUTPUT,
                            "Invalid mapper output from invocation of '%s' on "
                            "mapper %s. Mapper selected a virtual mapping for "
                            "region %d of replicated copy %d of task %s "
                            "(UID %lld). Virtual mappings are not permitted "
                            "for replicated tasks.", "map_replicate_task",
                            mapper->get_mapper_name(), region_idx, shard_idx,
                            get_task_name(), get_unique_id())
            // For each of the shard instances
            for (unsigned idx1 = 0; idx1 < instances.size(); idx1++)
            {
              const InstanceRef &shard_ref = instances[idx1];
              bool found = false;
              for (unsigned idx2 = 0; idx2 < local_instances.size(); idx2++)
              {
                InstanceRef &local_ref = local_instances[idx2];
                if (shard_ref.get_manager() != local_ref.get_manager())
                  continue;
                // If this is a write then we need to check for 
                // overlapping fields to prevent common writes
                if (is_write && !(local_ref.get_valid_fields() * 
                                  shard_ref.get_valid_fields()))
                  REPORT_LEGION_ERROR(ERROR_INVALID_MAPPER_OUTPUT,
                                "Invalid mapper output from invocation of '%s' "
                                "on mapper %s. Mapper selected the same "
                                "physical instance for write privilege region "
                                "%d of two different replicated copies of task "
                                "%s (UID %lld). All regions with write "
                                "privileges must be mapped to different "
                                "physical instances for replicated tasks.",
                                "map_replicate_task", mapper->get_mapper_name(),
                                region_idx, get_task_name(), get_unique_id())
                // Update the set of needed fields
                local_ref.update_fields(shard_ref.get_valid_fields());
                found = true;
                break;
              }
              if (!found)
                local_instances.add_instance(shard_ref);
            }
          }
        }
      }
    }

    //--------------------------------------------------------------------------
    RtEvent SingleTask::map_all_regions(ApEvent local_termination_event,
                                        MustEpochOp *must_epoch_op,
                                        const DeferMappingArgs *defer_args)
    //--------------------------------------------------------------------------
    {
      DETAILED_PROFILER(runtime, MAP_ALL_REGIONS_CALL);
      // Only do this the first or second time through
      if ((defer_args == NULL) || (defer_args->invocation_count < 2))
      {
        if (request_valid_instances)
        {
          // If the mapper wants valid instances we first need to do our
          // versioning analysis and then call the mapper
          if (defer_args == NULL/*first invocation*/)
          {
            const RtEvent version_ready_event = 
              perform_versioning_analysis(false/*post mapper*/);
            if (version_ready_event.exists() && 
                !version_ready_event.has_triggered())
            return defer_perform_mapping(version_ready_event, must_epoch_op,
                                         defer_args, 1/*invocation count*/);
=======
    RtEvent SingleTask::map_all_regions(ApEvent local_termination_event,
                                        MustEpochOp *must_epoch_op,
                                        const DeferMappingArgs *defer_args)
    //--------------------------------------------------------------------------
    {
      DETAILED_PROFILER(runtime, MAP_ALL_REGIONS_CALL);
      // Only do this the first or second time through
      if ((defer_args == NULL) || (defer_args->invocation_count < 2))
      {
        if (request_valid_instances)
        {
          // If the mapper wants valid instances we first need to do our
          // versioning analysis and then call the mapper
          if (defer_args == NULL/*first invocation*/)
          {
            const RtEvent version_ready_event = 
              perform_versioning_analysis(false/*post mapper*/);
            if (version_ready_event.exists() && 
                !version_ready_event.has_triggered())
            return defer_perform_mapping(version_ready_event, must_epoch_op,
                                         defer_args, 1/*invocation count*/);
          }
          // Now do the mapping call
          invoke_mapper(must_epoch_op);
        }
        else
        {
          // If the mapper doesn't need valid instances, we do the mapper
          // call first and then see if we need to do any versioning analysis
          if (defer_args == NULL/*first invocation*/)
          {
            invoke_mapper(must_epoch_op);
            const RtEvent version_ready_event = 
              perform_versioning_analysis(true/*post mapper*/);
            if (version_ready_event.exists() && 
                !version_ready_event.has_triggered())
            return defer_perform_mapping(version_ready_event, must_epoch_op,
                                         defer_args, 1/*invocation count*/);
          }
        }
        const PhysicalTraceInfo trace_info(this, -1U/*index*/,
                                           true/*initialize*/);
        ApEvent init_precondition = compute_init_precondition(trace_info);
#ifdef LEGION_SPY
        {
          ApEvent local_completion = get_completion_event();
          // Yes, these events actually trigger in the opposite order, but
          // it is the logical entailement that is important here
          if (local_completion != local_termination_event)
            LegionSpy::log_event_dependence(local_completion, 
                                            local_termination_event);
        }
#endif
        // After we've got our results, apply the state to the region tree
        if (!regions.empty())
        {
          const bool track_effects = 
            (!atomic_locks.empty() || !arrive_barriers.empty());
          if (regions.size() == 1)
          {
            if (early_mapped_regions.empty() && 
                !no_access_regions[0] && !virtual_mapped[0])
            {
              // Set the current mapping index before doing anything
              // that sould result in a copy
              set_current_mapping_index(0);
              const bool record_valid = (untracked_valid_regions.find(0) == 
                                         untracked_valid_regions.end());
              const ApEvent effects = 
                runtime->forest->physical_perform_updates_and_registration(
                    regions[0], version_infos[0], this, 0, 
                    init_precondition, local_termination_event,
                    physical_instances[0], PhysicalTraceInfo(trace_info, 0),
                                          map_applied_conditions,
#ifdef DEBUG_LEGION
                                          get_logging_name(),
                                          unique_op_id,
#endif
                                          track_effects, record_valid);
              if (effects.exists())
                effects_postconditions.insert(effects);
#ifdef DEBUG_LEGION
              dump_physical_state(&regions[0], 0);
#endif
            }
>>>>>>> a6d7b61e
          }
          // Now do the mapping call
          if (is_replicated())
            invoke_mapper_replicated(must_epoch_op);
          else
            invoke_mapper(must_epoch_op);
        }
        else
        {
          // If the mapper doesn't need valid instances, we do the mapper
          // call first and then see if we need to do any versioning analysis
          if (defer_args == NULL/*first invocation*/)
          {
<<<<<<< HEAD
            if (is_replicated())
              invoke_mapper_replicated(must_epoch_op);
            else
              invoke_mapper(must_epoch_op);
            const RtEvent version_ready_event = 
              perform_versioning_analysis(true/*post mapper*/);
            if (version_ready_event.exists() && 
                !version_ready_event.has_triggered())
            return defer_perform_mapping(version_ready_event, must_epoch_op,
                                         defer_args, 1/*invocation count*/);
          }
        }
        const PhysicalTraceInfo trace_info(this);
        ApEvent init_precondition = compute_init_precondition(trace_info);
#ifdef LEGION_SPY
        {
          ApEvent local_completion = get_completion_event();
          // Yes, these events actually trigger in the opposite order, but
          // it is the logical entailement that is important here
          if (local_completion != local_termination_event)
            LegionSpy::log_event_dependence(local_completion, 
                                            local_termination_event);
        }
#endif
        // After we've got our results, apply the state to the region tree
        if (!regions.empty())
        {
          const bool track_effects = 
            (!atomic_locks.empty() || !arrive_barriers.empty());
          if (regions.size() == 1)
          {
            if (early_mapped_regions.empty() && 
                !no_access_regions[0] && !virtual_mapped[0])
            {
              // Set the current mapping index before doing anything
              // that sould result in a copy
              set_current_mapping_index(0);
              const bool record_valid = (untracked_valid_regions.find(0) == 
                                         untracked_valid_regions.end());
              const ApEvent effects = 
                runtime->forest->physical_perform_updates_and_registration(
                    regions[0], version_infos[0], this, 0, 
                    init_precondition, local_termination_event,
                    physical_instances[0], trace_info, map_applied_conditions,
#ifdef DEBUG_LEGION
                                          get_logging_name(),
                                          unique_op_id,
#endif
                                          track_effects, record_valid);
              if (effects.exists())
                effects_postconditions.insert(effects);
#ifdef DEBUG_LEGION
              dump_physical_state(&regions[0], 0);
#endif
            }
          }
          else
          {
            std::vector<unsigned> performed_regions;
            std::set<RtEvent> registration_postconditions;
            std::vector<UpdateAnalysis*> analyses(regions.size(), NULL);
            std::vector<ApEvent> effects(regions.size(), ApEvent::NO_AP_EVENT);
            std::vector<RtEvent> reg_pre(regions.size(), RtEvent::NO_RT_EVENT);
            for (unsigned idx = 0; idx < regions.size(); idx++)
            {
              if (early_mapped_regions.find(idx) != early_mapped_regions.end())
              {
                if (runtime->legion_spy_enabled)
                  LegionSpy::log_task_premapping(unique_op_id, idx);
                continue;
              }
              if (no_access_regions[idx])
                continue;
              VersionInfo &local_info = get_version_info(idx);
              // If we virtual mapped it, there is nothing to do
              if (virtual_mapped[idx])
                continue;
              performed_regions.push_back(idx);
              // Set the current mapping index before doing anything
              // that sould result in a copy
              set_current_mapping_index(idx);
              const bool record_valid = (untracked_valid_regions.find(idx) ==
                                         untracked_valid_regions.end());
              // apply the results of the mapping to the tree
              reg_pre[idx] = runtime->forest->physical_perform_updates(
                                          regions[idx], local_info, 
                                          this, idx, init_precondition,
                                          local_termination_event,
                                          physical_instances[idx],
                                          trace_info,
                                          map_applied_conditions,
                                          analyses[idx],
#ifdef DEBUG_LEGION
                                          get_logging_name(),
                                          unique_op_id,
#endif
                                          track_effects, record_valid);
            }
            for (std::vector<unsigned>::const_iterator it = 
                 performed_regions.begin(); it != performed_regions.end(); it++)
            {
              // If we have updates for either copy launcher then defer it
              // in order to avoid blocking here, otherwise we can just do
              // it here as we know that we won't block
              if (reg_pre[*it].exists() || analyses[*it]->has_output_updates())
              {
                const RtEvent registration_post = 
                  runtime->forest->defer_physical_perform_registration(
                                          reg_pre[*it], analyses[*it],
                                          physical_instances[*it],
                                          map_applied_conditions, effects[*it]);
                registration_postconditions.insert(registration_post);
              }
              else
                effects[*it] = runtime->forest->physical_perform_registration(
                                          analyses[*it],physical_instances[*it],
                                          trace_info, map_applied_conditions);
            }
            // Wait for all the registrations to be done
            if (!registration_postconditions.empty())
            {
              const RtEvent registration_post = 
                Runtime::merge_events(registration_postconditions);
              if (registration_post.exists() && 
                  !registration_post.has_triggered())
              {
                std::vector<unsigned> *performed_copy = 
                  new std::vector<unsigned>();
                performed_copy->swap(performed_regions);
                std::vector<ApEvent> *effects_copy = 
                  new std::vector<ApEvent>();
                effects_copy->swap(effects);
                // We'll restart down below with the second invocation
                return defer_perform_mapping(registration_post, must_epoch_op,
                                            defer_args, 2/*invocation count*/, 
                                            performed_copy, effects_copy);
              }
            }
            // Now we can do the registrations
            for (std::vector<unsigned>::const_iterator it =
                 performed_regions.begin(); it != performed_regions.end(); it++)
            {
              if (effects[*it].exists())
                effects_postconditions.insert(effects[*it]);
#ifdef DEBUG_LEGION
              dump_physical_state(&regions[*it], *it);
#endif
            }
          }
          if (perform_postmap)
            perform_post_mapping(trace_info);
        } // if (!regions.empty())
      }
      else // second invocation
      {
#ifdef DEBUG_LEGION
        assert(defer_args->invocation_count == 2);
        assert(defer_args->performed_regions != NULL);
        assert(defer_args->effects != NULL);
#endif
        // This is in case we had to defer the second part of the invocation
        for (std::vector<unsigned>::const_iterator it =
              defer_args->performed_regions->begin(); it !=
              defer_args->performed_regions->end(); it++)
        {
          if ((*(defer_args->effects))[*it].exists())
            effects_postconditions.insert((*(defer_args->effects))[*it]);
#ifdef DEBUG_LEGION
          dump_physical_state(&regions[*it], *it);
#endif
        }
        delete defer_args->performed_regions;
        delete defer_args->effects;
        if (perform_postmap)
        {
          const PhysicalTraceInfo trace_info(this, false/*initialize*/);
          perform_post_mapping(trace_info);
        }
      }
      // If we are replicating the task then we have to extract the conditions
      // under which each of the instances will be ready to be used
      if (shard_manager != NULL)
        shard_manager->extract_event_preconditions(physical_instances);
      if (is_recording())
      {
        const PhysicalTraceInfo trace_info(this, false/*initialize*/);
#ifdef DEBUG_LEGION
        assert(tpl != NULL && tpl->is_recording());
#endif
        std::set<ApEvent> ready_events;
        for (unsigned idx = 0; idx < regions.size(); idx++)
        {
          if (!virtual_mapped[idx] && !no_access_regions[idx])
            physical_instances[idx].update_wait_on_events(ready_events);
        }
        ApEvent ready_event = Runtime::merge_events(&trace_info, ready_events);
        tpl->record_complete_replay(this, ready_event);
      } 
=======
            std::vector<unsigned> performed_regions;
            std::set<RtEvent> registration_postconditions;
            std::vector<UpdateAnalysis*> analyses(regions.size(), NULL);
            std::vector<ApEvent> effects(regions.size(), ApEvent::NO_AP_EVENT);
            std::vector<RtEvent> reg_pre(regions.size(), RtEvent::NO_RT_EVENT);
            for (unsigned idx = 0; idx < regions.size(); idx++)
            {
              if (early_mapped_regions.find(idx) != early_mapped_regions.end())
              {
                if (runtime->legion_spy_enabled)
                  LegionSpy::log_task_premapping(unique_op_id, idx);
                continue;
              }
              if (no_access_regions[idx])
                continue;
              VersionInfo &local_info = get_version_info(idx);
              // If we virtual mapped it, there is nothing to do
              if (virtual_mapped[idx])
                continue;
              performed_regions.push_back(idx);
              // Set the current mapping index before doing anything
              // that sould result in a copy
              set_current_mapping_index(idx);
              const bool record_valid = (untracked_valid_regions.find(idx) ==
                                         untracked_valid_regions.end());
              // apply the results of the mapping to the tree
              reg_pre[idx] = runtime->forest->physical_perform_updates(
                                          regions[idx], local_info, 
                                          this, idx, init_precondition,
                                          local_termination_event,
                                          physical_instances[idx],
                                          PhysicalTraceInfo(trace_info, idx),
                                          map_applied_conditions,
                                          analyses[idx],
#ifdef DEBUG_LEGION
                                          get_logging_name(),
                                          unique_op_id,
#endif
                                          track_effects, record_valid);
            }
            for (std::vector<unsigned>::const_iterator it = 
                 performed_regions.begin(); it != performed_regions.end(); it++)
            {
              // If we have updates for either copy launcher then defer it
              // in order to avoid blocking here, otherwise we can just do
              // it here as we know that we won't block
              if (reg_pre[*it].exists() || analyses[*it]->has_output_updates())
              {
                const RtEvent registration_post = 
                  runtime->forest->defer_physical_perform_registration(
                                          reg_pre[*it], analyses[*it],
                                          physical_instances[*it],
                                          map_applied_conditions, effects[*it]);
                registration_postconditions.insert(registration_post);
              }
              else
                effects[*it] = runtime->forest->physical_perform_registration(
                                          analyses[*it],physical_instances[*it],
                                          PhysicalTraceInfo(trace_info, *it),
                                          map_applied_conditions);
            }
            // Wait for all the registrations to be done
            if (!registration_postconditions.empty())
            {
              const RtEvent registration_post = 
                Runtime::merge_events(registration_postconditions);
              if (registration_post.exists() && 
                  !registration_post.has_triggered())
              {
                std::vector<unsigned> *performed_copy = 
                  new std::vector<unsigned>();
                performed_copy->swap(performed_regions);
                std::vector<ApEvent> *effects_copy = 
                  new std::vector<ApEvent>();
                effects_copy->swap(effects);
                // We'll restart down below with the second invocation
                return defer_perform_mapping(registration_post, must_epoch_op,
                                            defer_args, 2/*invocation count*/, 
                                            performed_copy, effects_copy);
              }
            }
            // Now we can do the registrations
            for (std::vector<unsigned>::const_iterator it =
                 performed_regions.begin(); it != performed_regions.end(); it++)
            {
              if (effects[*it].exists())
                effects_postconditions.insert(effects[*it]);
#ifdef DEBUG_LEGION
              dump_physical_state(&regions[*it], *it);
#endif
            }
          }
          if (perform_postmap)
            perform_post_mapping(trace_info);
        } // if (!regions.empty())
      }
      else // second invocation
      {
#ifdef DEBUG_LEGION
        assert(defer_args->invocation_count == 2);
        assert(defer_args->performed_regions != NULL);
        assert(defer_args->effects != NULL);
#endif
        // This is in case we had to defer the second part of the invocation
        for (std::vector<unsigned>::const_iterator it =
              defer_args->performed_regions->begin(); it !=
              defer_args->performed_regions->end(); it++)
        {
          if ((*(defer_args->effects))[*it].exists())
            effects_postconditions.insert((*(defer_args->effects))[*it]);
#ifdef DEBUG_LEGION
          dump_physical_state(&regions[*it], *it);
#endif
        }
        delete defer_args->performed_regions;
        delete defer_args->effects;
        if (perform_postmap)
        {
          const PhysicalTraceInfo trace_info(this);
          perform_post_mapping(trace_info);
        }
      }
      if (is_recording())
      {
        const PhysicalTraceInfo trace_info(this);
#ifdef DEBUG_LEGION
        assert(tpl != NULL && tpl->is_recording());
#endif
        std::set<ApEvent> ready_events;
        for (unsigned idx = 0; idx < regions.size(); idx++)
        {
          if (!virtual_mapped[idx] && !no_access_regions[idx])
            physical_instances[idx].update_wait_on_events(ready_events);
        }
        tpl->get_reduction_ready_events(this, ready_events);
        ApEvent ready_event = Runtime::merge_events(&trace_info, ready_events);
        tpl->record_complete_replay(this, ready_event);
      }
>>>>>>> a6d7b61e
      return RtEvent::NO_RT_EVENT;
    }

    //--------------------------------------------------------------------------
    void SingleTask::perform_post_mapping(const PhysicalTraceInfo &trace_info)
    //--------------------------------------------------------------------------
    {
      Mapper::PostMapInput input;
      Mapper::PostMapOutput output;
      input.mapped_regions.resize(regions.size());
      input.valid_instances.resize(regions.size());
      output.chosen_instances.resize(regions.size());
      std::vector<InstanceSet> postmap_valid(regions.size());
      for (unsigned idx = 0; idx < regions.size(); idx++)
      {
        if (early_mapped_regions.find(idx) != early_mapped_regions.end())
          continue;
        if (no_access_regions[idx] || virtual_mapped[idx])
          continue;
        // Don't need to actually traverse very far, but we do need the
        // valid instances for all the regions
        RegionTreePath path;
        initialize_mapping_path(path, regions[idx], regions[idx].region);
        if (request_valid_instances)
          runtime->forest->physical_premap_region(this, idx, regions[idx], 
                                                  get_version_info(idx),
                                                  postmap_valid[idx],
                                                  map_applied_conditions);
        // No need to filter these because they are on the way out
        prepare_for_mapping(postmap_valid[idx], input.valid_instances[idx]);  
        prepare_for_mapping(physical_instances[idx], input.mapped_regions[idx]);
      }
      // Now we can do the mapper call
      if (mapper == NULL)
        mapper = runtime->find_mapper(current_proc, map_id);
      mapper->invoke_post_map_task(this, &input, &output);
      // Check and register the results
      for (unsigned idx = 0; idx < regions.size(); idx++)
      {
        if (early_mapped_regions.find(idx) != early_mapped_regions.end())
          continue;
        if (no_access_regions[idx] || virtual_mapped[idx])
          continue;
        if (output.chosen_instances.empty())
          continue;
        RegionRequirement &req = regions[idx];
        if (req.is_restricted())
        {
          REPORT_LEGION_WARNING(LEGION_WARNING_MAPPER_REQUESTED_POST,
                          "Mapper %s requested post mapping "
                          "instances be created for region requirement %d "
                          "of task %s (ID %lld), but this region requirement "
                          "is restricted. The request is being ignored.",
                          mapper->get_mapper_name(), idx, 
                          get_task_name(), get_unique_id());
          continue;
        }
        if (IS_NO_ACCESS(req))
        {
          REPORT_LEGION_WARNING(LEGION_WARNING_MAPPER_REQUESTED_POST,
                          "Mapper %s requested post mapping "
                          "instances be created for region requirement %d "
                          "of task %s (ID %lld), but this region requirement "
                          "has NO_ACCESS privileges. The request is being "
                          "ignored.", mapper->get_mapper_name(), idx,
                          get_task_name(), get_unique_id());
          continue;
        }
        if (IS_REDUCE(req))
        {
          REPORT_LEGION_WARNING(LEGION_WARNING_MAPPER_REQUESTED_POST,
                          "Mapper %s requested post mapping "
                          "instances be created for region requirement %d "
                          "of task %s (ID %lld), but this region requirement "
                          "has REDUCE privileges. The request is being "
                          "ignored.", mapper->get_mapper_name(), idx,
                          get_task_name(), get_unique_id());
          continue;
        }
        // Convert the post-mapping  
        InstanceSet result;
        RegionTreeID bad_tree = 0;
        std::vector<PhysicalManager*> unacquired;
        bool had_composite = 
          runtime->forest->physical_convert_postmapping(this, req,
                              output.chosen_instances[idx], result, bad_tree,
                              runtime->unsafe_mapper ? NULL : 
                                get_acquired_instances_ref(),
                              unacquired, !runtime->unsafe_mapper);
        if (bad_tree > 0)
          REPORT_LEGION_ERROR(ERROR_INVALID_MAPPER_OUTPUT,
                        "Invalid mapper output from 'postmap_task' invocation "
                        "on mapper %s. Mapper provided an instance from region "
                        "tree %d for use in satisfying region requirement %d "
                        "of task %s (ID %lld) whose region is from region tree "
                        "%d.", mapper->get_mapper_name(), bad_tree,
                        idx, get_task_name(), get_unique_id(), 
                        regions[idx].region.get_tree_id())
        if (!unacquired.empty())
        {
          std::map<PhysicalManager*,std::pair<unsigned,bool> > 
            *acquired_instances = get_acquired_instances_ref();
          for (std::vector<PhysicalManager*>::const_iterator uit = 
                unacquired.begin(); uit != unacquired.end(); uit++)
          {
            if (acquired_instances->find(*uit) == acquired_instances->end())
              REPORT_LEGION_ERROR(ERROR_INVALID_MAPPER_OUTPUT,
                            "Invalid mapper output from 'postmap_task' "
                            "invocation on mapper %s. Mapper selected "
                            "physical instance for region requirement "
                            "%d of task %s (ID %lld) which has already "
                            "been collected. If the mapper had properly "
                            "acquired this instance as part of the mapper "
                            "call it would have detected this. Please "
                            "update the mapper to abide by proper mapping "
                            "conventions.", mapper->get_mapper_name(),
                            idx, get_task_name(), get_unique_id())
          }
          // If we did successfully acquire them, still issue the warning
          REPORT_LEGION_WARNING(LEGION_WARNING_MAPPER_FAILED_ACQUIRE,
                          "mapper %s failed to acquires instances "
                          "for region requirement %d of task %s (ID %lld) "
                          "in 'postmap_task' call. You may experience "
                          "undefined behavior as a consequence.",
                          mapper->get_mapper_name(), idx, 
                          get_task_name(), get_unique_id());
        }
        if (had_composite)
        {
          REPORT_LEGION_WARNING(LEGION_WARNING_MAPPER_REQUESTED_COMPOSITE,
                          "Mapper %s requested a composite "
                          "instance be created for region requirement %d "
                          "of task %s (ID %lld) for a post mapping. The "
                          "request is being ignored.",
                          mapper->get_mapper_name(), idx,
                          get_task_name(), get_unique_id());
          continue;
        }
        if (!runtime->unsafe_mapper)
        {
          std::vector<LogicalRegion> regions_to_check(1, 
                                        regions[idx].region);
          for (unsigned check_idx = 0; check_idx < result.size(); check_idx++)
          {
            if (!result[check_idx].get_manager()->meets_regions(
                                                      regions_to_check))
              REPORT_LEGION_ERROR(ERROR_INVALID_MAPPER_OUTPUT,
                            "Invalid mapper output from invocation of "
                            "'postmap_task' on mapper %s. Mapper specified an "
                            "instance region requirement %d of task %s "
                            "(ID %lld) that does not meet the logical region "
                            "requirement.", mapper->get_mapper_name(), idx, 
                            get_task_name(), get_unique_id())
          }
        }
        if (runtime->legion_spy_enabled)
          runtime->forest->log_mapping_decision(unique_op_id, parent_ctx, 
                                                idx, regions[idx], result,
                                                true/*postmapping*/);
        // TODO: Implement physical tracing for postmapped regions
        if (is_memoizing())
          assert(false);
        // Register this with a no-event so that the instance can
        // be used as soon as it is valid from the copy to it
        // We also use read-only privileges to ensure that it doesn't
        // invalidate the other valid instances
        const PrivilegeMode mode = regions[idx].privilege;
        regions[idx].privilege = READ_ONLY; 
        VersionInfo &local_version_info = get_version_info(idx);
        runtime->forest->physical_perform_updates_and_registration(
                          regions[idx], local_version_info, this, idx,
                          completion_event/*wait for task to be done*/,
                          ApEvent::NO_AP_EVENT/*done immediately*/, 
                          result, trace_info, map_applied_conditions,
#ifdef DEBUG_LEGION
                          get_logging_name(), unique_op_id,
#endif
                          false/*track effects*/);
        regions[idx].privilege = mode; 
      }
    } 

    //--------------------------------------------------------------------------
    void SingleTask::launch_task(void)
    //--------------------------------------------------------------------------
    {
      DETAILED_PROFILER(runtime, LAUNCH_TASK_CALL);
#ifdef DEBUG_LEGION
      assert(regions.size() == physical_instances.size());
      assert(regions.size() == no_access_regions.size());
#endif 
      // If we have a shard manager that means we were replicated so
      // we just do the launch directly from the shard manager
      if ((shard_manager != NULL) && !is_shard_task())
      {
        shard_manager->launch();
        return;
      }
      // If we haven't computed our virtual mapping information
      // yet (e.g. because we origin mapped) then we have to
      // do that now
      if (virtual_mapped.size() != regions.size())
      {
        virtual_mapped.resize(regions.size());
        for (unsigned idx = 0; idx < regions.size(); idx++)
          virtual_mapped[idx] = physical_instances[idx].is_virtual_mapping();
      }
      VariantImpl *variant = 
        runtime->find_variant_impl(task_id, selected_variant);
      // STEP 1: Compute the precondition for the task launch
      std::set<ApEvent> wait_on_events;
      if (execution_fence_event.exists())
        wait_on_events.insert(execution_fence_event);
#ifdef LEGION_SPY
      // TODO: teach legion spy how to check the inner task optimization
      // for now we'll just turn it off whenever we are going to be
      // validating the runtime analysis
      const bool do_inner_task_optimization = false;
#else
      const bool do_inner_task_optimization = variant->is_inner();
#endif
      // Get the event to wait on unless we are 
      // doing the inner task optimization
      if (!do_inner_task_optimization)
      {
        std::set<ApEvent> ready_events;
        for (unsigned idx = 0; idx < regions.size(); idx++)
        {
          if (!virtual_mapped[idx] && !no_access_regions[idx])
            physical_instances[idx].update_wait_on_events(ready_events);
        }
        wait_on_events.insert(Runtime::merge_events(NULL, ready_events));
      }
      // Now add get all the other preconditions for the launch
      for (unsigned idx = 0; idx < futures.size(); idx++)
      {
        FutureImpl *impl = futures[idx].impl; 
        wait_on_events.insert(impl->get_ready_event());
      }
      for (unsigned idx = 0; idx < grants.size(); idx++)
      {
        GrantImpl *impl = grants[idx].impl;
        wait_on_events.insert(impl->acquire_grant());
      }
      for (unsigned idx = 0; idx < wait_barriers.size(); idx++)
      {
	ApEvent e = 
          Runtime::get_previous_phase(wait_barriers[idx].phase_barrier);
        wait_on_events.insert(e);
      }

      // STEP 2: Set up the task's context
      {
        if (!variant->is_leaf())
          execution_context = initialize_inner_execution_context(variant);
        else
          execution_context = new LeafContext(runtime, this);
        // Add a reference to our execution context
        execution_context->add_reference();
        std::vector<ApUserEvent> unmap_events(regions.size());
        std::vector<RegionRequirement> clone_requirements(regions.size());
        // Make physical regions for each our region requirements
        for (unsigned idx = 0; idx < regions.size(); idx++)
        {
#ifdef DEBUG_LEGION
          assert(regions[idx].handle_type == SINGULAR);
#endif
          // If it was virtual mapper so it doesn't matter anyway.
          if (virtual_mapped[idx] || no_access_regions[idx])
          {
            clone_requirements[idx] = regions[idx];
            localize_region_requirement(clone_requirements[idx]);
            execution_context->add_physical_region(clone_requirements[idx],
                false/*mapped*/, map_id, tag, unmap_events[idx],
                virtual_mapped[idx], physical_instances[idx]);
            // Don't switch coherence modes since we virtually
            // mapped it which means we will map in the parent's
            // context
          }
          else if (do_inner_task_optimization)
          {
            // If this is an inner task then we don't map
            // the region with a physical region, but instead
            // we mark that the unmap event which marks when
            // the region can be used by child tasks should
            // be the ready event.
            clone_requirements[idx] = regions[idx];
            localize_region_requirement(clone_requirements[idx]);
            // Also make the region requirement read-write to force
            // people to wait on the value
            if (!IS_REDUCE(regions[idx]))
              clone_requirements[idx].privilege = READ_WRITE;
            unmap_events[idx] = Runtime::create_ap_user_event();
            execution_context->add_physical_region(clone_requirements[idx],
                    false/*mapped*/, map_id, tag, unmap_events[idx],
                    false/*virtual mapped*/, physical_instances[idx]);
            // Trigger the user event when the region is 
            // actually ready to be used
            std::set<ApEvent> ready_events;
            physical_instances[idx].update_wait_on_events(ready_events);
            ApEvent precondition = Runtime::merge_events(NULL, ready_events);
            Runtime::trigger_event(unmap_events[idx], precondition);
          }
          else
          { 
            // If this is not virtual mapped, here is where we
            // switch coherence modes from whatever they are in
            // the enclosing context to exclusive within the
            // context of this task
            clone_requirements[idx] = regions[idx];
            localize_region_requirement(clone_requirements[idx]);
            unmap_events[idx] = Runtime::create_ap_user_event();
            execution_context->add_physical_region(clone_requirements[idx],
                    true/*mapped*/, map_id, tag, unmap_events[idx],
                    false/*virtual mapped*/, physical_instances[idx]);
            // We reset the reference below after we've
            // initialized the local contexts and received
            // back the local instance references
          }
        }
        // Initialize any region tree contexts
        execution_context->initialize_region_tree_contexts(clone_requirements,
            unmap_events, wait_on_events, map_applied_conditions);
      }
      // Merge together all the events for the start condition 
      ApEvent start_condition = Runtime::merge_events(NULL, wait_on_events);
      // Take all the locks in order in the proper way
      if (!atomic_locks.empty())
      {
        const ApEvent term_event = get_task_completion();
        for (std::map<Reservation,bool>::const_iterator it = 
              atomic_locks.begin(); it != atomic_locks.end(); it++)
        {
          start_condition = Runtime::acquire_ap_reservation(it->first, 
                                          it->second, start_condition);
          // We can also issue the release now dependent on this
          // task being complete, this way we do it before we launch
          // the task and the atomic_locks might be cleaned up
          Runtime::release_reservation(it->first, term_event);
        }
      }
      // STEP 3: Finally we get to launch the task
      // Mark that we have an outstanding task in this context 
      parent_ctx->increment_pending();
      // If this is a leaf task and we have no virtual instances
      // and the SingleTask sub-type says it is ok
      // we can trigger the task's completion event as soon as
      // the task is done running.  We first need to mark that this
      // is going to occur before actually launching the task to 
      // avoid the race.
      bool perform_chaining_optimization = false; 
      ApUserEvent chain_complete_event;
      if (variant->is_leaf() && can_early_complete(chain_complete_event))
        perform_chaining_optimization = true;
      // Note there is a potential scary race condition to be aware of here: 
      // once we launch this task it's possible for this task to run and 
      // clean up before we finish the execution of this function thereby
      // invalidating this SingleTask object's fields.  This means
      // that we need to save any variables we need for after the task
      // launch here on the stack before they can be invalidated.
#ifdef DEBUG_LEGION
      assert(!target_processors.empty());
#endif
      Processor launch_processor = target_processors[0];
      if (target_processors.size() > 1)
      {
        // Find the processor group for all the target processors
        launch_processor = runtime->find_processor_group(target_processors);
      }
      Realm::ProfilingRequestSet profiling_requests;
      // If the mapper requested profiling add that now too
      if (!task_profiling_requests.empty())
      {
        // See if we have any realm requests
        std::set<Realm::ProfilingMeasurementID> realm_measurements;
        for (std::vector<ProfilingMeasurementID>::const_iterator it = 
              task_profiling_requests.begin(); it != 
              task_profiling_requests.end(); it++)
        {
          if ((*it) < Mapping::PMID_LEGION_FIRST)
            realm_measurements.insert((Realm::ProfilingMeasurementID)(*it));
          else if ((*it) == Mapping::PMID_RUNTIME_OVERHEAD)
            execution_context->initialize_overhead_tracker();
          else
            assert(false); // should never get here
        }
        if (!realm_measurements.empty())
        {
          ProfilingResponseBase base(this);
          Realm::ProfilingRequest &request = profiling_requests.add_request(
              runtime->find_utility_group(), LG_LEGION_PROFILING_ID, 
              &base, sizeof(base));
          request.add_measurements(realm_measurements);
          int previous = 
            __sync_fetch_and_add(&outstanding_profiling_requests, 1);
          if ((previous == 1) && !profiling_reported.exists())
            profiling_reported = Runtime::create_rt_user_event();
        }
      }
      if (runtime->legion_spy_enabled)
      {
        LegionSpy::log_variant_decision(unique_op_id, selected_variant);
#ifdef LEGION_SPY
        if (perform_chaining_optimization)
          LegionSpy::log_operation_events(unique_op_id, start_condition, 
                                          chain_complete_event);
        else
          LegionSpy::log_operation_events(unique_op_id, start_condition, 
                                          get_task_completion());
#endif
        LegionSpy::log_task_priority(unique_op_id, task_priority);
        for (unsigned idx = 0; idx < futures.size(); idx++)
        {
          FutureImpl *impl = futures[idx].impl;
          if (impl->get_ready_event().exists())
            LegionSpy::log_future_use(unique_op_id, impl->get_ready_event());
        }
      }
      ApEvent task_launch_event = variant->dispatch_task(launch_processor, this,
                                 execution_context, start_condition, true_guard,
                                 task_priority, profiling_requests);
      // Finish the chaining optimization if we're doing it
      if (perform_chaining_optimization)
        Runtime::trigger_event(chain_complete_event, task_launch_event);
      // Finally if this is a predicated task and we have a speculative
      // guard then we need to launch a meta task to handle the case
      // where the task misspeculates
      if (false_guard.exists())
      {
        MisspeculationTaskArgs args(this);
        // Make sure this runs on an application processor where the
        // original task was going to go 
        runtime->issue_runtime_meta_task(args, LG_LATENCY_WORK_PRIORITY, 
                                         RtEvent(false_guard));
        // Fun little trick here: decrement the outstanding meta-task
        // counts for the mis-speculation task in case it doesn't run
        // If it does run, we'll increment the counts again
#ifdef DEBUG_LEGION
        runtime->decrement_total_outstanding_tasks(
            MisspeculationTaskArgs::TASK_ID, true/*meta*/);
#else
        runtime->decrement_total_outstanding_tasks();
#endif
#ifdef DEBUG_SHUTDOWN_HANG
        __sync_fetch_and_add(
            &runtime->outstanding_counts[MisspeculationTaskArgs::TASK_ID],-1);
#endif
      }
    }

    //--------------------------------------------------------------------------
    void SingleTask::complete_replay(ApEvent instance_ready_event)
    //--------------------------------------------------------------------------
    {
      if (!arrive_barriers.empty())
      {
        ApEvent done_event = get_task_completion();
        for (std::vector<PhaseBarrier>::const_iterator it =
             arrive_barriers.begin(); it !=
             arrive_barriers.end(); it++)
          Runtime::phase_barrier_arrive(*it, 1/*count*/, done_event);
      }
#ifdef DEBUG_LEGION
      assert(is_leaf());
#endif
      for (std::deque<InstanceSet>::iterator it = physical_instances.begin();
           it != physical_instances.end(); ++it)
        for (unsigned idx = 0; idx < it->size(); ++idx)
          (*it)[idx].set_ready_event(instance_ready_event);
      update_no_access_regions();
      launch_task();
    }

    //--------------------------------------------------------------------------
    void SingleTask::pack_profiling_requests(Serializer &rez) const
    //--------------------------------------------------------------------------
    {
      rez.serialize<size_t>(copy_profiling_requests.size());
      if (!copy_profiling_requests.empty())
      {
        for (unsigned idx = 0; idx < copy_profiling_requests.size(); idx++)
          rez.serialize(copy_profiling_requests[idx]);
        rez.serialize(profiling_priority);
        rez.serialize(runtime->find_utility_group());
        rez.serialize(RtEvent::NO_RT_EVENT);
        int previous = __sync_fetch_and_add(&outstanding_profiling_requests,
                                        RemoteOp::REMOTE_PROFILING_MAX_COUNT);
        if ((previous == 1) && !profiling_reported.exists())
          profiling_reported = Runtime::create_rt_user_event();
      }
    }

    //--------------------------------------------------------------------------
    void SingleTask::add_copy_profiling_request(
                                           Realm::ProfilingRequestSet &requests)
    //--------------------------------------------------------------------------
    {
      // Nothing to do if we don't have any copy profiling requests
      if (copy_profiling_requests.empty())
        return;
      ProfilingResponseBase base(this);
      Realm::ProfilingRequest &request = requests.add_request(
        runtime->find_utility_group(), LG_LEGION_PROFILING_ID, 
        &base, sizeof(base));
      for (std::vector<ProfilingMeasurementID>::const_iterator it = 
            copy_profiling_requests.begin(); it != 
            copy_profiling_requests.end(); it++)
        request.add_measurement((Realm::ProfilingMeasurementID)(*it));
      int previous = __sync_fetch_and_add(&outstanding_profiling_requests, 1);
      if ((previous == 1) && !profiling_reported.exists())
        profiling_reported = Runtime::create_rt_user_event();
    }

    //--------------------------------------------------------------------------
    void SingleTask::handle_profiling_response(
                                       const Realm::ProfilingResponse &response)
    //--------------------------------------------------------------------------
    {
      if (mapper == NULL)
        mapper = runtime->find_mapper(current_proc, map_id); 
      Mapping::Mapper::TaskProfilingInfo info;
      info.profiling_responses.attach_realm_profiling_response(response);
      if (response.has_measurement<
           Mapping::ProfilingMeasurements::OperationProcessorUsage>())
      {
        info.task_response = true;
        // If we had an overhead tracker 
        // see if this is the callback for the task
        if (execution_context->overhead_tracker != NULL)
        {
          // This is the callback for the task itself
          info.profiling_responses.attach_overhead(
              execution_context->overhead_tracker);
          // Mapper takes ownership
          execution_context->overhead_tracker = NULL;
        }
      }
      else
        info.task_response = false;
      mapper->invoke_task_report_profiling(this, &info);
      handle_profiling_update(-1);
    } 

    //--------------------------------------------------------------------------
    void SingleTask::handle_profiling_update(int count)
    //--------------------------------------------------------------------------
    {
#ifdef DEBUG_LEGION
      assert(outstanding_profiling_requests > 0);
      assert(profiling_reported.exists());
#endif
      const int remaining = 
        __sync_add_and_fetch(&outstanding_profiling_requests, count);
      if (remaining == 0)
        Runtime::trigger_event(profiling_reported);
    }
<<<<<<< HEAD

    //--------------------------------------------------------------------------
    InnerContext* SingleTask::initialize_inner_execution_context(VariantImpl *v)
    //--------------------------------------------------------------------------
    {
      InnerContext *inner_ctx = new InnerContext(runtime, this, 
          get_depth(), v->is_inner(), regions, parent_req_indexes, 
          virtual_mapped, unique_op_id);
      if (mapper == NULL)
        mapper = runtime->find_mapper(current_proc, map_id);
      inner_ctx->configure_context(mapper, task_priority);
      return inner_ctx;
    }
=======
>>>>>>> a6d7b61e

    /////////////////////////////////////////////////////////////
    // Multi Task 
    /////////////////////////////////////////////////////////////

    //--------------------------------------------------------------------------
    MultiTask::MultiTask(Runtime *rt)
      : TaskOp(rt)
    //--------------------------------------------------------------------------
    {
    }
    
    //--------------------------------------------------------------------------
    MultiTask::~MultiTask(void)
    //--------------------------------------------------------------------------
    {
    }

    //--------------------------------------------------------------------------
    void MultiTask::activate_multi(void)
    //--------------------------------------------------------------------------
    {
      DETAILED_PROFILER(runtime, ACTIVATE_MULTI_CALL);
      activate_task();
      launch_space = NULL;
      internal_space = IndexSpace::NO_SPACE;
      sliced = false;
      redop = 0;
      deterministic_redop = false;
      reduction_op = NULL;
      serdez_redop_fns = NULL;
      reduction_state_size = 0;
      reduction_state = NULL;
      children_complete_invoked = false;
      children_commit_invoked = false;
      predicate_false_result = NULL;
      predicate_false_size = 0;
    }

    //--------------------------------------------------------------------------
    void MultiTask::deactivate_multi(void)
    //--------------------------------------------------------------------------
    {
      DETAILED_PROFILER(runtime, DEACTIVATE_MULTI_CALL);
      if (runtime->profiler != NULL)
        runtime->profiler->register_multi_task(this, task_id);
      deactivate_task();
      if (remove_launch_space_reference(launch_space))
        delete launch_space;
      if (reduction_state != NULL)
      {
        legion_free(REDUCTION_ALLOC, reduction_state, reduction_state_size);
        reduction_state = NULL;
        reduction_state_size = 0;
      }
      if (!temporary_futures.empty())
      {
        for (std::map<DomainPoint,std::pair<void*,size_t> >::const_iterator it =
              temporary_futures.begin(); it != temporary_futures.end(); it++)
        {
          legion_free(FUTURE_RESULT_ALLOC, it->second.first, it->second.second);
        }
        temporary_futures.clear();
      }
      // Remove our reference to the point arguments 
      point_arguments = FutureMap();
      slices.clear(); 
      if (predicate_false_result != NULL)
      {
        legion_free(PREDICATE_ALLOC, predicate_false_result, 
                    predicate_false_size);
        predicate_false_result = NULL;
        predicate_false_size = 0;
      }
      predicate_false_future = Future();
    }

    //--------------------------------------------------------------------------
    bool MultiTask::is_sliced(void) const
    //--------------------------------------------------------------------------
    {
      return sliced;
    }

    //--------------------------------------------------------------------------
    void MultiTask::slice_index_space(void)
    //--------------------------------------------------------------------------
    {
      DETAILED_PROFILER(runtime, SLICE_INDEX_SPACE_CALL);
#ifdef DEBUG_LEGION
      assert(!sliced);
#endif
      sliced = true;
      stealable = false; // cannot steal something that has been sliced
      Mapper::SliceTaskInput input;
      Mapper::SliceTaskOutput output;
      input.domain_is = internal_space;
      runtime->forest->find_launch_space_domain(internal_space, input.domain);
      output.verify_correctness = false;
      if (mapper == NULL)
        mapper = runtime->find_mapper(current_proc, map_id);
      mapper->invoke_slice_task(this, &input, &output);
      if (output.slices.empty())
        REPORT_LEGION_ERROR(ERROR_INVALID_MAPPER_OUTPUT,
                      "Invalid mapper output from invocation of 'slice_task' "
                      "call on mapper %s. Mapper failed to specify an slices "
                      "for task %s (ID %lld).", mapper->get_mapper_name(),
                      get_task_name(), get_unique_id())

#ifdef DEBUG_LEGION
      size_t total_points = 0;
#endif
      for (unsigned idx = 0; idx < output.slices.size(); idx++)
      {
        Mapper::TaskSlice &slice = output.slices[idx]; 
        if (!slice.proc.exists())
          REPORT_LEGION_ERROR(ERROR_INVALID_MAPPER_OUTPUT,
                        "Invalid mapper output from invocation of 'slice_task' "
                        "on mapper %s. Mapper returned a slice for task "
                        "%s (ID %lld) with an invalid processor " IDFMT ".",
                        mapper->get_mapper_name(), get_task_name(),
                        get_unique_id(), slice.proc.id)
        // Check to see if we need to get an index space for this domain
        if (!slice.domain_is.exists() && (slice.domain.get_volume() > 0))
          slice.domain_is = 
            runtime->find_or_create_index_slice_space(slice.domain);
        if (slice.domain_is.get_type_tag() != internal_space.get_type_tag())
          REPORT_LEGION_ERROR(ERROR_INVALID_MAPPER_OUTPUT,
                        "Invalid mapper output from invocation of 'slice_task' "
                        "on mapper %s. Mapper returned slice index space %d "
                        "for task %s (UID %lld) with a different type than "
                        "original index space to be sliced.",
                        mapper->get_mapper_name(), slice.domain_is.get_id(),
                        get_task_name(), get_unique_id());
        if (is_recording() && !runtime->is_local(slice.proc))
          REPORT_LEGION_ERROR(ERROR_PHYSICAL_TRACING_REMOTE_MAPPING,
                              "Mapper %s remotely mapped a slice of task %s "
                              "(UID %lld) that is being memoized, but physical "
                              "tracing does not support remotely mapped "
                              "operations yet. Please change your mapper to "
                              "map this slice locally.",
                              mapper->get_mapper_name(),
                              get_task_name(), get_unique_id())
#ifdef DEBUG_LEGION
        // Check to make sure the domain is not empty
        Domain &d = slice.domain;
        if ((d == Domain::NO_DOMAIN) && slice.domain_is.exists())
          runtime->forest->find_launch_space_domain(slice.domain_is, d);
        bool empty = false;
	size_t volume = d.get_volume();
	if (volume == 0)
	  empty = true;
	else
	  total_points += volume;
        if (empty)
          REPORT_LEGION_ERROR(ERROR_INVALID_MAPPER_OUTPUT,
                        "Invalid mapper output from invocation of 'slice_task' "
                        "on mapper %s. Mapper returned an empty slice for task "
                        "%s (ID %lld).", mapper->get_mapper_name(),
                        get_task_name(), get_unique_id())
#endif
        SliceTask *new_slice = this->clone_as_slice_task(slice.domain_is,
                                                         slice.proc,
                                                         slice.recurse,
                                                         slice.stealable,
                                                         output.slices.size());
        slices.push_back(new_slice);
      }
#ifdef DEBUG_LEGION
      // If the volumes don't match, then something bad happend in the mapper
      if (total_points != input.domain.get_volume())
        REPORT_LEGION_ERROR(ERROR_INVALID_MAPPER_OUTPUT,
                      "Invalid mapper output from invocation of 'slice_task' "
                      "on mapper %s. Mapper returned slices with a total "
                      "volume %ld that does not match the expected volume of "
                      "%zd when slicing task %s (ID %lld).", 
                      mapper->get_mapper_name(), long(total_points),
                      input.domain.get_volume(), 
                      get_task_name(), get_unique_id())
#endif
      if (output.verify_correctness)
      {
        std::vector<IndexSpace> slice_spaces(slices.size());
        for (unsigned idx = 0; idx < output.slices.size(); idx++)
          slice_spaces[idx] = output.slices[idx].domain_is;
        runtime->forest->validate_slicing(internal_space, slice_spaces,
                                          this, mapper);
      }
      trigger_slices(); 
      // If we succeeded and this is an intermediate slice task
      // then we can reclaim it, otherwise, if it is the original
      // index task then we want to keep it around. Note it is safe
      // to call get_task_kind here despite the cleanup race because
      // it is a static property of the object.
      if (get_task_kind() == SLICE_TASK_KIND)
        deactivate();
    }

    //--------------------------------------------------------------------------
    void MultiTask::trigger_slices(void)
    //--------------------------------------------------------------------------
    {
      // Add our slices back into the queue of things that are ready to map
      // or send it to its remote node if necessary
      // Watch out for the cleanup race with some acrobatics here
      // to handle the case where the iterator is invalidated
      std::set<RtEvent> wait_for;
      std::list<SliceTask*>::const_iterator it = slices.begin();
      while (true)
      {
        SliceTask *slice = *it;
        // Have to update this before launching the task to avoid 
        // the clean-up race
        it++;
        const bool done = (it == slices.end());
        // Dumb case for must epoch operations, we need these to 
        // be mapped immediately, mapper be damned
        if (must_epoch != NULL)
        {
          TriggerTaskArgs trigger_args(slice);
          RtEvent done = runtime->issue_runtime_meta_task(trigger_args, 
                                           LG_THROUGHPUT_WORK_PRIORITY);
          wait_for.insert(done);
        }
        // Figure out whether this task is local or remote
        else if (!runtime->is_local(slice->target_proc))
        {
          // We can only send it away if it is not origin mapped
          // otherwise it has to stay here until it is fully mapped
          if (!slice->is_origin_mapped())
            runtime->send_task(slice);
          else
            slice->enqueue_ready_task(false/*use target*/);
        }
        else
          slice->enqueue_ready_task(true/*use target*/);
        if (done)
          break;
      }
      // Must-epoch operations are nasty little beasts and have
      // to wait for the effects to finish before returning
      if (!wait_for.empty())
      {
        RtEvent wait_on = Runtime::merge_events(wait_for);
        wait_on.wait();
      }
    }

    //--------------------------------------------------------------------------
    void MultiTask::clone_multi_from(MultiTask *rhs, IndexSpace is,
                                     Processor p, bool recurse, bool stealable)
    //--------------------------------------------------------------------------
    {
      DETAILED_PROFILER(runtime, CLONE_MULTI_CALL);
#ifdef DEBUG_LEGION
      assert(this->launch_space == NULL);
#endif
      this->clone_task_op_from(rhs, p, stealable, false/*duplicate*/);
      this->index_domain = rhs->index_domain;
      this->launch_space = rhs->launch_space;
      add_launch_space_reference(this->launch_space);
      this->internal_space = is;
      this->must_epoch_task = rhs->must_epoch_task;
      this->sliced = !recurse;
      this->redop = rhs->redop;
      if (this->redop != 0)
      {
        this->deterministic_redop = rhs->deterministic_redop;
        if (!this->deterministic_redop)
        {
          // Only need to initialize this if we're not doing a 
          // deterministic reduction operation
          this->reduction_op = rhs->reduction_op;
          this->serdez_redop_fns = rhs->serdez_redop_fns;
          initialize_reduction_state();
        }
      }
      this->point_arguments = rhs->point_arguments;
      this->predicate_false_future = rhs->predicate_false_future;
      this->predicate_false_size = rhs->predicate_false_size;
      if (this->predicate_false_size > 0)
      {
#ifdef DEBUG_LEGION
        assert(this->predicate_false_result == NULL);
#endif
        this->predicate_false_result = malloc(this->predicate_false_size);
        memcpy(this->predicate_false_result, rhs->predicate_false_result,
               this->predicate_false_size);
      }
    }

    //--------------------------------------------------------------------------
    void MultiTask::trigger_mapping(void)
    //--------------------------------------------------------------------------
    {
      DETAILED_PROFILER(runtime, MULTI_TRIGGER_EXECUTION_CALL);
      if (is_remote())
      {
        // distribute, slice, then map/launch
        if (distribute_task())
        {
          // Still local
          if (is_sliced())
          {
            if (is_origin_mapped())
              launch_task();
            else
              map_and_launch();
          }
          else
            slice_index_space();
        }
      }
      else
      {
        // Not remote
        // If we're doing a must epoch launch then we don't
        // need to early map any regions because any interfering
        // regions that would be handled by this will be handled
        // by the map_must_epoch call
        if (must_epoch == NULL)
          early_map_task();
        if (is_origin_mapped())
        {
          if (is_sliced())
          {
            if (must_epoch != NULL)
              register_must_epoch();
            else
            {
              // See if we're going to send it
              // remotely.  If so we need to do
              // the mapping now.  Otherwise we
              // can defer the mapping until we get
              // on the target processor.
              if (target_proc.exists() && !runtime->is_local(target_proc))
              {
                RtEvent done_mapping = perform_mapping();
                if (done_mapping.exists() && !done_mapping.has_triggered())
                  defer_distribute_task(done_mapping);
                else
                {
#ifdef DEBUG_LEGION
#ifndef NDEBUG
                  bool still_local = 
#endif
#endif
                  distribute_task();
#ifdef DEBUG_LEGION
                  assert(!still_local);
#endif
                }
              }
              else
              {
                // We know that it is staying on one
                // of our local processors.  If it is
                // still this processor then map and run it
                if (distribute_task())
                {
                  // Still local so we can map and launch it
                  map_and_launch();
                }
              }
            }
          }
          else
            slice_index_space();
        }
        else
        {
          if (distribute_task())
          {
            // Still local try slicing, mapping, and launching
            if (is_sliced())
              map_and_launch();
            else
              slice_index_space();
          }
        }
      }
    } 

    //--------------------------------------------------------------------------
    void MultiTask::pack_multi_task(Serializer &rez, AddressSpaceID target)
    //--------------------------------------------------------------------------
    {
      DETAILED_PROFILER(runtime, PACK_MULTI_CALL);
      RezCheck z(rez);
      pack_base_task(rez, target);
      rez.serialize(launch_space->handle);
      rez.serialize(sliced);
      rez.serialize(redop);
      if (redop > 0)
        rez.serialize<bool>(deterministic_redop);
    }

    //--------------------------------------------------------------------------
    void MultiTask::unpack_multi_task(Deserializer &derez,
                                      std::set<RtEvent> &ready_events)
    //--------------------------------------------------------------------------
    {
      DETAILED_PROFILER(runtime, UNPACK_MULTI_CALL);
      DerezCheck z(derez);
      unpack_base_task(derez, ready_events); 
      IndexSpace launch_handle;
      derez.deserialize(launch_handle);
#ifdef DEBUG_LEGION
      assert(launch_space == NULL);
#endif
      launch_space = runtime->forest->get_node(launch_handle);
      WrapperReferenceMutator mutator(ready_events);
      launch_space->add_base_valid_ref(CONTEXT_REF, &mutator);
      derez.deserialize(sliced);
      derez.deserialize(redop);
      if (redop > 0)
      {
        derez.deserialize(deterministic_redop);
        // Only need to fill these in if we're not doing a 
        // deterministic reduction operation
        if (!deterministic_redop)
        {
          reduction_op = Runtime::get_reduction_op(redop);
          serdez_redop_fns = Runtime::get_serdez_redop_fns(redop);
          initialize_reduction_state();
        }
      }
    }

    //--------------------------------------------------------------------------
    void MultiTask::initialize_reduction_state(void)
    //--------------------------------------------------------------------------
    {
#ifdef DEBUG_LEGION
      assert(reduction_op != NULL);
      assert(reduction_op->is_foldable);
      assert(reduction_state == NULL);
#endif
      reduction_state_size = reduction_op->sizeof_rhs;
      reduction_state = legion_malloc(REDUCTION_ALLOC, reduction_state_size);
      // If we need to initialize specially, then we do that with a serdez fn
      if (serdez_redop_fns != NULL)
        (*(serdez_redop_fns->init_fn))(reduction_op, reduction_state, 
                                       reduction_state_size);
      else
        reduction_op->init(reduction_state, 1);
    }

    //--------------------------------------------------------------------------
    void MultiTask::fold_reduction_future(const void *result, 
                                          size_t result_size, 
                                          bool owner, bool exclusive)
    //--------------------------------------------------------------------------
    {
      // Apply the reduction operation
#ifdef DEBUG_LEGION
      assert(reduction_op != NULL);
      assert(reduction_op->is_foldable);
      assert(reduction_state != NULL);
#endif
      // Perform the reduction, see if we have to do serdez reductions
      if (serdez_redop_fns != NULL)
      {
        // Need to hold the lock to make the serialize/deserialize
        // process atomic
        AutoLock o_lock(op_lock);
        (*(serdez_redop_fns->fold_fn))(reduction_op, reduction_state,
                                       reduction_state_size, result);
      }
      else
        reduction_op->fold(reduction_state, result, 1, exclusive);

      // If we're the owner, then free the memory
      if (owner)
        free(const_cast<void*>(result));
    } 

    /////////////////////////////////////////////////////////////
    // Individual Task 
    /////////////////////////////////////////////////////////////

    //--------------------------------------------------------------------------
    IndividualTask::IndividualTask(Runtime *rt)
      : SingleTask(rt)
    //--------------------------------------------------------------------------
    {
    }

    //--------------------------------------------------------------------------
    IndividualTask::IndividualTask(const IndividualTask &rhs)
      : SingleTask(NULL)
    //--------------------------------------------------------------------------
    {
      // should never be called
      assert(false);
    }

    //--------------------------------------------------------------------------
    IndividualTask::~IndividualTask(void)
    //--------------------------------------------------------------------------
    {
    }

    //--------------------------------------------------------------------------
    IndividualTask& IndividualTask::operator=(const IndividualTask &rhs)
    //--------------------------------------------------------------------------
    {
      // should never be called
      assert(false);
      return *this;
    }

    //--------------------------------------------------------------------------
    void IndividualTask::activate(void)
    //--------------------------------------------------------------------------
    {
      DETAILED_PROFILER(runtime, ACTIVATE_INDIVIDUAL_CALL);
      activate_individual_task(); 
    }

    //--------------------------------------------------------------------------
    void IndividualTask::activate_individual_task(void)
    //--------------------------------------------------------------------------
    {
      activate_single();
      future_store = NULL;
      future_size = 0;
      predicate_false_result = NULL;
      predicate_false_size = 0;
      orig_task = this;
      remote_owner_uid = 0;
      remote_completion_event = get_completion_event();
      remote_unique_id = get_unique_id();
      sent_remotely = false;
      top_level_task = false;
      need_intra_task_alias_analysis = true;
    }

    //--------------------------------------------------------------------------
    void IndividualTask::deactivate(void)
    //--------------------------------------------------------------------------
    {
      DETAILED_PROFILER(runtime, DEACTIVATE_INDIVIDUAL_CALL);
      deactivate_individual_task(); 
      runtime->free_individual_task(this);
    }

    //--------------------------------------------------------------------------
    void IndividualTask::deactivate_individual_task(void)
    //--------------------------------------------------------------------------
    {
      deactivate_single();
      if (future_store != NULL)
      {
        legion_free(FUTURE_RESULT_ALLOC, future_store, future_size);
        future_store = NULL;
        future_size = 0;
      }
      if (predicate_false_result != NULL)
      {
        legion_free(PREDICATE_ALLOC, predicate_false_result, 
                    predicate_false_size);
        predicate_false_result = NULL;
        predicate_false_size = 0;
      }
      // Remove our reference on the future
      result = Future();
      predicate_false_future = Future();
      privilege_paths.clear();
      if (!acquired_instances.empty())
        release_acquired_instances(acquired_instances); 
      acquired_instances.clear();
<<<<<<< HEAD
=======
      runtime->free_individual_task(this);
>>>>>>> a6d7b61e
    }

    //--------------------------------------------------------------------------
    Future IndividualTask::initialize_task(InnerContext *ctx,
                                           const TaskLauncher &launcher,
                                           bool track /*=true*/)
    //--------------------------------------------------------------------------
    {
      parent_ctx = ctx;
      task_id = launcher.task_id;
      indexes = launcher.index_requirements;
      regions = launcher.region_requirements;
      futures = launcher.futures;
      // Can't update these here in case we get restricted postconditions
      grants = launcher.grants;
      wait_barriers = launcher.wait_barriers;
      arrive_barriers = launcher.arrive_barriers;
      arglen = launcher.argument.get_size();
      if (arglen > 0)
      {
        args = legion_malloc(TASK_ARGS_ALLOC, arglen);
        memcpy(args,launcher.argument.get_ptr(),arglen);
      }
      map_id = launcher.map_id;
      tag = launcher.tag;
      index_point = launcher.point;
      index_domain = Domain(index_point, index_point);
      sharding_space = launcher.sharding_space;
      is_index_space = false;
      initialize_base_task(ctx, track, launcher.static_dependences,
                           launcher.predicate, task_id);
      remote_owner_uid = ctx->get_unique_id();
      need_intra_task_alias_analysis = !launcher.independent_requirements;
      if (launcher.predicate != Predicate::TRUE_PRED)
      {
        if (launcher.predicate_false_future.impl != NULL)
          predicate_false_future = launcher.predicate_false_future;
        else
        {
          predicate_false_size = launcher.predicate_false_result.get_size();
          if (predicate_false_size == 0)
          {
            // TODO: Put this check back in
#if 0
            if (variants->return_size > 0)
              log_run.error("Predicated task launch for task %s "
                                  "in parent task %s (UID %lld) has non-void "
                                  "return type but no default value for its "
                                  "future if the task predicate evaluates to "
                                  "false.  Please set either the "
                                  "'predicate_false_result' or "
                                  "'predicate_false_future' fields of the "
                                  "TaskLauncher struct.",
                                  get_task_name(), ctx->get_task_name(),
                                  ctx->get_unique_id())
#endif
          }
          else
          {
            // TODO: Put this check back in
#ifdef PERFORM_PREDICATE_SIZE_CHECKS
            if (predicate_false_size != variants->return_size)
              REPORT_LEGION_ERROR(ERROR_PREDICATED_TASK_LAUNCH,
                            "Predicated task launch for task %s "
                                 "in parent task %s (UID %lld) has predicated "
                                 "false return type of size %ld bytes, but the "
                                 "expected return size is %ld bytes.",
                                 get_task_name(), parent_ctx->get_task_name(),
                                 parent_ctx->get_unique_id(),
                                 predicate_false_size, variants->return_size)
#endif
#ifdef DEBUG_LEGION
            assert(predicate_false_result == NULL);
#endif
            predicate_false_result = 
              legion_malloc(PREDICATE_ALLOC, predicate_false_size);
            memcpy(predicate_false_result, 
                   launcher.predicate_false_result.get_ptr(),
                   predicate_false_size);
          }
        }
      } 
      // Get a future from the parent context to use as the result
      result = Future(new FutureImpl(runtime, true/*register*/,
            runtime->get_available_distributed_id(), 
            runtime->address_space, this));
      check_empty_field_requirements(); 
      if (runtime->legion_spy_enabled)
      {
        LegionSpy::log_individual_task(parent_ctx->get_unique_id(),
                                       unique_op_id,
                                       task_id, get_task_name());
        for (std::vector<PhaseBarrier>::const_iterator it = 
              launcher.wait_barriers.begin(); it !=
              launcher.wait_barriers.end(); it++)
        {
          ApEvent e = Runtime::get_previous_phase(it->phase_barrier);
          LegionSpy::log_phase_barrier_wait(unique_op_id, e);
        }
        LegionSpy::log_future_creation(unique_op_id, 
              result.impl->get_ready_event(), index_point);
      }
      return result;
    }

    //--------------------------------------------------------------------------
    void IndividualTask::set_top_level(void)
    //--------------------------------------------------------------------------
    {
      this->top_level_task = true;
      // Top-level tasks never do dependence analysis, so we
      // need to complete those stages now
      resolve_speculation();
    } 

    //--------------------------------------------------------------------------
    void IndividualTask::trigger_prepipeline_stage(void)
    //--------------------------------------------------------------------------
    {
      // First compute the parent indexes
      compute_parent_indexes();
      privilege_paths.resize(regions.size());
      for (unsigned idx = 0; idx < regions.size(); idx++)
        initialize_privilege_path(privilege_paths[idx], regions[idx]);
      update_no_access_regions();
      if (!options_selected)
      {
        const bool inline_task = select_task_options();
        if (inline_task) 
        {
          REPORT_LEGION_WARNING(LEGION_WARNING_MAPPER_REQUESTED_INLINE,
                          "Mapper %s requested to inline task %s "
                          "(UID %lld) but the 'enable_inlining' option was "
                          "not set on the task launcher so the request is "
                          "being ignored", mapper->get_mapper_name(),
                          get_task_name(), get_unique_id());
        }
      }
      // If we have a trace, it is unsound to do this until the dependence
      // analysis stage when all the operations are serialized in order
      if (need_intra_task_alias_analysis)
      {
        LegionTrace *local_trace = get_trace();
        if (local_trace == NULL)
          perform_intra_task_alias_analysis(false/*tracing*/, NULL/*trace*/,
                                            privilege_paths);
      }
      if (runtime->legion_spy_enabled)
      {
        for (unsigned idx = 0; idx < regions.size(); idx++)
        {
          log_requirement(unique_op_id, idx, regions[idx]);
        }
      }
    }

    //--------------------------------------------------------------------------
    void IndividualTask::trigger_dependence_analysis(void)
    //--------------------------------------------------------------------------
    {
      perform_base_dependence_analysis();
      ProjectionInfo projection_info;
      for (unsigned idx = 0; idx < regions.size(); idx++)
      {
        runtime->forest->perform_dependence_analysis(this, idx, regions[idx], 
                                                     projection_info,
                                                     privilege_paths[idx]);
      }
    }

    //--------------------------------------------------------------------------
    void IndividualTask::perform_base_dependence_analysis(void)
    //--------------------------------------------------------------------------
    {
#ifdef DEBUG_LEGION
      assert(memo_state != MEMO_REQ);
      assert(privilege_paths.size() == regions.size());
#endif
      if (runtime->check_privileges && !is_top_level_task())
        perform_privilege_checks();
      // If we have a trace we do our alias analysis now
      if (need_intra_task_alias_analysis)
      {
        LegionTrace *local_trace = get_trace();
        if (local_trace != NULL)
          perform_intra_task_alias_analysis(is_tracing(), local_trace,
                                            privilege_paths);
      }
      // To be correct with the new scheduler we also have to 
      // register mapping dependences on futures
      for (std::vector<Future>::const_iterator it = futures.begin();
            it != futures.end(); it++)
      {
#ifdef DEBUG_LEGION
        assert(it->impl != NULL);
#endif
        it->impl->register_dependence(this);
      }
      if (predicate_false_future.impl != NULL)
        predicate_false_future.impl->register_dependence(this);
      // Also have to register any dependences on our predicate
      register_predicate_dependence();
<<<<<<< HEAD
=======
      ProjectionInfo projection_info;
      for (unsigned idx = 0; idx < regions.size(); idx++)
      {
        runtime->forest->perform_dependence_analysis(this, idx, regions[idx], 
                                                     projection_info,
                                                     privilege_paths[idx]);
      }
>>>>>>> a6d7b61e
    }

    //--------------------------------------------------------------------------
    void IndividualTask::trigger_ready(void)
    //--------------------------------------------------------------------------
    {
      // Dumb case for must epoch operations, we need these to 
      // be mapped immediately, mapper be damned
      if (must_epoch != NULL)
      {
        TriggerTaskArgs trigger_args(this);
        runtime->issue_runtime_meta_task(trigger_args, 
                                         LG_THROUGHPUT_WORK_PRIORITY);
      }
      // Figure out whether this task is local or remote
      else if (!runtime->is_local(target_proc))
      {
        // We can only send it away if it is not origin mapped
        // otherwise it has to stay here until it is fully mapped
        if (!is_origin_mapped())
          runtime->send_task(this);
        else
          enqueue_ready_task(false/*use target*/);
      }
      else
        enqueue_ready_task(true/*use target*/);
    } 

    //--------------------------------------------------------------------------
    void IndividualTask::report_interfering_requirements(unsigned idx1, 
                                                         unsigned idx2)
    //--------------------------------------------------------------------------
    {
#if 1
      REPORT_LEGION_ERROR(ERROR_ALIASED_INTERFERING_REGION,
                    "Aliased and interfering region requirements for "
                    "individual tasks are not permitted. Region requirements "
                    "%d and %d of task %s (UID %lld) in parent task %s "
                    "(UID %lld) are interfering.", idx1, idx2, get_task_name(),
                    get_unique_id(), parent_ctx->get_task_name(),
                    parent_ctx->get_unique_id())
#else
      REPORT_LEGION_WARNING(LEGION_WARNING_REGION_REQUIREMENTS_INDIVIDUAL,
                      "Region requirements %d and %d of individual task "
                      "%s (UID %lld) in parent task %s (UID %lld) are "
                      "interfering.  This behavior is currently "
                      "undefined. You better really know what you are "
                      "doing.", idx1, idx2, get_task_name(), 
                      get_unique_id(), parent_ctx->get_task_name(), 
                      parent_ctx->get_unique_id())
#endif
    }

    //--------------------------------------------------------------------------
    std::map<PhysicalManager*,std::pair<unsigned,bool> >* 
                                IndividualTask::get_acquired_instances_ref(void)
    //--------------------------------------------------------------------------
    {
      return &acquired_instances;
    }

    //--------------------------------------------------------------------------
    void IndividualTask::resolve_false(bool speculated, bool launched)
    //--------------------------------------------------------------------------
    {
      // If we already launched, then return, otherwise continue
      // through and do the work to clean up the task 
      if (launched)
        return;
      // Set the future to the false result
      RtEvent execution_condition;
      if (predicate_false_future.impl != NULL)
      {
        ApEvent wait_on = predicate_false_future.impl->get_ready_event();
        if (wait_on.has_triggered())
        {
          const size_t result_size = 
            check_future_size(predicate_false_future.impl);
          if (result_size > 0)
            result.impl->set_result(
                predicate_false_future.impl->get_untyped_result(true),
                result_size, false/*own*/);
        }
        else
        {
          // Add references so they aren't garbage collected
          result.impl->add_base_gc_ref(DEFERRED_TASK_REF, this);
          predicate_false_future.impl->add_base_gc_ref(DEFERRED_TASK_REF, this);
          DeferredFutureSetArgs args(result.impl, 
                predicate_false_future.impl, this);
          execution_condition = 
            runtime->issue_runtime_meta_task(args,LG_LATENCY_WORK_PRIORITY,
                                             Runtime::protect_event(wait_on));
        }
      }
      else
      {
        if (predicate_false_size > 0)
          result.impl->set_result(predicate_false_result,
                                  predicate_false_size, false/*own*/);
      }
      // Then clean up this task instance
      complete_mapping();
      complete_execution(execution_condition);
      resolve_speculation();
      trigger_children_complete();
    }

    //--------------------------------------------------------------------------
    void IndividualTask::early_map_task(void)
    //--------------------------------------------------------------------------
    {
      // Nothing to do for now
    }

    //--------------------------------------------------------------------------
    bool IndividualTask::distribute_task(void)
    //--------------------------------------------------------------------------
    {
      if (target_proc.exists() && (target_proc != current_proc))
      {
        runtime->send_task(this);
        return false;
      }
      return true;
    }

    //--------------------------------------------------------------------------
    RtEvent IndividualTask::perform_mapping(
                                        MustEpochOp *must_epoch_owner/*=NULL*/, 
                                        const DeferMappingArgs *args/* =NULL*/)
    //--------------------------------------------------------------------------
    {
      DETAILED_PROFILER(runtime, INDIVIDUAL_PERFORM_MAPPING_CALL);
      // Now try to do the mapping, we can just use our completion
      // event since we know this task will object will be active
      // throughout the duration of the computation
      const RtEvent deferred = map_all_regions(get_task_completion(), 
                                               must_epoch_owner, args);
      if (deferred.exists())
        return deferred; 
      // If we mapped, then we are no longer stealable
      stealable = false;
      // We can now apply any arrives or releases
      if (!arrive_barriers.empty() || !grants.empty())
      {
        ApEvent done_event = get_task_completion();
        if (!effects_postconditions.empty())
        {
          const PhysicalTraceInfo trace_info(this);
          effects_postconditions.insert(done_event);
          done_event = 
            Runtime::merge_events(&trace_info, effects_postconditions);
        }
        for (unsigned idx = 0; idx < grants.size(); idx++)
          grants[idx].impl->register_operation(done_event);
        for (std::vector<PhaseBarrier>::const_iterator it = 
              arrive_barriers.begin(); it != arrive_barriers.end(); it++)
          Runtime::phase_barrier_arrive(*it, 1/*count*/, done_event);
      }
      // If we succeeded in mapping and it's a leaf task
      // then we get to mark that we are done mapping
      RtEvent applied_condition;
<<<<<<< HEAD
      if (!is_replicated())
      { 
        // The common path
        if (is_leaf())
        {
          if (!map_applied_conditions.empty())
          {
            applied_condition = Runtime::merge_events(map_applied_conditions);
            map_applied_conditions.clear();
          }
          // If we mapped remotely we might have a deferred complete mapping
          // that we can trigger now
          if (deferred_complete_mapping.exists())
          {
#ifdef DEBUG_LEGION
            assert(is_remote());
#endif
            Runtime::trigger_event(deferred_complete_mapping,applied_condition);
            applied_condition = deferred_complete_mapping;
            deferred_complete_mapping = RtUserEvent::NO_RT_USER_EVENT;
          }
        }
        else if (!is_remote())
        {
          // We did this mapping on the owner
#ifdef DEBUG_LEGION
          assert(!deferred_complete_mapping.exists());
#endif
          deferred_complete_mapping = Runtime::create_rt_user_event();
          applied_condition = deferred_complete_mapping;
        }
        else
        {
          // We did this mapping remotely so there better be an event
#ifdef DEBUG_LEGION
          assert(deferred_complete_mapping.exists());
#endif
          applied_condition = deferred_complete_mapping;
        }
      }
      else
      {
        // Replciated case
#ifdef DEBUG_LEGION
        assert(!deferred_complete_mapping.exists());
#endif
        deferred_complete_mapping = Runtime::create_rt_user_event();
        applied_condition = deferred_complete_mapping;
      }
=======
      if (is_leaf())
      {
        if (!map_applied_conditions.empty())
        {
          applied_condition = Runtime::merge_events(map_applied_conditions);
          map_applied_conditions.clear();
        }
        // If we mapped remotely we might have a deferred complete mapping
        // that we can trigger now
        if (deferred_complete_mapping.exists())
        {
#ifdef DEBUG_LEGION
          assert(is_remote());
#endif
          Runtime::trigger_event(deferred_complete_mapping, applied_condition);
          applied_condition = deferred_complete_mapping;
          deferred_complete_mapping = RtUserEvent::NO_RT_USER_EVENT;
        }
      }
      else if (!is_remote())
      {
        // We did this mapping on the owner
#ifdef DEBUG_LEGION
        assert(!deferred_complete_mapping.exists());
#endif
        deferred_complete_mapping = Runtime::create_rt_user_event();
        applied_condition = deferred_complete_mapping;
      }
      else
      {
        // We did this mapping remotely so there better be an event
#ifdef DEBUG_LEGION
        assert(deferred_complete_mapping.exists());
#endif
        applied_condition = deferred_complete_mapping;
      }
>>>>>>> a6d7b61e
      // Mark that we have completed mapping
      complete_mapping(applied_condition);
      return RtEvent::NO_RT_EVENT;
    }

    //--------------------------------------------------------------------------
    bool IndividualTask::is_stealable(void) const
    //--------------------------------------------------------------------------
    {
      return ((!map_origin) && stealable);
    }

    //--------------------------------------------------------------------------
    bool IndividualTask::can_early_complete(ApUserEvent &chain_event)
    //--------------------------------------------------------------------------
    {
      if (is_remote())
        return false;
      if (runtime->program_order_execution)
        return false;
      // Otherwise we're going to do it mark that we
      // don't need to trigger the underlying completion event.
      // Note we need to do this now to avoid any race condition.
      return request_early_complete_no_trigger(chain_event);
    }

    //--------------------------------------------------------------------------
    VersionInfo& IndividualTask::get_version_info(unsigned idx)
    //--------------------------------------------------------------------------
    {
#ifdef DEBUG_LEGION
      assert(idx < version_infos.size());
#endif
      return version_infos[idx];
    }

    //--------------------------------------------------------------------------
<<<<<<< HEAD
=======
    const VersionInfo& IndividualTask::get_version_info(unsigned idx) const
    //--------------------------------------------------------------------------
    {
#ifdef DEBUG_LEGION
      assert(idx < version_infos.size());
#endif
      return version_infos[idx];
    }

    //--------------------------------------------------------------------------
>>>>>>> a6d7b61e
    RegionTreePath& IndividualTask::get_privilege_path(unsigned idx)
    //--------------------------------------------------------------------------
    {
#ifdef DEBUG_LEGION
      assert(idx < privilege_paths.size());
#endif
      return privilege_paths[idx];
    }

    //--------------------------------------------------------------------------
    ApEvent IndividualTask::get_task_completion(void) const
    //--------------------------------------------------------------------------
    {
      if (is_remote())
        return remote_completion_event;
      else
        return completion_event;
    }

    //--------------------------------------------------------------------------
    TaskOp::TaskKind IndividualTask::get_task_kind(void) const
    //--------------------------------------------------------------------------
    {
      return INDIVIDUAL_TASK_KIND;
    } 

    //--------------------------------------------------------------------------
    void IndividualTask::trigger_task_complete(bool deferred /*=false*/)
    //--------------------------------------------------------------------------
    {
      DETAILED_PROFILER(runtime, INDIVIDUAL_TRIGGER_COMPLETE_CALL);
      // Remove profiling our guard and trigger the profiling event if necessary
      if ((__sync_add_and_fetch(&outstanding_profiling_requests, -1) == 0) &&
          profiling_reported.exists())
        Runtime::trigger_event(profiling_reported);
      // Release any acquired instances that we have
      if (!acquired_instances.empty())
        release_acquired_instances(acquired_instances);
      // Invalidate any state that we had if we didn't already
      // Do this before sending the complete message to avoid the
      // race condition in the remote case where the top-level
      // context cleans on the owner node while we still need it
      if (execution_context != NULL)
      {
        execution_context->invalidate_region_tree_contexts();
        if (runtime->legion_spy_enabled)
          execution_context->log_created_requirements();
      }
      // For remote cases we have to keep track of the events for
      // returning any created logical state, we can't commit until
      // it is returned or we might prematurely release the references
      // that we hold on the version state objects
      std::set<RtEvent> completion_preconditions;
      if (!is_remote())
      {
        // Pass back our created and deleted operations
        if (execution_context != NULL)
        {
          if (top_level_task)
            execution_context->report_leaks_and_duplicates(
                                  completion_preconditions);
          else
            execution_context->return_resources(parent_ctx, 
                                  completion_preconditions);
        }
        // The future has already been set so just trigger it
        result.impl->complete_future();
      }
      else
      {
        Serializer rez;
        pack_remote_complete(rez);
        runtime->send_individual_remote_complete(orig_proc,rez);
      }
      // See if we need to trigger that our children are complete
      // Note it is only safe to do this if we were not sent remotely
      bool need_commit = false;
      if (!sent_remotely && (execution_context != NULL))
        need_commit = execution_context->attempt_children_commit();
      if (must_epoch != NULL)
      {
        if (!completion_preconditions.empty())
        {
          const RtEvent wait_on = 
            Runtime::merge_events(completion_preconditions);
          if (wait_on.exists() && !wait_on.has_triggered())
            wait_on.wait();
        }
        must_epoch->notify_subop_complete(this);
<<<<<<< HEAD
        complete_operation();
=======
        complete_operation(complete_memoizable());
>>>>>>> a6d7b61e
      }
      else
      {
        // Mark that this operation is complete
        if (!completion_preconditions.empty())
<<<<<<< HEAD
          complete_operation(Runtime::merge_events(completion_preconditions));
        else
          complete_operation();
=======
        {
          RtEvent complete_precondition =
            Runtime::merge_events(completion_preconditions);
          complete_operation(complete_memoizable(complete_precondition));
        }
        else
          complete_operation(complete_memoizable());
>>>>>>> a6d7b61e
      }
      if (need_commit)
        trigger_children_committed();
    }

    //--------------------------------------------------------------------------
    void IndividualTask::trigger_task_commit(void)
    //--------------------------------------------------------------------------
    {
      DETAILED_PROFILER(runtime, INDIVIDUAL_TRIGGER_COMMIT_CALL);
      if (is_remote())
      {
        Serializer rez;
        pack_remote_commit(rez);
        runtime->send_individual_remote_commit(orig_proc,rez);
      }
      if (must_epoch != NULL)
      {
        if (profiling_reported.exists() && !profiling_reported.has_triggered())
          profiling_reported.wait();
        must_epoch->notify_subop_commit(this);
        commit_operation(true/*deactivate*/);
      }
      else
        commit_operation(true/*deactivate*/, profiling_reported);
    }

    //--------------------------------------------------------------------------
    void IndividualTask::handle_future(const void *res, size_t res_size,
                                       bool owned)
    //--------------------------------------------------------------------------
    {
      // Save our future value so we can set it or send it back later
      if (is_remote())
      {
        if (owned)
        {
          future_store = const_cast<void*>(res);
          future_size = res_size;
        }
        else
        {
          future_size = res_size;
          future_store = legion_malloc(FUTURE_RESULT_ALLOC, future_size);
          memcpy(future_store,res,future_size);
        }
      }
      else
      {
        // Set our future, but don't trigger it yet
        if (must_epoch == NULL)
          result.impl->set_result(res, res_size, owned);
        else
          must_epoch->set_future(index_point, res, res_size, owned);
      }
    }

    //--------------------------------------------------------------------------
    void IndividualTask::handle_post_mapped(bool deferral,
                                            RtEvent mapped_precondition)
    //--------------------------------------------------------------------------
    {
      DETAILED_PROFILER(runtime, INDIVIDUAL_POST_MAPPED_CALL);
      if (deferred_complete_mapping.exists())
      {
        if (mapped_precondition.exists())
          map_applied_conditions.insert(mapped_precondition);
        // Little race condition here so pull it on the stack first
        RtUserEvent to_trigger = deferred_complete_mapping;
        deferred_complete_mapping = RtUserEvent::NO_RT_USER_EVENT;
        if (!map_applied_conditions.empty())
          Runtime::trigger_event(to_trigger, 
              Runtime::merge_events(map_applied_conditions)); 
        else
          Runtime::trigger_event(to_trigger);
      }
      // If we're an implicit top-level we do our complete mapping call here
      else if (top_level_task && runtime->implicit_top_level)
        complete_mapping(mapped_precondition);
#ifdef DEBUG_LEGION
#ifndef NDEBUG
      else
      {
        assert(!mapped_precondition.exists());
        assert(map_applied_conditions.empty());
      }
#endif
#endif
    } 

    //--------------------------------------------------------------------------
    void IndividualTask::handle_misspeculation(void)
    //--------------------------------------------------------------------------
    {
      // First thing: increment the meta-task counts since we decremented
      // them in case we didn't end up running
#ifdef DEBUG_LEGION
      runtime->increment_total_outstanding_tasks(
          MisspeculationTaskArgs::TASK_ID, true/*meta*/);
#else
      runtime->increment_total_outstanding_tasks();
#endif
#ifdef DEBUG_SHUTDOWN_HANG
      __sync_fetch_and_add(
            &runtime->outstanding_counts[MisspeculationTaskArgs::TASK_ID],1);
#endif
      // Pretend like we executed the task
      execution_context->begin_misspeculation();
      if (predicate_false_future.impl != NULL)
      {
        // Wait for the future to be ready
        ApEvent wait_on = predicate_false_future.impl->get_ready_event();
        wait_on.wait();
        void *ptr = predicate_false_future.impl->get_untyped_result(true);
        size_t size = predicate_false_future.impl->get_untyped_size();
        execution_context->end_misspeculation(ptr, size); 
      }
      else
        execution_context->end_misspeculation(predicate_false_result,
                                              predicate_false_size);
    }

    //--------------------------------------------------------------------------
    void IndividualTask::record_reference_mutation_effect(RtEvent event)
    //--------------------------------------------------------------------------
    {
      map_applied_conditions.insert(event);
    }

    //--------------------------------------------------------------------------
    bool IndividualTask::pack_task(Serializer &rez, Processor target)
    //--------------------------------------------------------------------------
    {
      DETAILED_PROFILER(runtime, INDIVIDUAL_PACK_TASK_CALL);
      // Check to see if we are stealable, if not and we have not
      // yet been sent remotely, then send the state now
      AddressSpaceID addr_target = runtime->find_address_space(target);
      RezCheck z(rez);
      pack_single_task(rez, addr_target);
      rez.serialize(orig_task);
      rez.serialize(remote_completion_event);
      rez.serialize(remote_unique_id);
      rez.serialize(remote_owner_uid);
      rez.serialize(top_level_task);
      if (predicate_false_future.impl != NULL)
        rez.serialize(predicate_false_future.impl->did);
      else
        rez.serialize<DistributedID>(0);
      rez.serialize(predicate_false_size);
      if (predicate_false_size > 0)
        rez.serialize(predicate_false_result, predicate_false_size);
      // Mark that we sent this task remotely
      sent_remotely = true;
      // If this task is remote, then deactivate it, otherwise
      // we're local so we don't want to be deactivated for when
      // return messages get sent back.
      return is_remote();
    }

    //--------------------------------------------------------------------------
    bool IndividualTask::unpack_task(Deserializer &derez, Processor current,
                                     std::set<RtEvent> &ready_events)
    //--------------------------------------------------------------------------
    {
      DETAILED_PROFILER(runtime, INDIVIDUAL_UNPACK_TASK_CALL);
      DerezCheck z(derez);
      unpack_single_task(derez, ready_events);
      derez.deserialize(orig_task);
      derez.deserialize(remote_completion_event);
      derez.deserialize(remote_unique_id);
      set_current_proc(current);
      derez.deserialize(remote_owner_uid);
      derez.deserialize(top_level_task);
      // Quick check to see if we've been sent back to our original node
      if (!is_remote())
      {
#ifdef DEBUG_LEGION
        // Need to make the deserializer happy in debug mode
        // 2 *sizeof(size_t) since we're two DerezChecks deep
        derez.advance_pointer(derez.get_remaining_bytes() - 2*sizeof(size_t));
#endif
        // If we were sent back then mark that we are no longer remote
        orig_task->sent_remotely = false;
        // Put the original instance back on the mapping queue and
        // deactivate this version of the task
        runtime->add_to_ready_queue(current_proc, orig_task);
        deactivate();
        return false;
      }
      // Unpack the predicate false infos
      DistributedID pred_false_did;
      derez.deserialize(pred_false_did);
      if (pred_false_did != 0)
      {
        WrapperReferenceMutator mutator(ready_events);
        FutureImpl *impl = 
          runtime->find_or_create_future(pred_false_did, &mutator);
        impl->add_base_gc_ref(FUTURE_HANDLE_REF, &mutator);
        predicate_false_future = Future(impl, false/*need reference*/);
      }
      derez.deserialize(predicate_false_size);
      if (predicate_false_size > 0)
      {
#ifdef DEBUG_LEGION
        assert(predicate_false_result == NULL);
#endif
        predicate_false_result = malloc(predicate_false_size);
        derez.deserialize(predicate_false_result, predicate_false_size);
      }
      // Figure out what our parent context is
      RtEvent ctx_ready;
      parent_ctx = runtime->find_context(remote_owner_uid, false, &ctx_ready);
      if (ctx_ready.exists())
        ready_events.insert(ctx_ready);
      // Set our parent task for the user
      parent_task = parent_ctx->get_task();
      // Have to do this before resolving speculation in case
      // we get cleaned up after the resolve speculation call
      if (runtime->legion_spy_enabled)
      {
        LegionSpy::log_point_point(remote_unique_id, get_unique_id());
#ifdef LEGION_SPY
        LegionSpy::log_event_dependence(completion_event, 
                                        remote_completion_event);
#endif
      }
      // If we're remote, we've already resolved speculation for now
      resolve_speculation();
      // Return true to add ourselves to the ready queue
      return true;
    }

    //--------------------------------------------------------------------------
    void IndividualTask::pack_as_shard_task(Serializer &rez,AddressSpace target)
    //--------------------------------------------------------------------------
    {
      pack_single_task(rez, target);
      // Finally pack our context information
      rez.serialize(remote_owner_uid);
    }

    //--------------------------------------------------------------------------
    void IndividualTask::perform_inlining(void)
    //--------------------------------------------------------------------------
    {
      // See if there is anything that we need to wait on before running
      std::set<ApEvent> wait_on_events;
      for (unsigned idx = 0; idx < futures.size(); idx++)
      {
        FutureImpl *impl = futures[idx].impl; 
        wait_on_events.insert(impl->ready_event);
      }
      for (unsigned idx = 0; idx < grants.size(); idx++)
      {
        GrantImpl *impl = grants[idx].impl;
        wait_on_events.insert(impl->acquire_grant());
      }
      for (unsigned idx = 0; idx < wait_barriers.size(); idx++)
      {
        ApEvent e = 
          Runtime::get_previous_phase(wait_barriers[idx].phase_barrier);
        wait_on_events.insert(e);
      }
      // Merge together all the events for the start condition 
      ApEvent start_condition = Runtime::merge_events(NULL, wait_on_events);
      // Get the processor that we will be running on
      Processor current = parent_ctx->get_executing_processor();
      // Select the variant to use
      VariantImpl *variant = parent_ctx->select_inline_variant(this);
      if (!runtime->unsafe_mapper)
      {
        MapperManager *mapper = runtime->find_mapper(current, map_id);
        validate_variant_selection(mapper, variant, "select_task_variant");
      }
      // Now make an inline context to use for the execution
      InlineContext *inline_ctx = new InlineContext(runtime, parent_ctx, this);
      // Save this for when we are done executing
      TaskContext *enclosing = parent_ctx;
      // Set the context to be the current inline context
      // parent_ctx = inline_ctx;
      // See if we need to wait for anything
      if (start_condition.exists())
        start_condition.wait();
      variant->dispatch_inline(current, inline_ctx); 
      // Return any created privilege state
      std::set<RtEvent> preconditions;
      inline_ctx->return_resources(enclosing, preconditions);
      if (!preconditions.empty())
      {
        const RtEvent wait_on = Runtime::merge_events(preconditions);
        if (wait_on.exists() && !wait_on.has_triggered())
          wait_on.wait();
      }
      // Then delete the inline context
      delete inline_ctx;
    }

    //--------------------------------------------------------------------------
    void IndividualTask::end_inline_task(const void *res, 
                                         size_t res_size, bool owned) 
    //--------------------------------------------------------------------------
    {
      // Save the future result and trigger it
      result.impl->set_result(res, res_size, owned);
      result.impl->complete_future();
      // Trigger our completion event
      Runtime::trigger_event(completion_event);
      // Now we're done, someone else will deactivate us
    }

    //--------------------------------------------------------------------------
    void IndividualTask::pack_remote_complete(Serializer &rez)
    //--------------------------------------------------------------------------
    {
      DETAILED_PROFILER(runtime, INDIVIDUAL_PACK_REMOTE_COMPLETE_CALL);
      AddressSpaceID target = runtime->find_address_space(orig_proc);
      if ((execution_context != NULL) &&
          execution_context->has_created_requirements())
        execution_context->send_back_created_state(target); 
      // Send back the pointer to the task instance, then serialize
      // everything else that needs to be sent back
      rez.serialize(orig_task);
      RezCheck z(rez);
      // Pack the privilege state
<<<<<<< HEAD
      if (execution_context != NULL)
      {
        rez.serialize<bool>(true);
        execution_context->pack_resources_return(rez, target);
      }
      else
        rez.serialize<bool>(false);
=======
      execution_context->pack_resources_return(rez, target);
>>>>>>> a6d7b61e
      // Then pack the future result
      {
        RezCheck z2(rez);
        rez.serialize(future_size);
        rez.serialize(future_store,future_size);
      }
    }
    
    //--------------------------------------------------------------------------
    void IndividualTask::unpack_remote_complete(Deserializer &derez)
    //--------------------------------------------------------------------------
    {
      DETAILED_PROFILER(runtime, INDIVIDUAL_UNPACK_REMOTE_COMPLETE_CALL);
      DerezCheck z(derez);
      // First unpack the privilege state
<<<<<<< HEAD
      bool has_privilege_state;
      derez.deserialize(has_privilege_state);
      RtEvent resources_returned;
      if (has_privilege_state)
        resources_returned = 
          ResourceTracker::unpack_resources_return(derez, parent_ctx);
=======
      const RtEvent resources_returned = 
        ResourceTracker::unpack_resources_return(derez, parent_ctx);
>>>>>>> a6d7b61e
      // Unpack the future result
      {
        DerezCheck z2(derez);
        size_t future_size;
        derez.deserialize(future_size);
        const void *future_ptr = derez.get_current_pointer();
        handle_future(future_ptr, future_size, false/*owned*/); 
        derez.advance_pointer(future_size);
      }
      // Mark that we have both finished executing and that our
      // children are complete
      complete_execution(resources_returned);
      trigger_children_complete();
    }

    //--------------------------------------------------------------------------
    void IndividualTask::pack_remote_commit(Serializer &rez)
    //--------------------------------------------------------------------------
    {
      // Only need to send back the pointer to the task instance
      rez.serialize(orig_task);
    }

    //--------------------------------------------------------------------------
    void IndividualTask::unpack_remote_commit(Deserializer &derez)
    //--------------------------------------------------------------------------
    {
      trigger_children_committed();
    }

    //--------------------------------------------------------------------------
    void IndividualTask::replay_analysis(void)
    //--------------------------------------------------------------------------
    {
#ifdef LEGION_SPY
      LegionSpy::log_replay_operation(unique_op_id);
#endif
      if (runtime->legion_spy_enabled)
      {
        for (unsigned idx = 0; idx < regions.size(); idx++)
          TaskOp::log_requirement(unique_op_id, idx, regions[idx]);
      }
      tpl->register_operation(this);
      complete_mapping();
    }

    //--------------------------------------------------------------------------
    /*static*/ void IndividualTask::process_unpack_remote_complete(
                                                            Deserializer &derez)
    //--------------------------------------------------------------------------
    {
      IndividualTask *task;
      derez.deserialize(task);
      task->unpack_remote_complete(derez);
    }

    //--------------------------------------------------------------------------
    /*static*/ void IndividualTask::process_unpack_remote_commit(
                                                            Deserializer &derez)
    //--------------------------------------------------------------------------
    {
      IndividualTask *task;
      derez.deserialize(task);
      task->unpack_remote_commit(derez);
    }

    /////////////////////////////////////////////////////////////
    // Point Task 
    /////////////////////////////////////////////////////////////

    //--------------------------------------------------------------------------
    PointTask::PointTask(Runtime *rt)
      : SingleTask(rt)
    //--------------------------------------------------------------------------
    {
    }

    //--------------------------------------------------------------------------
    PointTask::PointTask(const PointTask &rhs)
      : SingleTask(NULL)
    //--------------------------------------------------------------------------
    {
      // should never be called
      assert(false);
    }

    //--------------------------------------------------------------------------
    PointTask::~PointTask(void)
    //--------------------------------------------------------------------------
    {
    }

    //--------------------------------------------------------------------------
    PointTask& PointTask::operator=(const PointTask &rhs)
    //--------------------------------------------------------------------------
    {
      // should never be called
      assert(false);
      return *this;
    }

    //--------------------------------------------------------------------------
    void PointTask::activate(void)
    //--------------------------------------------------------------------------
    {
      DETAILED_PROFILER(runtime, POINT_ACTIVATE_CALL);
      activate_single();
      // Point tasks never have to resolve speculation
      resolve_speculation();
      slice_owner = NULL;
      point_termination = ApUserEvent::NO_AP_USER_EVENT;
    }

    //--------------------------------------------------------------------------
    void PointTask::deactivate(void)
    //--------------------------------------------------------------------------
    {
      DETAILED_PROFILER(runtime, POINT_DEACTIVATE_CALL);
      if (runtime->profiler != NULL)
        runtime->profiler->register_slice_owner(
            this->slice_owner->get_unique_op_id(),
            this->get_unique_op_id());
      deactivate_single();
      if (!remote_instances.empty())
      {
        UniqueID local_uid = get_unique_id();
        Serializer rez;
        {
          RezCheck z(rez);
          rez.serialize(local_uid);
        }
        for (std::map<AddressSpaceID,RemoteTask*>::const_iterator it = 
              remote_instances.begin(); it != remote_instances.end(); it++)
        {
          runtime->send_remote_context_free(it->first, rez);
        }
        remote_instances.clear();
      }
      runtime->free_point_task(this);
    } 

    //--------------------------------------------------------------------------
    void PointTask::trigger_dependence_analysis(void)
    //--------------------------------------------------------------------------
    {
      // should never be called
      assert(false);
    }

    //--------------------------------------------------------------------------
    void PointTask::report_interfering_requirements(unsigned idx1,
                                                    unsigned idx2)
    //--------------------------------------------------------------------------
    {
      switch (index_point.get_dim())
      {
        case 1:
          {
            REPORT_LEGION_ERROR(ERROR_ALIASED_REGION_REQUIREMENTS,
                    "Aliased and interfering region requirements for "
                    "point tasks are not permitted. Region requirements "
                    "%d and %d of point %lld of index space task %s (UID %lld) "
                    "in parent task %s (UID %lld) are interfering.", 
                    idx1, idx2, index_point[0], get_task_name(),
                    get_unique_id(), parent_ctx->get_task_name(),
                    parent_ctx->get_unique_id());
            break;
          }
#if LEGION_MAX_DIM >= 2
        case 2:
          {
            REPORT_LEGION_ERROR(ERROR_ALIASED_REGION_REQUIREMENTS,
                    "Aliased and interfering region requirements for "
                    "point tasks are not permitted. Region requirements "
                    "%d and %d of point (%lld,%lld) of index space task %s "
                    "(UID %lld) in parent task %s (UID %lld) are interfering.",
                    idx1, idx2, index_point[0], index_point[1], 
                    get_task_name(), get_unique_id(), 
                    parent_ctx->get_task_name(), parent_ctx->get_unique_id());
            break;
          }
#endif
#if LEGION_MAX_DIM >= 3
        case 3:
          {
            REPORT_LEGION_ERROR(ERROR_ALIASED_REGION_REQUIREMENTS,
                    "Aliased and interfering region requirements for "
                    "point tasks are not permitted. Region requirements "
                    "%d and %d of point (%lld,%lld,%lld) of index space task %s"
                    " (UID %lld) in parent task %s (UID %lld) are interfering.",
                    idx1, idx2, index_point[0], index_point[1], 
                    index_point[2], get_task_name(), get_unique_id(), 
                    parent_ctx->get_task_name(), parent_ctx->get_unique_id());
            break;
          }
#endif
#if LEGION_MAX_DIM >= 4
        case 4:
          {
            REPORT_LEGION_ERROR(ERROR_ALIASED_REGION_REQUIREMENTS,
                    "Aliased and interfering region requirements for "
                    "point tasks are not permitted. Region requirements "
                    "%d and %d of point (%lld,%lld,%lld,%lld) of index space " 
                    "task %s (UID %lld) in parent task %s (UID %lld) are "
                    "interfering.", idx1, idx2, index_point[0], index_point[1],
                    index_point[2], index_point[3], get_task_name(), 
                    get_unique_id(), parent_ctx->get_task_name(), 
                    parent_ctx->get_unique_id());
            break;
          }
#endif
#if LEGION_MAX_DIM >= 5
        case 5:
          {
            REPORT_LEGION_ERROR(ERROR_ALIASED_REGION_REQUIREMENTS,
                    "Aliased and interfering region requirements for "
                    "point tasks are not permitted. Region requirements "
                    "%d and %d of point (%lld,%lld,%lld,%lld,%lld) of index "
                    "space task %s (UID %lld) in parent task %s (UID %lld) are "
                    "interfering.", idx1, idx2, index_point[0], index_point[1],
                    index_point[2], index_point[3], index_point[4], 
                    get_task_name(), get_unique_id(), 
                    parent_ctx->get_task_name(), parent_ctx->get_unique_id());
            break;
          }
#endif
#if LEGION_MAX_DIM >= 6
        case 6:
          {
            REPORT_LEGION_ERROR(ERROR_ALIASED_REGION_REQUIREMENTS,
                    "Aliased and interfering region requirements for "
                    "point tasks are not permitted. Region requirements "
                    "%d and %d of point (%lld,%lld,%lld,%lld,%lld,%lld) of "
                    "index space task %s (UID %lld) in parent task %s (UID "
                    "%lld) are interfering.", idx1, idx2, index_point[0], 
                    index_point[1], index_point[2], index_point[3], 
                    index_point[4], index_point[5], get_task_name(), 
                    get_unique_id(), parent_ctx->get_task_name(), 
                    parent_ctx->get_unique_id());
            break;
          }
#endif
#if LEGION_MAX_DIM >= 7
        case 7:
          {
            REPORT_LEGION_ERROR(ERROR_ALIASED_REGION_REQUIREMENTS,
                    "Aliased and interfering region requirements for "
                    "point tasks are not permitted. Region requirements "
                    "%d and %d of point (%lld,%lld,%lld,%lld,%lld,%lld,%lld) of"
                    " index space task %s (UID %lld) in parent task %s (UID "
                    "%lld) are interfering.", idx1, idx2, index_point[0], 
                    index_point[1], index_point[2], index_point[3], 
                    index_point[4], index_point[5], index_point[6],
                    get_task_name(), get_unique_id(), 
                    parent_ctx->get_task_name(), parent_ctx->get_unique_id());
            break;
          }
#endif
#if LEGION_MAX_DIM >= 8
        case 8:
          {
            REPORT_LEGION_ERROR(ERROR_ALIASED_REGION_REQUIREMENTS,
                    "Aliased and interfering region requirements for "
                    "point tasks are not permitted. Region requirements "
                    "%d and %d of point (%lld,%lld,%lld,%lld,%lld,%lld,%lld,"
                    "%lld) of index space task %s (UID %lld) in parent task "
                    "%s (UID %lld) are interfering.", idx1, idx2, 
                    index_point[0], index_point[1], index_point[2], 
                    index_point[3], index_point[4], index_point[5], 
                    index_point[6], index_point[7], get_task_name(), 
                    get_unique_id(), parent_ctx->get_task_name(), 
                    parent_ctx->get_unique_id());
            break;
          }
#endif
#if LEGION_MAX_DIM >= 9
        case 9:
          {
            REPORT_LEGION_ERROR(ERROR_ALIASED_REGION_REQUIREMENTS,
                    "Aliased and interfering region requirements for "
                    "point tasks are not permitted. Region requirements "
                    "%d and %d of point (%lld,%lld,%lld,%lld,%lld,%lld,%lld,"
                    "%lld,%lld) of index space task %s (UID %lld) in parent "
                    "task %s (UID %lld) are interfering.", idx1, idx2, 
                    index_point[0], index_point[1], index_point[2], 
                    index_point[3], index_point[4], index_point[5], 
                    index_point[6], index_point[7], index_point[8],
                    get_task_name(), get_unique_id(), 
                    parent_ctx->get_task_name(), parent_ctx->get_unique_id());
            break;
          }
#endif
        default:
          assert(false);
      }
    }

    //--------------------------------------------------------------------------
    void PointTask::resolve_false(bool speculated, bool launched)
    //--------------------------------------------------------------------------
    {
      // should never be called
      assert(false);
    }

    //--------------------------------------------------------------------------
    void PointTask::early_map_task(void)
    //--------------------------------------------------------------------------
    {
      // Point tasks are always done with early mapping
    }

    //--------------------------------------------------------------------------
    bool PointTask::distribute_task(void)
    //--------------------------------------------------------------------------
    {
      // Point tasks are never sent anywhere
      return true;
    }

    //--------------------------------------------------------------------------
    RtEvent PointTask::perform_mapping(MustEpochOp *must_epoch_owner/*=NULL*/,
                                       const DeferMappingArgs *args/*=NULL*/)
    //--------------------------------------------------------------------------
    {
      // For point tasks we use the point termination event which as the
      // end event for this task since point tasks can be moved and
      // the completion event is therefore not guaranteed to survive
      // the length of the task's execution
      const RtEvent deferred = 
        map_all_regions(point_termination, must_epoch_owner, args);
      if (deferred.exists())
        return deferred;
      RtEvent applied_condition;
      ApEvent effects_condition;
      // If we succeeded in mapping and we're a leaf so we are done mapping
      if (is_leaf() && !is_replicated())
      {
        if (!map_applied_conditions.empty())
        {
          applied_condition = Runtime::merge_events(map_applied_conditions);
          map_applied_conditions.clear();
        }
        if (!effects_postconditions.empty())
        {
          const PhysicalTraceInfo trace_info(this);
          effects_condition = 
            Runtime::merge_events(&trace_info, effects_postconditions);
          effects_postconditions.clear();
<<<<<<< HEAD
        }
        // If we mapped remotely we might have a deferred complete mapping
        // that we can trigger now
        if (deferred_complete_mapping.exists())
        {
#ifdef DEBUG_LEGION
          assert(is_remote());
#endif
          Runtime::trigger_event(deferred_complete_mapping, applied_condition);
          applied_condition = deferred_complete_mapping;
          deferred_complete_mapping = RtUserEvent::NO_RT_USER_EVENT;
        }
        if (deferred_effects.exists())
        {
#ifdef DEBUG_LEGION
          assert(is_remote());
#endif
          Runtime::trigger_event(deferred_effects, effects_condition);
          effects_condition = deferred_effects;
          deferred_effects = ApUserEvent::NO_AP_USER_EVENT;
=======
>>>>>>> a6d7b61e
        }
        // If we mapped remotely we might have a deferred complete mapping
        // that we can trigger now
        if (deferred_complete_mapping.exists())
        {
#ifdef DEBUG_LEGION
          assert(is_remote());
#endif
          Runtime::trigger_event(deferred_complete_mapping, applied_condition);
          applied_condition = deferred_complete_mapping;
          deferred_complete_mapping = RtUserEvent::NO_RT_USER_EVENT;
        }
        if (deferred_effects.exists())
        {
#ifdef DEBUG_LEGION
          assert(is_remote());
#endif
          Runtime::trigger_event(deferred_effects, effects_condition);
          effects_condition = deferred_effects;
          deferred_effects = ApUserEvent::NO_AP_USER_EVENT;
        }
      }
      else
      {
#ifdef DEBUG_LEGION
        assert(!deferred_complete_mapping.exists());
        assert(!deferred_effects.exists());
#endif
        deferred_complete_mapping = Runtime::create_rt_user_event();
        applied_condition = deferred_complete_mapping;
        deferred_effects = Runtime::create_ap_user_event();
        effects_condition = deferred_effects;
      }
<<<<<<< HEAD
      else
      {
#ifdef DEBUG_LEGION
        assert(!deferred_complete_mapping.exists());
        assert(!deferred_effects.exists());
#endif
        deferred_complete_mapping = Runtime::create_rt_user_event();
        applied_condition = deferred_complete_mapping;
        deferred_effects = Runtime::create_ap_user_event();
        effects_condition = deferred_effects;
      }
=======
>>>>>>> a6d7b61e
      slice_owner->record_child_mapped(applied_condition, effects_condition);
      complete_mapping(applied_condition);
      return RtEvent::NO_RT_EVENT;
    }

    //--------------------------------------------------------------------------
    void PointTask::shard_off(RtEvent mapped_precondition)
    //--------------------------------------------------------------------------
    {
      slice_owner->record_child_mapped(mapped_precondition, 
                                       ApEvent::NO_AP_EVENT);
      SingleTask::shard_off(mapped_precondition);
    }

    //--------------------------------------------------------------------------
<<<<<<< HEAD
    bool PointTask::is_stealable(void) const
    //--------------------------------------------------------------------------
    {
      // should never be called
      assert(false);
      return false;
    }

    //--------------------------------------------------------------------------
=======
>>>>>>> a6d7b61e
    bool PointTask::can_early_complete(ApUserEvent &chain_event)
    //--------------------------------------------------------------------------
    {
      chain_event = point_termination;
      return true;
    }

    //--------------------------------------------------------------------------
    VersionInfo& PointTask::get_version_info(unsigned idx)
    //--------------------------------------------------------------------------
    {
      // See if we've copied over the versions from our slice
      // if not we can just use our slice owner
      if (idx < version_infos.size())
        return version_infos[idx];
      return slice_owner->get_version_info(idx);
    }

    //--------------------------------------------------------------------------
<<<<<<< HEAD
=======
    const VersionInfo& PointTask::get_version_info(unsigned idx) const
    //--------------------------------------------------------------------------
    {
      // See if we've copied over the versions from our slice
      // if not we can just use our slice owner
      if (idx < version_infos.size())
        return version_infos[idx];
      return slice_owner->get_version_info(idx);
    }

    //--------------------------------------------------------------------------
>>>>>>> a6d7b61e
    ApEvent PointTask::get_task_completion(void) const
    //--------------------------------------------------------------------------
    {
      return point_termination;
    }

    //--------------------------------------------------------------------------
    TaskOp::TaskKind PointTask::get_task_kind(void) const
    //--------------------------------------------------------------------------
    {
      return POINT_TASK_KIND;
    }

    //--------------------------------------------------------------------------
    void PointTask::perform_inlining(void)
    //--------------------------------------------------------------------------
    {
      // Should never be called
      assert(false);
    }

    //--------------------------------------------------------------------------
<<<<<<< HEAD
    void PointTask::trigger_task_complete(bool deferred /*=false*/)
=======
    std::map<PhysicalManager*,std::pair<unsigned,bool> >* 
                                     PointTask::get_acquired_instances_ref(void)
    //--------------------------------------------------------------------------
    {
      return slice_owner->get_acquired_instances_ref();
    }

    //--------------------------------------------------------------------------
    void PointTask::send_remote_context(AddressSpaceID remote_instance,
                                        RemoteTask *remote_ctx)
    //--------------------------------------------------------------------------
    {
#ifdef DEBUG_LEGION
      assert(remote_instance != runtime->address_space);
#endif
      Serializer rez;
      {
        RezCheck z(rez);
        rez.serialize(remote_ctx);
        execution_context->pack_remote_context(rez, remote_instance);
      }
      runtime->send_remote_context_response(remote_instance, rez);
      AutoLock o_lock(op_lock);
#ifdef DEBUG_LEGION
      assert(remote_instances.find(remote_instance) == remote_instances.end());
#endif
      remote_instances[remote_instance] = remote_ctx;
    }

    //--------------------------------------------------------------------------
    void PointTask::trigger_task_complete(void)
>>>>>>> a6d7b61e
    //--------------------------------------------------------------------------
    {
      DETAILED_PROFILER(runtime, POINT_TASK_COMPLETE_CALL);
      // Remove profiling our guard and trigger the profiling event if necessary
      if ((__sync_add_and_fetch(&outstanding_profiling_requests, -1) == 0) &&
          profiling_reported.exists())
        Runtime::trigger_event(profiling_reported);
      // Pass back our created and deleted operations 
      std::set<RtEvent> preconditions;
<<<<<<< HEAD
      if (execution_context != NULL)
      {
        slice_owner->return_privileges(execution_context, preconditions);
        if (runtime->legion_spy_enabled)
          execution_context->log_created_requirements();
        // Invalidate any context that we had so that the child
        // operations can begin committing
        execution_context->invalidate_region_tree_contexts();
        // Since this point is now complete we know
        // that we can trigger it. Note we don't need to do
        // this if we're a leaf task with no virtual mappings
        // because we would have performed the leaf task
        // early complete chaining operation.
        if (!is_leaf())
          Runtime::trigger_event(point_termination);
      }
      else
        Runtime::trigger_event(point_termination);
      if (!preconditions.empty())
        slice_owner->record_child_complete(
            Runtime::merge_events(preconditions));
      else
        slice_owner->record_child_complete(RtEvent::NO_RT_EVENT);
=======
      slice_owner->return_privileges(execution_context, preconditions);
      if (!preconditions.empty())
        slice_owner->record_child_complete(
            Runtime::merge_events(preconditions));
      else
        slice_owner->record_child_complete(RtEvent::NO_RT_EVENT);
      // Since this point is now complete we know
      // that we can trigger it. Note we don't need to do
      // this if we're a leaf task because we would have 
      // performed the leaf task early complete chaining operation.
      if (!is_leaf())
        Runtime::trigger_event(point_termination);

      if (runtime->legion_spy_enabled)
        execution_context->log_created_requirements();
      // Invalidate any context that we had so that the child
      // operations can begin committing
      execution_context->invalidate_region_tree_contexts(); 
>>>>>>> a6d7b61e
      // See if we need to trigger that our children are complete
      const bool need_commit = (execution_context != NULL) ? 
        execution_context->attempt_children_commit() : false;
      // Mark that this operation is now complete
      complete_operation();
      if (need_commit)
        trigger_children_committed();
    }

    //--------------------------------------------------------------------------
    void PointTask::trigger_task_commit(void)
    //--------------------------------------------------------------------------
    {
      DETAILED_PROFILER(runtime, POINT_TASK_COMMIT_CALL);
      // A little strange here, but we don't directly commit this
      // operation, instead we just tell our slice that we are commited
      // In the deactivation of the slice task is when we will actually
      // have our commit call done
      slice_owner->record_child_committed(profiling_reported);
    }

    //--------------------------------------------------------------------------
    bool PointTask::pack_task(Serializer &rez, Processor target)
    //--------------------------------------------------------------------------
    {
      DETAILED_PROFILER(runtime, POINT_PACK_TASK_CALL);
      RezCheck z(rez);
      pack_single_task(rez, runtime->find_address_space(target));
      rez.serialize(point_termination); 
#ifdef DEBUG_LEGION
      assert(is_origin_mapped()); // should be origin mapped if we're here
#endif
      rez.serialize(deferred_effects);
      deferred_effects = ApUserEvent::NO_AP_USER_EVENT;
      // Return false since point tasks should always be deactivated
      // once they are sent to a remote node
      return false;
    }

    //--------------------------------------------------------------------------
    bool PointTask::unpack_task(Deserializer &derez, Processor current,
                                std::set<RtEvent> &ready_events)
    //--------------------------------------------------------------------------
    {
      DETAILED_PROFILER(runtime, POINT_UNPACK_TASK_CALL);
      DerezCheck z(derez);
      unpack_single_task(derez, ready_events);
      derez.deserialize(point_termination);
#ifdef DEBUG_LEGION
      assert(!deferred_effects.exists());
#endif
      derez.deserialize(deferred_effects);
      set_current_proc(current);
      // Get the context information from our slice owner
      parent_ctx = slice_owner->get_context();
      parent_task = parent_ctx->get_task();
      // We should always just apply these things now since we were mapped 
      // on the owner node
#ifdef DEBUG_LEGION
      assert(is_origin_mapped());
#endif
      slice_owner->record_child_mapped(deferred_complete_mapping,
                                       deferred_effects);
#ifdef LEGION_SPY
      LegionSpy::log_event_dependence(completion_event, point_termination);
#endif
      return false;
    }

    //--------------------------------------------------------------------------
    void PointTask::pack_as_shard_task(Serializer &rez, AddressSpace target)
    //--------------------------------------------------------------------------
    {
      pack_single_task(rez, target);
      // Finally pack our context information
      rez.serialize(slice_owner->get_remote_owner_uid());
    }

    //--------------------------------------------------------------------------
    void PointTask::handle_future(const void *res, size_t res_size, bool owner)
    //--------------------------------------------------------------------------
    {
      slice_owner->handle_future(index_point, res, res_size, owner);
    }

    //--------------------------------------------------------------------------
    void PointTask::handle_post_mapped(bool deferral, 
                                       RtEvent mapped_precondition)
    //--------------------------------------------------------------------------
    {
      DETAILED_PROFILER(runtime, POINT_TASK_POST_MAPPED_CALL);
      if (deferred_effects.exists())
      {
        if (!effects_postconditions.empty())
        {
          const PhysicalTraceInfo trace_info(this);
          Runtime::trigger_event(deferred_effects,
            Runtime::merge_events(&trace_info, effects_postconditions));
        }
        else
          Runtime::trigger_event(deferred_effects);
        deferred_effects = ApUserEvent::NO_AP_USER_EVENT;
      }
#ifdef DEBUG_LEGION
#ifndef NDEBUG
      else
        assert(!effects_postconditions.empty()); 
#endif
#endif
      if (deferred_complete_mapping.exists())
      {
        if (mapped_precondition.exists())
          map_applied_conditions.insert(mapped_precondition);
        // Little race condition here so pull it on the stack first
        RtUserEvent to_trigger = deferred_complete_mapping;
        deferred_complete_mapping = RtUserEvent::NO_RT_USER_EVENT;
        if (!map_applied_conditions.empty())
          Runtime::trigger_event(to_trigger, 
              Runtime::merge_events(map_applied_conditions)); 
        else
          Runtime::trigger_event(to_trigger);
<<<<<<< HEAD
      }
#ifdef DEBUG_LEGION
#ifndef NDEBUG
      else
      {
        assert(!mapped_precondition.exists());
        assert(map_applied_conditions.empty());
      }
=======
      }
#ifdef DEBUG_LEGION
#ifndef NDEBUG
      else
      {
        assert(!mapped_precondition.exists());
        assert(map_applied_conditions.empty());
      }
>>>>>>> a6d7b61e
#endif
#endif
    }

    //--------------------------------------------------------------------------
    void PointTask::handle_misspeculation(void)
    //--------------------------------------------------------------------------
    {
      // First thing: increment the meta-task counts since we decremented
      // them in case we didn't end up running
#ifdef DEBUG_LEGION
      runtime->increment_total_outstanding_tasks(
          MisspeculationTaskArgs::TASK_ID, true/*meta*/);
#else
      runtime->increment_total_outstanding_tasks();
#endif
#ifdef DEBUG_SHUTDOWN_HANG
      __sync_fetch_and_add(
            &runtime->outstanding_counts[MisspeculationTaskArgs::TASK_ID],1);
#endif
      // Pretend like we executed the task
      execution_context->begin_misspeculation();
      size_t result_size;
      const void *result = slice_owner->get_predicate_false_result(result_size);
      execution_context->end_misspeculation(result, result_size);
    }

    //--------------------------------------------------------------------------
    void PointTask::record_reference_mutation_effect(RtEvent event)
    //--------------------------------------------------------------------------
    {
      map_applied_conditions.insert(event);
    }

    //--------------------------------------------------------------------------
    const DomainPoint& PointTask::get_domain_point(void) const
    //--------------------------------------------------------------------------
    {
      return index_point;
    }

    //--------------------------------------------------------------------------
    void PointTask::set_projection_result(unsigned idx, LogicalRegion result)
    //--------------------------------------------------------------------------
    {
#ifdef DEBUG_LEGION
      assert(idx < regions.size());
#endif
      RegionRequirement &req = regions[idx];
#ifdef DEBUG_LEGION
      assert(req.handle_type != SINGULAR);
#endif
      req.region = result;
      req.handle_type = SINGULAR;
      // Check to see if the region is a NO_REGION,
      // if it is then switch the privilege to NO_ACCESS
      if (req.region == LogicalRegion::NO_REGION)
        req.privilege = NO_ACCESS;
    }

    //--------------------------------------------------------------------------
    void PointTask::initialize_point(SliceTask *owner, const DomainPoint &point,
                                     const FutureMap &point_arguments)
    //--------------------------------------------------------------------------
    {
      slice_owner = owner;
      // Get our point
      index_point = point;
      // Get our argument
      if (point_arguments.impl != NULL)
      {
        Future f = point_arguments.impl->get_future(point, true/*allow empty*/);
        if (f.impl != NULL)
        {
          ApEvent ready = f.impl->get_ready_event();
          ready.wait();
          local_arglen = f.impl->get_untyped_size();
          // Have to make a local copy since the point takes ownership
          if (local_arglen > 0)
          {
            local_args = malloc(local_arglen);
            memcpy(local_args, f.impl->get_untyped_result(), local_arglen);
          }
        }
      }
      // Make a new termination event for this point
      point_termination = Runtime::create_ap_user_event();
    }

    //--------------------------------------------------------------------------
    void PointTask::send_back_created_state(AddressSpaceID target)
    //--------------------------------------------------------------------------
    {
      if (execution_context->has_created_requirements())
        execution_context->send_back_created_state(target);
    } 

    //--------------------------------------------------------------------------
    void PointTask::replay_analysis(void)
    //--------------------------------------------------------------------------
    {
#ifdef LEGION_SPY
      LegionSpy::log_replay_operation(unique_op_id);
#endif
      tpl->register_operation(this);
      complete_mapping();
    }

    //--------------------------------------------------------------------------
    TraceLocalID PointTask::get_trace_local_id() const
    //--------------------------------------------------------------------------
    {
      return TraceLocalID(trace_local_id, get_domain_point());
    }

    /////////////////////////////////////////////////////////////
    // Shard Task 
    /////////////////////////////////////////////////////////////

    //--------------------------------------------------------------------------
    ShardTask::ShardTask(Runtime *rt, ShardManager *manager,
                         ShardID id, Processor proc)
      : SingleTask(rt), shard_id(id)
    //--------------------------------------------------------------------------
    {
      activate_single();
      target_proc = proc;
      current_proc = proc;
      shard_manager = manager;
      if (manager->original_task != NULL)
        remote_owner_uid = 
          manager->original_task->get_context()->get_unique_id();
    }
    
    //--------------------------------------------------------------------------
    ShardTask::ShardTask(const ShardTask &rhs)
      : SingleTask(NULL), shard_id(0)
    //--------------------------------------------------------------------------
    {
      // should never be called
      assert(false);
    }

    //--------------------------------------------------------------------------
    ShardTask::~ShardTask(void)
    //--------------------------------------------------------------------------
    {
      // Set our shard manager to NULL since we are not supposed to delete it
      shard_manager = NULL;
      // We clear out instance top view here since we know that all
      // our sibling shards are done at this point too, this allows
      // us to remove any references to the context and hopefully to
      // delete it
      if ((execution_context != NULL) && execution_context->is_inner_context())
      {
#ifdef DEBUG_LEGION
        ReplicateContext *repl_ctx = 
          dynamic_cast<ReplicateContext*>(execution_context);
        assert(repl_ctx != NULL);
#else
        ReplicateContext *repl_ctx = 
          static_cast<ReplicateContext*>(execution_context);
#endif
        repl_ctx->clear_instance_top_views();
      }
      deactivate_single();
    }

    //--------------------------------------------------------------------------
    ShardTask& ShardTask::operator=(const ShardTask &rhs)
    //--------------------------------------------------------------------------
    {
      // should never be called
      assert(false);
      return *this;
    }

    //--------------------------------------------------------------------------
    void ShardTask::activate(void)
    //--------------------------------------------------------------------------
    {
      assert(false);
    }

    //--------------------------------------------------------------------------
    void ShardTask::deactivate(void)
    //--------------------------------------------------------------------------
    {
      assert(false);
    }

    //--------------------------------------------------------------------------
    bool ShardTask::is_top_level_task(void) const
    //--------------------------------------------------------------------------
    {
      return shard_manager->top_level_task;
    }

    //--------------------------------------------------------------------------
    void ShardTask::replay_analysis(void)
    //--------------------------------------------------------------------------
    {
      assert(false);
    }

    //--------------------------------------------------------------------------
    void ShardTask::trigger_dependence_analysis(void)
    //--------------------------------------------------------------------------
    {
      assert(false);
    }

    //--------------------------------------------------------------------------
    void ShardTask::resolve_false(bool speculated, bool launched)
    //--------------------------------------------------------------------------
    {
      assert(false);
    }

    //--------------------------------------------------------------------------
    void ShardTask::early_map_task(void)
    //--------------------------------------------------------------------------
    {
      assert(false);
    }

    //--------------------------------------------------------------------------
    bool ShardTask::distribute_task(void)
    //--------------------------------------------------------------------------
    {
      assert(false);
      return false;
    }

    //--------------------------------------------------------------------------
    RtEvent ShardTask::perform_must_epoch_version_analysis(MustEpochOp *own)
    //--------------------------------------------------------------------------
    {
      assert(false);
      return RtEvent::NO_RT_EVENT;
    }

    //--------------------------------------------------------------------------
    RtEvent ShardTask::perform_mapping(MustEpochOp *owner, 
                                       const DeferMappingArgs *args)
    //--------------------------------------------------------------------------
    {
      assert(false);
      return RtEvent::NO_RT_EVENT;
    }
    
    //--------------------------------------------------------------------------
    bool ShardTask::is_stealable(void) const
    //--------------------------------------------------------------------------
    {
      return false;
    }

    //--------------------------------------------------------------------------
    bool ShardTask::can_early_complete(ApUserEvent &chain_event)
    //--------------------------------------------------------------------------
    {
      // no point for early completion for shard tasks
      return false;
    }

    //--------------------------------------------------------------------------
    std::map<PhysicalManager*,std::pair<unsigned,bool> >*
                                     ShardTask::get_acquired_instances_ref(void)
    //--------------------------------------------------------------------------
    {
      // We shouldn't actually have any references for this kind of task
      return NULL;
    }

    //--------------------------------------------------------------------------
    ApEvent ShardTask::get_task_completion(void) const
    //--------------------------------------------------------------------------
    {
      return get_completion_event();
    }

    //--------------------------------------------------------------------------
    TaskOp::TaskKind ShardTask::get_task_kind(void) const
    //--------------------------------------------------------------------------
    {
      return SHARD_TASK_KIND;
    }

    //--------------------------------------------------------------------------
    void ShardTask::trigger_mapping(void)
    //--------------------------------------------------------------------------
    {
      assert(false);
    }

    //--------------------------------------------------------------------------
    void ShardTask::trigger_task_complete(bool deferred /*=false*/)
    //--------------------------------------------------------------------------
    {
      // First invoke the method on the shard manager 
      shard_manager->trigger_task_complete(true/*local*/);
      // Then do the normal clean-up operations
      // Remove profiling our guard and trigger the profiling event if necessary
      if ((__sync_add_and_fetch(&outstanding_profiling_requests, -1) == 0) &&
          profiling_reported.exists())
        Runtime::trigger_event(profiling_reported);
      // Invalidate any context that we had so that the child
      // operations can begin committing
      execution_context->invalidate_region_tree_contexts();
      if (runtime->legion_spy_enabled)
        execution_context->log_created_requirements();
      // See if we need to trigger that our children are complete
      const bool need_commit = execution_context->attempt_children_commit();
      // Mark that this operation is complete
      complete_operation();
      if (need_commit)
        trigger_children_committed();
    }

    //--------------------------------------------------------------------------
    void ShardTask::trigger_task_commit(void)
    //--------------------------------------------------------------------------
    {
      // Commit this operation
      // Dont' deactivate ourselves, the shard manager will do that for us
      commit_operation(false/*deactivate*/, profiling_reported);
      // If we still have to report profiling information then we must
      // block here to avoid a race with the shard manager deactivating
      // us before we are done with this object
      if (profiling_reported.exists() && !profiling_reported.has_triggered())
        profiling_reported.wait();
      // Lastly invoke the method on the shard manager, this could
      // delete us so it has to be last
      shard_manager->trigger_task_commit(true/*local*/);
    }

    //--------------------------------------------------------------------------
    VersionInfo& ShardTask::get_version_info(unsigned idx)
    //--------------------------------------------------------------------------
    {
#ifdef DEBUG_LEGION
      assert(idx < version_infos.size());
#endif
      return version_infos[idx];
    }

    //--------------------------------------------------------------------------
    void ShardTask::perform_physical_traversal(unsigned idx,
                                      RegionTreeContext ctx, InstanceSet &valid)
    //--------------------------------------------------------------------------
    {
      assert(false);
    }

    //--------------------------------------------------------------------------
    bool ShardTask::pack_task(Serializer &rez, Processor target)
    //--------------------------------------------------------------------------
    {
      AddressSpaceID addr_target = runtime->find_address_space(target);
      RezCheck z(rez);
      pack_single_task(rez, addr_target);
      rez.serialize(remote_owner_uid);
      return false;
    }

    //--------------------------------------------------------------------------
    bool ShardTask::unpack_task(Deserializer &derez, Processor current,
                                std::set<RtEvent> &ready_events)
    //--------------------------------------------------------------------------
    {
      DerezCheck z(derez);
      unpack_single_task(derez, ready_events);
      derez.deserialize(remote_owner_uid);
      // Figure out what our parent context is
      RtEvent ctx_ready;
      parent_ctx = runtime->find_context(remote_owner_uid, false, &ctx_ready);
      if (ctx_ready.exists())
        ready_events.insert(ctx_ready);
      // Set our parent task for the user
      parent_task = parent_ctx->get_task();
      return false;
    }

    //--------------------------------------------------------------------------
    void ShardTask::pack_as_shard_task(Serializer &rez, AddressSpace target)
    //--------------------------------------------------------------------------
    {
      pack_single_task(rez, target);
      // Finally pack our context information
      rez.serialize(remote_owner_uid);
    }

    //--------------------------------------------------------------------------
    RtEvent ShardTask::unpack_shard_task(Deserializer &derez)
    //--------------------------------------------------------------------------
    {
      std::set<RtEvent> ready_events; 
      unpack_single_task(derez, ready_events);
      derez.deserialize(remote_owner_uid);
      // Figure out our parent context
      RtEvent ctx_ready;
      parent_ctx = runtime->find_context(remote_owner_uid, false, &ctx_ready);
      if (ctx_ready.exists())
        ready_events.insert(ctx_ready);
      // Set our parent task
      parent_task = parent_ctx->get_task();
      if (!ready_events.empty())
        return Runtime::merge_events(ready_events);
      else
        return RtEvent::NO_RT_EVENT;
    }

    //--------------------------------------------------------------------------
    void ShardTask::perform_inlining(void)
    //--------------------------------------------------------------------------
    {
      assert(false);
    }

    //--------------------------------------------------------------------------
    void ShardTask::handle_future(const void *res, size_t res_size, bool owned)
    //--------------------------------------------------------------------------
    {
      shard_manager->handle_post_execution(res, res_size, owned, true/*local*/);
    }

    //--------------------------------------------------------------------------
    void ShardTask::handle_post_mapped(bool deferral, 
                                       RtEvent mapped_precondition)
    //--------------------------------------------------------------------------
    {
      shard_manager->handle_post_mapped(true/*local*/, mapped_precondition);
    }

    //--------------------------------------------------------------------------
    void ShardTask::handle_misspeculation(void)
    //--------------------------------------------------------------------------
    {
      // TODO: figure out how misspeculation works with control replication
      assert(false);
    }

    //--------------------------------------------------------------------------
    InnerContext* ShardTask::initialize_inner_execution_context(VariantImpl *v)
    //--------------------------------------------------------------------------
    {
      if (runtime->legion_spy_enabled)
        LegionSpy::log_shard(shard_manager->repl_id, shard_id, get_unique_id());
      // Check to see if we are control replicated or not
      if (shard_manager->control_replicated)
      {
        // If we have a control replication context then we do the special path
        ReplicateContext *repl_ctx = new ReplicateContext(runtime, this,
            get_depth(), v->is_inner(), regions, parent_req_indexes,
            virtual_mapped, unique_op_id, shard_manager);
        if (mapper == NULL)
          mapper = runtime->find_mapper(current_proc, map_id);
        repl_ctx->configure_context(mapper, task_priority);
        // Save the execution context early since we'll need it
        execution_context = repl_ctx;
        // Wait until all the other shards are ready too
        shard_manager->complete_startup_initialization();
        // Hold a reference during this to prevent collectives 
        // from deleting the context prematurely
        repl_ctx->add_reference();
        // The replicate contexts all need to sync up to exchange resources 
        repl_ctx->exchange_common_resources();
        // Remove our reference, DO NOT CHECK FOR DELETION
        repl_ctx->remove_reference();
        return repl_ctx;
      }
      else // No control replication so do the normal thing
        return SingleTask::initialize_inner_execution_context(v);
    }

    //--------------------------------------------------------------------------
    void ShardTask::launch_shard(void)
    //--------------------------------------------------------------------------
    {
      // If it is a leaf then we can mark it mapped right now, 
      // otherwise wait for the call back, note we already know
      // that it has no virtual instances because it is a 
      // replicated task
      if (is_leaf())
        shard_manager->handle_post_mapped(true/*local*/, RtEvent::NO_RT_EVENT);
      // Speculation can always be resolved here
      resolve_speculation();
      // Then launch the task for execution
      launch_task();
    }

    //--------------------------------------------------------------------------
    void ShardTask::extract_event_preconditions(
                                   const std::deque<InstanceSet> &all_instances)
    //--------------------------------------------------------------------------
    {
#ifdef DEBUG_LEGION
      assert(all_instances.size() == physical_instances.size());
#endif
      for (unsigned region_idx = 0; 
            region_idx < physical_instances.size(); region_idx++)
      {
        InstanceSet &local_instances = physical_instances[region_idx];
        const InstanceSet &instances = all_instances[region_idx];
        for (unsigned idx1 = 0; idx1 < local_instances.size(); idx1++)
        {
          InstanceRef &ref = local_instances[idx1];
#ifdef DEBUG_LEGION
          bool found = false;
#endif
          for (unsigned idx2 = 0; idx2 < instances.size(); idx2++)
          {
            const InstanceRef &other_ref = instances[idx2];
            if (ref.get_manager() != other_ref.get_manager())
              continue;
            ref.set_ready_event(other_ref.get_ready_event());
#ifdef DEBUG_LEGION
            found = true;
#endif
            break;
          }
#ifdef DEBUG_LEGION
          assert(found);
#endif
        }
      }
    }

    //--------------------------------------------------------------------------
    void ShardTask::return_resources(ResourceTracker *target,
                                     std::set<RtEvent> &preconditions)
    //--------------------------------------------------------------------------
    {
#ifdef DEBUG_LEGION
      assert(execution_context != NULL);
#endif
      execution_context->return_resources(target, preconditions);
    }

    //--------------------------------------------------------------------------
    void ShardTask::report_leaks_and_duplicates(
                                               std::set<RtEvent> &preconditions)
    //--------------------------------------------------------------------------
    {
#ifdef DEBUG_LEGION
      assert(execution_context != NULL);
#endif
      execution_context->report_leaks_and_duplicates(preconditions);
    }

    //--------------------------------------------------------------------------
    void ShardTask::handle_collective_message(Deserializer &derez)
    //--------------------------------------------------------------------------
    {
#ifdef DEBUG_LEGION
      assert(execution_context != NULL);
      ReplicateContext *repl_ctx = 
        dynamic_cast<ReplicateContext*>(execution_context);
      assert(repl_ctx != NULL);
#else
      ReplicateContext *repl_ctx = 
        static_cast<ReplicateContext*>(execution_context);
#endif
      repl_ctx->handle_collective_message(derez);
    }

    //--------------------------------------------------------------------------
    void ShardTask::handle_future_map_request(Deserializer &derez)
    //--------------------------------------------------------------------------
    {
#ifdef DEBUG_LEGION
      assert(execution_context != NULL);
      ReplicateContext *repl_ctx = 
        dynamic_cast<ReplicateContext*>(execution_context);
      assert(repl_ctx != NULL);
#else
      ReplicateContext *repl_ctx = 
        static_cast<ReplicateContext*>(execution_context);
#endif
      repl_ctx->handle_future_map_request(derez);
    }

    //--------------------------------------------------------------------------
    void ShardTask::handle_equivalence_set_request(Deserializer &derez)
    //--------------------------------------------------------------------------
    {
#ifdef DEBUG_LEGION
      assert(execution_context != NULL);
      ReplicateContext *repl_ctx = 
        dynamic_cast<ReplicateContext*>(execution_context);
      assert(repl_ctx != NULL);
#else
      ReplicateContext *repl_ctx = 
        static_cast<ReplicateContext*>(execution_context);
#endif
      repl_ctx->handle_equivalence_set_request(derez);
    }

    //--------------------------------------------------------------------------
    void ShardTask::handle_resource_update(Deserializer &derez,
                                           std::set<RtEvent> &applied)
    //--------------------------------------------------------------------------
    {
#ifdef DEBUG_LEGION
      assert(execution_context != NULL);
      ReplicateContext *repl_ctx = 
        dynamic_cast<ReplicateContext*>(execution_context);
      assert(repl_ctx != NULL);
#else
      ReplicateContext *repl_ctx = 
        static_cast<ReplicateContext*>(execution_context);
#endif
      repl_ctx->handle_resource_update(derez, applied);
    }

    //--------------------------------------------------------------------------
    InstanceView* ShardTask::create_instance_top_view(PhysicalManager *manager,
                                                      AddressSpaceID source)
    //--------------------------------------------------------------------------
    {
#ifdef DEBUG_LEGION
      assert(execution_context != NULL);
      ReplicateContext *repl_ctx = 
        dynamic_cast<ReplicateContext*>(execution_context);
      assert(repl_ctx != NULL);
#else
      ReplicateContext *repl_ctx = 
        static_cast<ReplicateContext*>(execution_context);
#endif
      return repl_ctx->create_replicate_instance_top_view(manager, source);
    } 

    /////////////////////////////////////////////////////////////
    // Index Task 
    /////////////////////////////////////////////////////////////

    //--------------------------------------------------------------------------
    IndexTask::IndexTask(Runtime *rt)
      : MultiTask(rt)
    //--------------------------------------------------------------------------
    {
    }

    //--------------------------------------------------------------------------
    IndexTask::IndexTask(const IndexTask &rhs)
      : MultiTask(NULL)
    //--------------------------------------------------------------------------
    {
      // should never be called
      assert(false);
    }

    //--------------------------------------------------------------------------
    IndexTask::~IndexTask(void)
    //--------------------------------------------------------------------------
    {
    }

    //--------------------------------------------------------------------------
    IndexTask& IndexTask::operator=(const IndexTask &rhs)
    //--------------------------------------------------------------------------
    {
      // should never be called
      assert(false);
      return *this;
    }

    //--------------------------------------------------------------------------
    void IndexTask::activate(void)
    //--------------------------------------------------------------------------
    {
      DETAILED_PROFILER(runtime, INDEX_ACTIVATE_CALL);
      activate_index_task(); 
    }

    //--------------------------------------------------------------------------
    void IndexTask::activate_index_task(void)
    //--------------------------------------------------------------------------
    {
      activate_multi();
      serdez_redop_fns = NULL;
      slice_fraction = Fraction<long long>(0,1); // empty fraction
      total_points = 0;
      mapped_points = 0;
      complete_points = 0;
      committed_points = 0;
      need_intra_task_alias_analysis = true;
    }

    //--------------------------------------------------------------------------
    void IndexTask::deactivate(void)
    //--------------------------------------------------------------------------
    {
      DETAILED_PROFILER(runtime, INDEX_DEACTIVATE_CALL);
      deactivate_index_task(); 
      runtime->free_index_task(this);
    }

    //--------------------------------------------------------------------------
    void IndexTask::deactivate_index_task(void)
    //--------------------------------------------------------------------------
    {
      deactivate_multi();
      privilege_paths.clear();
      if (!origin_mapped_slices.empty())
      {
        for (std::deque<SliceTask*>::const_iterator it = 
              origin_mapped_slices.begin(); it != 
              origin_mapped_slices.end(); it++)
        {
          (*it)->deactivate();
        }
        origin_mapped_slices.clear();
      } 
      // Remove our reference to the future map
      future_map = FutureMap(); 
      // Remove our reference to the reduction future
      reduction_future = Future();
      map_applied_conditions.clear();
      complete_preconditions.clear();
      commit_preconditions.clear();
      version_infos.clear();
#ifdef DEBUG_LEGION
      interfering_requirements.clear();
      assert(acquired_instances.empty());
#endif
      acquired_instances.clear();
    }

    //--------------------------------------------------------------------------
    FutureMap IndexTask::initialize_task(InnerContext *ctx,
                                         const IndexTaskLauncher &launcher,
<<<<<<< HEAD
                                         IndexSpace launch_sp,
=======
                                         IndexSpace launch_sp, 
>>>>>>> a6d7b61e
                                         bool track /*= true*/)
    //--------------------------------------------------------------------------
    {
      parent_ctx = ctx;
      task_id = launcher.task_id;
      indexes = launcher.index_requirements;
      regions = launcher.region_requirements;
      futures = launcher.futures;
      update_grants(launcher.grants);
      wait_barriers = launcher.wait_barriers;
      update_arrival_barriers(launcher.arrive_barriers);
      arglen = launcher.global_arg.get_size();
      if (arglen > 0)
      {
#ifdef DEBUG_LEGION
        assert(arg_manager == NULL);
#endif
        arg_manager = new AllocManager(arglen);
        arg_manager->add_reference();
        args = arg_manager->get_allocation();
        memcpy(args, launcher.global_arg.get_ptr(), arglen);
      }
      point_arguments = 
        FutureMap(launcher.argument_map.impl->freeze(parent_ctx));
      map_id = launcher.map_id;
      tag = launcher.tag;
      is_index_space = true;
#ifdef DEBUG_LEGION
      assert(launch_sp.exists());
      assert(launch_space == NULL);
#endif
      launch_space = runtime->forest->get_node(launch_sp);
      add_launch_space_reference(launch_space);
      if (!launcher.launch_domain.exists())
        launch_space->get_launch_space_domain(index_domain);
      else
        index_domain = launcher.launch_domain;
      internal_space = launch_space->handle;
      sharding_space = launcher.sharding_space;
      need_intra_task_alias_analysis = !launcher.independent_requirements;
      initialize_base_task(ctx, track, launcher.static_dependences,
                           launcher.predicate, task_id);
      if (launcher.predicate != Predicate::TRUE_PRED)
        initialize_predicate(launcher.predicate_false_future,
                             launcher.predicate_false_result);
      future_map = FutureMap(
        create_future_map(ctx, launch_space->handle, launcher.sharding_space));
#ifdef DEBUG_LEGION
      future_map.impl->add_valid_domain(index_domain);
#endif
      check_empty_field_requirements(); 
<<<<<<< HEAD

=======
 
>>>>>>> a6d7b61e
      if (runtime->legion_spy_enabled)
      {
        LegionSpy::log_index_task(parent_ctx->get_unique_id(),
                                  unique_op_id, task_id,
                                  get_task_name());
        for (std::vector<PhaseBarrier>::const_iterator it = 
              launcher.wait_barriers.begin(); it !=
              launcher.wait_barriers.end(); it++)
        {
          ApEvent e = Runtime::get_previous_phase(it->phase_barrier);
          LegionSpy::log_phase_barrier_wait(unique_op_id, e);
        }
      }
      return future_map;
    }

    //--------------------------------------------------------------------------
    Future IndexTask::initialize_task(InnerContext *ctx,
                                      const IndexTaskLauncher &launcher,
                                      IndexSpace launch_sp,
                                      ReductionOpID redop_id, 
                                      bool deterministic,
                                      bool track /*= true*/)
    //--------------------------------------------------------------------------
    {
      parent_ctx = ctx;
      task_id = launcher.task_id;
      indexes = launcher.index_requirements;
      regions = launcher.region_requirements;
      futures = launcher.futures;
      update_grants(launcher.grants);
      wait_barriers = launcher.wait_barriers;
      update_arrival_barriers(launcher.arrive_barriers);
      arglen = launcher.global_arg.get_size();
      if (arglen > 0)
      {
#ifdef DEBUG_LEGION
        assert(arg_manager == NULL);
#endif
        arg_manager = new AllocManager(arglen);
        arg_manager->add_reference();
        args = arg_manager->get_allocation();
        memcpy(args, launcher.global_arg.get_ptr(), arglen);
      }
      point_arguments = 
        FutureMap(launcher.argument_map.impl->freeze(parent_ctx));
      map_id = launcher.map_id;
      tag = launcher.tag;
      is_index_space = true;
#ifdef DEBUG_LEGION
      assert(launch_sp.exists());
      assert(launch_space == NULL);
#endif
      launch_space = runtime->forest->get_node(launch_sp);
      add_launch_space_reference(launch_space);
      if (!launcher.launch_domain.exists())
        launch_space->get_launch_space_domain(index_domain);
      else
        index_domain = launcher.launch_domain;
      internal_space = launch_space->handle;
      sharding_space = launcher.sharding_space;
      need_intra_task_alias_analysis = !launcher.independent_requirements;
      redop = redop_id;
      reduction_op = Runtime::get_reduction_op(redop);
      deterministic_redop = deterministic;
      serdez_redop_fns = Runtime::get_serdez_redop_fns(redop);
      if (!reduction_op->is_foldable)
        REPORT_LEGION_ERROR(ERROR_REDUCTION_OPERATION_INDEX,
                      "Reduction operation %d for index task launch %s "
                      "(ID %lld) is not foldable.",
                      redop, get_task_name(), get_unique_id())
      else
        initialize_reduction_state();
      initialize_base_task(ctx, track, launcher.static_dependences,
                           launcher.predicate, task_id);
      if (launcher.predicate != Predicate::TRUE_PRED)
        initialize_predicate(launcher.predicate_false_future,
                             launcher.predicate_false_result);
      reduction_future = Future(new FutureImpl(runtime,
            true/*register*/, runtime->get_available_distributed_id(), 
            runtime->address_space, this));
      check_empty_field_requirements();
      if (runtime->legion_spy_enabled)
      {
        LegionSpy::log_index_task(parent_ctx->get_unique_id(),
                                  unique_op_id, task_id,
                                  get_task_name());
        for (std::vector<PhaseBarrier>::const_iterator it = 
              launcher.wait_barriers.begin(); it !=
              launcher.wait_barriers.end(); it++)
        {
          ApEvent e = Runtime::get_previous_phase(it->phase_barrier);
          LegionSpy::log_phase_barrier_wait(unique_op_id, e);
        }
        LegionSpy::log_future_creation(unique_op_id, 
              reduction_future.impl->get_ready_event(), index_point);
      }
      return reduction_future;
    }

    //--------------------------------------------------------------------------
    void IndexTask::initialize_predicate(const Future &pred_future,
                                         const TaskArgument &pred_arg)
    //--------------------------------------------------------------------------
    {
      if (pred_future.impl != NULL)
        predicate_false_future = pred_future;
      else
      {
        predicate_false_size = pred_arg.get_size();
        if (predicate_false_size == 0)
        {
          // TODO: Reenable this error if we want to track predicate defaults
#if 0
          if (variants->return_size > 0)
            log_run.error("Predicated index task launch for task %s "
                          "in parent task %s (UID %lld) has non-void "
                          "return type but no default value for its "
                          "future if the task predicate evaluates to "
                          "false.  Please set either the "
                          "'predicate_false_result' or "
                          "'predicate_false_future' fields of the "
                          "IndexTaskLauncher struct.",
                          get_task_name(), parent_ctx->get_task_name(),
                          parent_ctx->get_unique_id())
          }
#endif
        }
        else
        {
          // TODO: Reenable this error if we want to track predicate defaults
#ifdef PERFORM_PREDICATE_SIZE_CHECKS
          if (predicate_false_size != variants->return_size)
            REPORT_LEGION_ERROR(ERROR_PREDICATED_INDEX_TASK,
                          "Predicated index task launch for task %s "
                          "in parent task %s (UID %lld) has predicated "
                          "false return type of size %ld bytes, but the "
                          "expected return size is %ld bytes.",
                          get_task_name(), parent_ctx->get_task_name(),
                          parent_ctx->get_unique_id(),
                          predicate_false_size, variants->return_size)
#endif
#ifdef DEBUG_LEGION
          assert(predicate_false_result == NULL);
#endif
          predicate_false_result = 
            legion_malloc(PREDICATE_ALLOC, predicate_false_size);
          memcpy(predicate_false_result, pred_arg.get_ptr(),
                 predicate_false_size);
        }
      }
    }

    //--------------------------------------------------------------------------
    void IndexTask::trigger_prepipeline_stage(void)
    //--------------------------------------------------------------------------
    {
      // First compute the parent indexes
      compute_parent_indexes();
      // Annotate any regions which are going to need to be early mapped
      for (unsigned idx = 0; idx < regions.size(); idx++)
      {
        if (!IS_WRITE(regions[idx]))
          continue;
        if (regions[idx].handle_type == SINGULAR)
          regions[idx].flags |= MUST_PREMAP_FLAG;
        else if (regions[idx].handle_type == REG_PROJECTION)
        {
          ProjectionFunction *function = runtime->find_projection_function(
                                                    regions[idx].projection);
          if (function->depth == 0)
            regions[idx].flags |= MUST_PREMAP_FLAG;
        }
      }
      // Initialize the privilege paths
      privilege_paths.resize(regions.size());
      for (unsigned idx = 0; idx < regions.size(); idx++)
        initialize_privilege_path(privilege_paths[idx], regions[idx]);
      if (!options_selected)
      {
        const bool inline_task = select_task_options();
        if (inline_task) 
        {
          REPORT_LEGION_WARNING(LEGION_WARNING_MAPPER_REQUESTED_INLINE,
                          "Mapper %s requested to inline task %s "
                          "(UID %lld) but the 'enable_inlining' option was "
                          "not set on the task launcher so the request is "
                          "being ignored", mapper->get_mapper_name(),
                          get_task_name(), get_unique_id());
        }
      }
      if (need_intra_task_alias_analysis)
      {
        // If we don't have a trace, we do our alias analysis now
        LegionTrace *local_trace = get_trace();
        if (local_trace == NULL)
          perform_intra_task_alias_analysis(false/*tracing*/, NULL/*trace*/,
                                            privilege_paths);
      }
      if (runtime->legion_spy_enabled)
      { 
        for (unsigned idx = 0; idx < regions.size(); idx++)
          TaskOp::log_requirement(unique_op_id, idx, regions[idx]);
        runtime->forest->log_launch_space(launch_space->handle, unique_op_id);
<<<<<<< HEAD
      }
    }

    //--------------------------------------------------------------------------
    void IndexTask::trigger_dependence_analysis(void)
    //--------------------------------------------------------------------------
    {
      perform_base_dependence_analysis();
      for (unsigned idx = 0; idx < regions.size(); idx++)
      {
        ProjectionInfo projection_info(runtime, regions[idx], launch_space);
        runtime->forest->perform_dependence_analysis(this, idx, regions[idx], 
                                                     projection_info,
                                                     privilege_paths[idx]);
=======
>>>>>>> a6d7b61e
      }
    }

    //--------------------------------------------------------------------------
    void IndexTask::perform_base_dependence_analysis(void)
    //--------------------------------------------------------------------------
    {
#ifdef DEBUG_LEGION
      assert(memo_state != MEMO_REQ);
      assert(privilege_paths.size() == regions.size());
#endif 
      if (runtime->check_privileges)
        perform_privilege_checks();
      if (need_intra_task_alias_analysis)
      {
        // If we have a trace we do our alias analysis now
        LegionTrace *local_trace = get_trace();
        if (local_trace != NULL)
          perform_intra_task_alias_analysis(is_tracing(), local_trace,
                                            privilege_paths);
      }
      // To be correct with the new scheduler we also have to 
      // register mapping dependences on futures
      for (std::vector<Future>::const_iterator it = futures.begin();
            it != futures.end(); it++)
      {
#ifdef DEBUG_LEGION
        assert(it->impl != NULL);
#endif
        it->impl->register_dependence(this);
      }
      if (predicate_false_future.impl != NULL)
        predicate_false_future.impl->register_dependence(this);
      // Also have to register any dependences on our predicate
      register_predicate_dependence();
<<<<<<< HEAD
=======
      for (unsigned idx = 0; idx < regions.size(); idx++)
      {
        ProjectionInfo projection_info(runtime, regions[idx], launch_space);
        runtime->forest->perform_dependence_analysis(this, idx, regions[idx], 
                                                     projection_info,
                                                     privilege_paths[idx]);
      }
>>>>>>> a6d7b61e
    }

    //--------------------------------------------------------------------------
    void IndexTask::report_interfering_requirements(unsigned idx1,unsigned idx2)
    //--------------------------------------------------------------------------
    {
#if 0
      REPORT_LEGION_ERROR(ERROR_ALIASED_REGION_REQUIREMENTS,
                          "Aliased region requirements for index tasks "
                          "are not permitted. Region requirements %d and %d "
                          "of task %s (UID %lld) in parent task %s (UID %lld) "
                          "are interfering.", idx1, idx2, get_task_name(),
                          get_unique_id(), parent_ctx->get_task_name(),
                          parent_ctx->get_unique_id())
#else
      REPORT_LEGION_WARNING(LEGION_WARNING_REGION_REQUIREMENTS_INDEX,
                      "Region requirements %d and %d of index task %s "
                      "(UID %lld) in parent task %s (UID %lld) are potentially "
                      "interfering.  It's possible that this is a false "
                      "positive if there are projection region requirements "
                      "and each of the point tasks are non-interfering. "
                      "If the runtime is built in debug mode then it will "
                      "check that the region requirements of all points are "
                      "actually non-interfering. If you see no further error "
                      "messages for this index task launch then everything "
                      "is good.", idx1, idx2, get_task_name(), get_unique_id(),
                      parent_ctx->get_task_name(), parent_ctx->get_unique_id())
#endif
#ifdef DEBUG_LEGION
      interfering_requirements.insert(std::pair<unsigned,unsigned>(idx1,idx2));
#endif
    }

    //--------------------------------------------------------------------------
    RegionTreePath& IndexTask::get_privilege_path(unsigned idx)
    //--------------------------------------------------------------------------
    {
#ifdef DEBUG_LEGION
      assert(idx < privilege_paths.size());
#endif
      return privilege_paths[idx];
    }

    //--------------------------------------------------------------------------
    void IndexTask::resolve_false(bool speculated, bool launched)
    //--------------------------------------------------------------------------
    {
      // If we already launched, then we can just return
      // otherwise continue through to do the cleanup work
      if (launched)
        return;
      RtEvent execution_condition;
      // Fill in the index task map with the default future value
      if (redop == 0)
      {
        // Only need to do this if the internal domain exists, it
        // might not in a control replication context
        if (internal_space.exists())
        {
          // Get the domain that we will have to iterate over
          Domain local_domain;
          runtime->forest->find_launch_space_domain(internal_space, 
                                                    local_domain);
          // Handling the future map case
          if (predicate_false_future.impl != NULL)
          {
            ApEvent wait_on = predicate_false_future.impl->get_ready_event();
            if (wait_on.has_triggered())
            {
              const size_t result_size = 
                check_future_size(predicate_false_future.impl);
              const void *result = 
                predicate_false_future.impl->get_untyped_result(true);
              for (Domain::DomainPointIterator itr(local_domain); itr; itr++)
              {
                Future f = future_map.get_future(itr.p);
                if (result_size > 0)
                  f.impl->set_result(result, result_size, false/*own*/);
              }
            }
            else
            {
              // Add references so things won't be prematurely collected
              future_map.impl->add_base_resource_ref(DEFERRED_TASK_REF);
              predicate_false_future.impl->add_base_gc_ref(DEFERRED_TASK_REF,
                                                           this);
              DeferredFutureMapSetArgs args(future_map.impl,
                  predicate_false_future.impl, local_domain, this);
              execution_condition = 
                runtime->issue_runtime_meta_task(args, LG_LATENCY_WORK_PRIORITY,
                                               Runtime::protect_event(wait_on));
            }
          }
          else
          {
            for (Domain::DomainPointIterator itr(local_domain); itr; itr++)
            {
              Future f = future_map.get_future(itr.p);
              if (predicate_false_size > 0)
                f.impl->set_result(predicate_false_result,
                                   predicate_false_size, false/*own*/);
            }
          }
        }
      }
      else
      {
        // Handling a reduction case
        if (predicate_false_future.impl != NULL)
        {
          ApEvent wait_on = predicate_false_future.impl->get_ready_event();
          if (wait_on.has_triggered())
          {
            const size_t result_size = 
                        check_future_size(predicate_false_future.impl);
            if (result_size > 0)
              reduction_future.impl->set_result(
                  predicate_false_future.impl->get_untyped_result(true),
                  result_size, false/*own*/);
          }
          else
          {
            // Add references so they aren't garbage collected 
            reduction_future.impl->add_base_gc_ref(DEFERRED_TASK_REF, this);
            predicate_false_future.impl->add_base_gc_ref(DEFERRED_TASK_REF, 
                                                         this);
            DeferredFutureSetArgs args(reduction_future.impl,
                                    predicate_false_future.impl, this);
            execution_condition = 
              runtime->issue_runtime_meta_task(args, LG_LATENCY_WORK_PRIORITY,
                                               Runtime::protect_event(wait_on));
          }
        }
        else
        {
          if (predicate_false_size > 0)
            reduction_future.impl->set_result(predicate_false_result,
                                  predicate_false_size, false/*own*/);
        }
      }
      // Then clean up this task execution
      complete_mapping();
      complete_execution(execution_condition);
      resolve_speculation();
      trigger_children_complete();
      trigger_children_committed();
    }

    //--------------------------------------------------------------------------
    void IndexTask::early_map_task(void)
    //--------------------------------------------------------------------------
    {
      DETAILED_PROFILER(runtime, INDEX_EARLY_MAP_TASK_CALL);
      std::vector<unsigned> early_map_indexes;
      for (unsigned idx = 0; idx < regions.size(); idx++)
      {
        const RegionRequirement &req = regions[idx];
        if (req.must_premap())
          early_map_indexes.push_back(idx);
      }
      if (!early_map_indexes.empty())
      {
        early_map_regions(map_applied_conditions, early_map_indexes);
        if (!acquired_instances.empty())
          release_acquired_instances(acquired_instances);
      }
    }

    //--------------------------------------------------------------------------
    bool IndexTask::distribute_task(void)
    //--------------------------------------------------------------------------
    {
      DETAILED_PROFILER(runtime, INDEX_DISTRIBUTE_CALL);
      if (is_origin_mapped())
      {
        // This will only get called if we had slices that couldn't map, but
        // they have now all mapped
#ifdef DEBUG_LEGION
        assert(slices.empty());
#endif
        // We're never actually run
        return false;
      }
      else
      {
        if (!is_sliced() && target_proc.exists() && 
            (target_proc != current_proc))
        {
          // Make a slice copy and send it away
<<<<<<< HEAD
          SliceTask *clone = clone_as_slice_task(internal_space, target_proc,
=======
          SliceTask *clone = clone_as_slice_task(launch_space->handle, 
                                                 target_proc,
>>>>>>> a6d7b61e
                                                 true/*needs slice*/,
                                                 stealable, 1LL);
          runtime->send_task(clone);
          return false; // We have now been sent away
        }
        else
          return true; // Still local so we can be sliced
      }
    }

    //--------------------------------------------------------------------------
    RtEvent IndexTask::perform_mapping(MustEpochOp *owner/*=NULL*/,
                                       const DeferMappingArgs *args/*=NULL*/)
    //--------------------------------------------------------------------------
    {
      DETAILED_PROFILER(runtime, INDEX_PERFORM_MAPPING_CALL);
      // This will only get called if we had slices that failed to origin map 
#ifdef DEBUG_LEGION
      assert(!slices.empty());
      // Should never get duplicate invocations here
      assert(args == NULL);
#endif
      for (std::list<SliceTask*>::iterator it = slices.begin();
            it != slices.end(); /*nothing*/)
      {
        (*it)->trigger_mapping();
        it = slices.erase(it);
      }
      return RtEvent::NO_RT_EVENT;
    }

    //--------------------------------------------------------------------------
    void IndexTask::launch_task(void)
    //--------------------------------------------------------------------------
    {
      // should never be called
      assert(false);
    }

    //--------------------------------------------------------------------------
    bool IndexTask::is_stealable(void) const
    //--------------------------------------------------------------------------
    {
      // Index space tasks are never stealable, they must first be
      // split into slices which can then be stolen.  Note that slicing
      // always happens after premapping so we know stealing is safe.
      return false;
    }

    //--------------------------------------------------------------------------
    void IndexTask::map_and_launch(void)
    //--------------------------------------------------------------------------
    {
      // This should only ever be called if we had slices which failed to map
#ifdef DEBUG_LEGION
      assert(is_sliced());
      assert(!slices.empty());
#endif
      trigger_slices();
    }

    //--------------------------------------------------------------------------
    ApEvent IndexTask::get_task_completion(void) const
    //--------------------------------------------------------------------------
    {
      return get_completion_event();
    }

    //--------------------------------------------------------------------------
    TaskOp::TaskKind IndexTask::get_task_kind(void) const
    //--------------------------------------------------------------------------
    {
      return INDEX_TASK_KIND;
    }

    //--------------------------------------------------------------------------
    void IndexTask::trigger_task_complete(bool deferred /*=false*/)
    //--------------------------------------------------------------------------
    {
      DETAILED_PROFILER(runtime, INDEX_COMPLETE_CALL);
      // Trigger all the futures or set the reduction future result
      // and then trigger it
      if (redop != 0)
      {
        // Set the future if we actually ran the task or we speculated
        if ((speculation_state != RESOLVE_FALSE_STATE) || false_guard.exists())
        {
          // If we're doing a deterministic reduction this is the point
          // at which we can collapse all the futures down to a single
          // value since we know we have them all in the temporary futures
          if (deterministic_redop)
          {
            for (std::map<DomainPoint,std::pair<void*,size_t> >::const_iterator
                  it = temporary_futures.begin();
                  it != temporary_futures.end(); it++)
              fold_reduction_future(it->second.first, it->second.second,
                                    false/*owner*/, true/*exclusive*/);
          }
          reduction_future.impl->set_result(reduction_state,
                                            reduction_state_size, 
                                            false/*owner*/);
        }
        reduction_future.impl->complete_future();
      }
      else
        future_map.impl->complete_all_futures();
      if (must_epoch != NULL)
      {
        if (!complete_preconditions.empty())
        {
          const RtEvent wait_on = Runtime::merge_events(complete_preconditions);
          if (wait_on.exists() && !wait_on.has_triggered())
            wait_on.wait();
        }
        must_epoch->notify_subop_complete(this);
      }
      if (!effects_postconditions.empty())
      {
        const PhysicalTraceInfo trace_info(this);
        ApEvent done = 
          Runtime::merge_events(&trace_info, effects_postconditions);
        request_early_complete(done);
      }
      if (!complete_preconditions.empty())
        complete_operation(Runtime::merge_events(complete_preconditions));
      else
        complete_operation();
#ifdef LEGION_SPY
      LegionSpy::log_operation_events(unique_op_id, ApEvent::NO_AP_EVENT,
                                      completion_event);
#endif
    }

    //--------------------------------------------------------------------------
    void IndexTask::trigger_task_commit(void)
    //--------------------------------------------------------------------------
    {
      DETAILED_PROFILER(runtime, INDEX_COMMIT_CALL);
      if (must_epoch != NULL)
      {
        if (!commit_preconditions.empty())
        {
          const RtEvent wait_on = Runtime::merge_events(commit_preconditions);
          if (wait_on.exists() && !wait_on.has_triggered())
            wait_on.wait();
        }
        must_epoch->notify_subop_commit(this);
        commit_operation(true/*deactivate*/);
      }
      else
      {
        // Mark that this operation is now committed
        if (!commit_preconditions.empty())
          commit_operation(true/*deactivate*/, 
              Runtime::merge_events(commit_preconditions));
        else
          commit_operation(true/*deactivate*/);
      }
    }

    //--------------------------------------------------------------------------
    bool IndexTask::pack_task(Serializer &rez, Processor target)
    //--------------------------------------------------------------------------
    {
      // should never be called
      assert(false);
      return false;
    }

    //--------------------------------------------------------------------------
    bool IndexTask::unpack_task(Deserializer &derez, Processor current,
                                std::set<RtEvent> &ready_events)
    //--------------------------------------------------------------------------
    {
      // should never be called
      assert(false);
      return false;
    }

    //--------------------------------------------------------------------------
    void IndexTask::perform_inlining(void)
    //--------------------------------------------------------------------------
    {
      DETAILED_PROFILER(runtime, INDEX_PERFORM_INLINING_CALL);
      // See if there is anything to wait for
      std::set<ApEvent> wait_on_events;
      for (unsigned idx = 0; idx < futures.size(); idx++)
      {
        FutureImpl *impl = futures[idx].impl; 
        wait_on_events.insert(impl->ready_event);
      }
      for (unsigned idx = 0; idx < grants.size(); idx++)
      {
        GrantImpl *impl = grants[idx].impl;
        wait_on_events.insert(impl->acquire_grant());
      }
      for (unsigned idx = 0; idx < wait_barriers.size(); idx++)
      {
	ApEvent e = 
          Runtime::get_previous_phase(wait_barriers[idx].phase_barrier);
        wait_on_events.insert(e);
      }
      // Merge together all the events for the start condition 
      ApEvent start_condition = Runtime::merge_events(NULL, wait_on_events);
      // Enumerate all of the points of our index space and run
      // the task for each one of them either saving or reducing their futures
      Processor current = parent_ctx->get_executing_processor();
      // Select the variant to use
      VariantImpl *variant = parent_ctx->select_inline_variant(this);
      // See if we need to wait for anything
      if (start_condition.exists())
        start_condition.wait();
      // Save this for when things are being returned
      TaskContext *enclosing = parent_ctx;
      // Make a copy of our region requirements
      std::vector<RegionRequirement> copy_requirements(regions.size());
      for (unsigned idx = 0; idx < regions.size(); idx++)
        copy_requirements[idx] = regions[idx];
      bool first = true;
      for (Domain::DomainPointIterator itr(index_domain); itr; itr++)
      {
        // If this is not the first we have to restore the region
        // requirements from copy that we made before hand
        if (!first)
        {
          for (unsigned idx = 0; idx < regions.size(); idx++)
            regions[idx] = copy_requirements[idx];
        }
        else
          first = false;
        index_point = itr.p; 
        // Get our local args
        Future local_arg = point_arguments.impl->get_future(index_point);
        if (local_arg.impl != NULL)
        {
          local_args = local_arg.impl->get_untyped_result(true);
          local_arglen = local_arg.impl->get_untyped_size();
        }
        else
        {
          local_args = NULL;
          local_arglen = 0;
        }
        compute_point_region_requirements();
        InlineContext *inline_ctx = new InlineContext(runtime, enclosing, this);
        // Save the inner context as the parent ctx
        // parent_ctx = inline_ctx;
        variant->dispatch_inline(current, inline_ctx);
        // Return any created privilege state
        std::set<RtEvent> preconditions;
        inline_ctx->return_resources(enclosing, preconditions);
        if (!preconditions.empty())
        {
          const RtEvent wait_on = Runtime::merge_events(preconditions);
          if (wait_on.exists() && !wait_on.has_triggered())
            wait_on.wait();
        }
        // Then we can delete the inline context
        delete inline_ctx;
      }
      if (redop == 0)
        future_map.impl->complete_all_futures();
      else
      {
        reduction_future.impl->set_result(reduction_state,
                                          reduction_state_size,false/*owner*/);
        reduction_future.impl->complete_future();
      }
      // Trigger all our events event
      Runtime::trigger_event(completion_event);
    }

    //--------------------------------------------------------------------------
    void IndexTask::end_inline_task(const void *res, size_t res_size,bool owned)
    //--------------------------------------------------------------------------
    {
      if (redop == 0)
      {
        Future f = future_map.impl->get_future(index_point);
        f.impl->set_result(res, res_size, owned);
      }
      else
        fold_reduction_future(res, res_size, owned, true/*exclusive*/);
    }

    //--------------------------------------------------------------------------
    VersionInfo& IndexTask::get_version_info(unsigned idx)
    //--------------------------------------------------------------------------
    {
      return version_infos[idx];
    }

    //--------------------------------------------------------------------------
    std::map<PhysicalManager*,std::pair<unsigned,bool> >* 
                                     IndexTask::get_acquired_instances_ref(void)
    //--------------------------------------------------------------------------
    {
      return &acquired_instances;
    }

    //--------------------------------------------------------------------------
    SliceTask* IndexTask::clone_as_slice_task(IndexSpace is, Processor p,
                                              bool recurse, bool stealable,
                                              long long scale_denominator)
    //--------------------------------------------------------------------------
    {
      DETAILED_PROFILER(runtime, INDEX_CLONE_AS_SLICE_CALL);
      SliceTask *result = runtime->get_available_slice_task(); 
      result->initialize_base_task(parent_ctx, false/*track*/, NULL/*deps*/,
                                   Predicate::TRUE_PRED, this->task_id);
      result->clone_multi_from(this, is, p, recurse, stealable);
      result->index_complete = this->completion_event;
      result->denominator = scale_denominator;
      result->index_owner = this;
      result->remote_owner_uid = parent_ctx->get_unique_id();
      result->trace_local_id = trace_local_id;
      result->tpl = tpl;
      result->memo_state = memo_state;
      if (runtime->legion_spy_enabled)
        LegionSpy::log_index_slice(get_unique_id(), 
                                   result->get_unique_id());
      if (runtime->profiler != NULL)
        runtime->profiler->register_slice_owner(get_unique_op_id(),
                                                result->get_unique_op_id());
      return result;
    }

    //--------------------------------------------------------------------------
    void IndexTask::handle_future(const DomainPoint &point, const void *result,
                                  size_t result_size, bool owner)
    //--------------------------------------------------------------------------
    {
      DETAILED_PROFILER(runtime, INDEX_HANDLE_FUTURE);
      // Need to hold the lock when doing this since it could
      // be going in parallel with other users
      if (reduction_op != NULL)
      {
        // If we're doing a deterministic reduction then we need to 
        // buffer up these future values until we get all of them so
        // that we can fold them in a deterministic way
        if (deterministic_redop)
        {
          // Store it in our temporary futures
          if (owner)
          {
            // Hold the lock to protect the data structure
            AutoLock o_lock(op_lock);
#ifdef DEBUG_LEGION
            assert(temporary_futures.find(point) == temporary_futures.end());
#endif
            temporary_futures[point] = 
              std::pair<void*,size_t>(const_cast<void*>(result),result_size);
          }
          else
          {
            void *copy = legion_malloc(FUTURE_RESULT_ALLOC, result_size);
            memcpy(copy,result,result_size);
            // Hold the lock to protect the data structure
            AutoLock o_lock(op_lock);
#ifdef DEBUG_LEGION
            assert(temporary_futures.find(point) == temporary_futures.end());
#endif
            temporary_futures[point] = 
              std::pair<void*,size_t>(copy,result_size);
          }
        }
        else
          fold_reduction_future(result, result_size, owner, false/*exclusive*/);
      }
      else
      {
        if (must_epoch == NULL)
        {
          Future f = future_map.get_future(point);
          f.impl->set_result(result, result_size, owner);
        }
        else
          must_epoch->set_future(point, result, result_size, owner);
      }
    }

    //--------------------------------------------------------------------------
    void IndexTask::register_must_epoch(void)
    //--------------------------------------------------------------------------
    {
      // should never be called
      assert(false);
    }

    //--------------------------------------------------------------------------
    FutureMapImpl* IndexTask::create_future_map(TaskContext *ctx,
                             IndexSpace launch_space, IndexSpace sharding_space) 
    //--------------------------------------------------------------------------
    {
      return new FutureMapImpl(ctx, this, runtime,
            runtime->get_available_distributed_id(), runtime->address_space);
    }

    //--------------------------------------------------------------------------
    void IndexTask::record_reference_mutation_effect(RtEvent event)
    //--------------------------------------------------------------------------
    {
      map_applied_conditions.insert(event);
    }

    //--------------------------------------------------------------------------
    void IndexTask::record_origin_mapped_slice(SliceTask *local_slice)
    //--------------------------------------------------------------------------
    {
      AutoLock o_lock(op_lock);
      origin_mapped_slices.push_back(local_slice);
    }

    //--------------------------------------------------------------------------
    void IndexTask::return_slice_mapped(unsigned points, long long denom,
                                RtEvent applied_condition, ApEvent effects_done)
    //--------------------------------------------------------------------------
    {
      DETAILED_PROFILER(runtime, INDEX_RETURN_SLICE_MAPPED_CALL);
      bool need_trigger = false;
      bool trigger_children_completed = false;
      bool trigger_children_commit = false;
      {
        AutoLock o_lock(op_lock);
        total_points += points;
        mapped_points += points;
        slice_fraction.add(Fraction<long long>(1,denom));
        if (applied_condition.exists())
          map_applied_conditions.insert(applied_condition);
        if (effects_done.exists())
          effects_postconditions.insert(effects_done);
        // Already know that mapped points is the same as total points
        if (slice_fraction.is_whole())
        {
          need_trigger = true;
          if ((complete_points == total_points) &&
              !children_complete_invoked)
          {
            trigger_children_completed = true;
            children_complete_invoked = true;
          }
          if ((committed_points == total_points) &&
              !children_commit_invoked)
          {
            trigger_children_commit = true;
            children_commit_invoked = true;
          }
        }
      }
      if (need_trigger)
      {
        // Get the mapped precondition note we can now access this
        // without holding the lock because we know we've seen
        // all the responses so no one else will be mutating it.
        if (!map_applied_conditions.empty())
        {
          RtEvent map_condition = Runtime::merge_events(map_applied_conditions);
          complete_mapping(map_condition);
        }
        else
          complete_mapping();
      }
      if (trigger_children_completed)
        trigger_children_complete();
      if (trigger_children_commit)
        trigger_children_committed();
    }

    //--------------------------------------------------------------------------
    void IndexTask::return_slice_complete(unsigned points, 
                                          RtEvent slice_complete,
                                          ApEvent slice_postcondition)
    //--------------------------------------------------------------------------
    {
      DETAILED_PROFILER(runtime, INDEX_RETURN_SLICE_COMPLETE_CALL);
      bool trigger_execution = false;
      bool need_trigger = false;
      {
        AutoLock o_lock(op_lock);
        if (slice_complete.exists())
          complete_preconditions.insert(slice_complete);
        complete_points += points;
        // Always add it if we're doing legion spy validation
#ifndef LEGION_SPY
        if (!slice_postcondition.has_triggered())
#endif
          effects_postconditions.insert(slice_postcondition);
#ifdef DEBUG_LEGION
        assert(!complete_received);
        assert(complete_points <= total_points);
#endif
        if (slice_fraction.is_whole() && 
            (complete_points == total_points))
        {
          trigger_execution = true;
          if (!children_complete_invoked)
          {
            need_trigger = true;
            children_complete_invoked = true;
          }
        }
      }
      if (trigger_execution)
        complete_execution();
      if (need_trigger)
        trigger_children_complete();
    }

    //--------------------------------------------------------------------------
    void IndexTask::return_slice_commit(unsigned points, 
                                        RtEvent commit_precondition)
    //--------------------------------------------------------------------------
    {
      DETAILED_PROFILER(runtime, INDEX_RETURN_SLICE_COMMIT_CALL);
      bool need_trigger = false;
      {
        AutoLock o_lock(op_lock);
        if (commit_precondition.exists())
          commit_preconditions.insert(commit_precondition);
        committed_points += points;
#ifdef DEBUG_LEGION
        assert(committed_points <= total_points);
#endif
        if (slice_fraction.is_whole() &&
            (committed_points == total_points) && 
            !children_commit_invoked)
        {
          need_trigger = true;
          children_commit_invoked = true;
        }
      }
      if (need_trigger)
        trigger_children_committed();
    } 

    //--------------------------------------------------------------------------
    void IndexTask::unpack_slice_mapped(Deserializer &derez, 
                                        AddressSpaceID source)
    //--------------------------------------------------------------------------
    {
      DerezCheck z(derez);
      size_t points;
      derez.deserialize(points);
      long long denom;
      derez.deserialize(denom);
      RtEvent applied_condition;
      derez.deserialize(applied_condition);
      ApEvent restrict_postcondition;
      derez.deserialize(restrict_postcondition);
#ifdef DEBUG_LEGION
      if (!is_origin_mapped())
      {
        std::map<DomainPoint,std::vector<LogicalRegion> > local_requirements;
        for (unsigned idx = 0; idx < points; idx++)
        {
          DomainPoint point;
          derez.deserialize(point);
          std::vector<LogicalRegion> &reqs = local_requirements[point];
          reqs.resize(regions.size());
          for (unsigned idx2 = 0; idx2 < regions.size(); idx2++)
            derez.deserialize(reqs[idx2]);
        }
        check_point_requirements(local_requirements);
      }
#endif
      return_slice_mapped(points, denom, applied_condition, 
                          restrict_postcondition);
    }

    //--------------------------------------------------------------------------
    void IndexTask::unpack_slice_complete(Deserializer &derez)
    //--------------------------------------------------------------------------
    {
      DerezCheck z(derez);
      size_t points;
      derez.deserialize(points);
      RtEvent complete_precondition;
      derez.deserialize(complete_precondition);
      ApEvent slice_postcondition;
      derez.deserialize(slice_postcondition);
      const RtEvent resources_returned =
        ResourceTracker::unpack_resources_return(derez, parent_ctx);
      if (redop == 0)
      {
        // No reduction so we can unpack these futures directly
        for (unsigned idx = 0; idx < points; idx++)
        {
          DomainPoint p;
          derez.deserialize(p);
          DerezCheck z2(derez);
          size_t future_size;
          derez.deserialize(future_size);
          const void *future_ptr = derez.get_current_pointer();
          handle_future(p, future_ptr, future_size, false/*owner*/);
          // Advance the pointer on the deserializer
          derez.advance_pointer(future_size);
        }
      }
      else if (deterministic_redop)
      {
#ifdef DEBUG_LEGION
        assert(reduction_op != NULL);
        assert(reduction_state_size == reduction_op->sizeof_rhs);
#endif
        // Unpack these futures and save them so we can do a
        // deterministic reduction fold operation later
        for (unsigned idx = 0; idx < points; idx++)
        {
          DomainPoint p;
          derez.deserialize(p);
          size_t size;
          derez.deserialize(size);
          const void *ptr = derez.get_current_pointer();
          handle_future(p, ptr, size, false/*owner*/);
          derez.advance_pointer(size);
        }
      }
      else
      {
#ifdef DEBUG_LEGION
        assert(reduction_op != NULL);
        assert(reduction_state_size == reduction_op->sizeof_rhs);
#endif
        const void *reduc_ptr = derez.get_current_pointer();
        DomainPoint dummy_point;
        handle_future(dummy_point, reduc_ptr, 
                      reduction_state_size, false/*owner*/);
        // Advance the pointer on the deserializer
        derez.advance_pointer(reduction_state_size);
      }
      if (resources_returned.exists())
      {
        if (complete_precondition.exists())
          return_slice_complete(points,
              Runtime::merge_events(complete_precondition, resources_returned),
              slice_postcondition);
        else
          return_slice_complete(points, resources_returned,slice_postcondition);
      }
      else
        return_slice_complete(points,complete_precondition,slice_postcondition);
    }

    //--------------------------------------------------------------------------
    void IndexTask::unpack_slice_commit(Deserializer &derez)
    //--------------------------------------------------------------------------
    {
      DerezCheck z(derez);
      size_t points;
      derez.deserialize(points);
      RtEvent commit_precondition;
      derez.deserialize(commit_precondition);
      return_slice_commit(points, commit_precondition);
    }

    //--------------------------------------------------------------------------
    void IndexTask::replay_analysis(void)
    //--------------------------------------------------------------------------
    {
#ifdef DEBUG_LEGION
      assert(is_replaying());
      assert(current_proc.exists());
#endif
#ifdef LEGION_SPY
      LegionSpy::log_replay_operation(unique_op_id);
#endif
      if (runtime->legion_spy_enabled)
      {
        for (unsigned idx = 0; idx < regions.size(); idx++)
          TaskOp::log_requirement(unique_op_id, idx, regions[idx]);
      }
      SliceTask *new_slice = this->clone_as_slice_task(internal_space,
                                                       current_proc,
                                                       false,
                                                       false, 1LL);
      slices.push_back(new_slice);
      new_slice->enumerate_points();
      new_slice->replay_analysis();
    }

    //--------------------------------------------------------------------------
    /*static*/ void IndexTask::process_slice_mapped(Deserializer &derez,
                                                    AddressSpaceID source)
    //--------------------------------------------------------------------------
    {
      IndexTask *task;
      derez.deserialize(task);
      task->unpack_slice_mapped(derez, source);
    }

    //--------------------------------------------------------------------------
    /*static*/ void IndexTask::process_slice_complete(Deserializer &derez)
    //--------------------------------------------------------------------------
    {
      IndexTask *task;
      derez.deserialize(task);
      task->unpack_slice_complete(derez);
    }

    //--------------------------------------------------------------------------
    /*static*/ void IndexTask::process_slice_commit(Deserializer &derez)
    //--------------------------------------------------------------------------
    {
      IndexTask *task;
      derez.deserialize(task);
      task->unpack_slice_commit(derez);
    }

#ifdef DEBUG_LEGION
    //--------------------------------------------------------------------------
    void IndexTask::check_point_requirements(
            const std::map<DomainPoint,std::vector<LogicalRegion> > &point_reqs)
    //--------------------------------------------------------------------------
    {
      std::set<std::pair<unsigned,unsigned> > local_interfering = 
        interfering_requirements;
      // Handle any region requirements that interfere with itself
      for (unsigned idx = 0; idx < regions.size(); idx++)
      {
        const RegionRequirement &req = regions[idx];
        if (!IS_WRITE(req) || (req.must_premap() && !IS_EXCLUSIVE(req)))
          continue;
        local_interfering.insert(std::pair<unsigned,unsigned>(idx,idx));
      }
      // Nothing to do if there are no interfering requirements
      if (local_interfering.empty())
        return;
      std::map<DomainPoint,std::vector<LogicalRegion> > point_requirements;
      for (std::map<DomainPoint,std::vector<LogicalRegion> >::const_iterator 
            pit = point_reqs.begin(); pit != point_reqs.end(); pit++)
      {
        // Add it to the set of point requirements
        point_requirements.insert(*pit);
        const std::vector<LogicalRegion> &point_reqs = pit->second;
        for (std::map<DomainPoint,std::vector<LogicalRegion> >::const_iterator
              oit = point_requirements.begin(); 
              oit != point_requirements.end(); oit++)
        {
          const std::vector<LogicalRegion> &other_reqs = oit->second;
          const bool same_point = (pit->first == oit->first);
          // Now check for interference with any other points
          for (std::set<std::pair<unsigned,unsigned> >::const_iterator it =
                local_interfering.begin(); it !=
                local_interfering.end(); it++)
          {
            // Skip same region requireemnt for same point
            if (same_point && (it->first == it->second))
              continue;
            // If either one are the NO_REGION then there is no interference
            if (!point_reqs[it->first].exists() || 
                !other_reqs[it->second].exists())
              continue;
            if (!runtime->forest->are_disjoint(
                  point_reqs[it->first].get_index_space(), 
                  other_reqs[it->second].get_index_space()))
            {
              if (pit->first.get_dim() <= 1) 
              {
                REPORT_LEGION_ERROR(ERROR_INDEX_SPACE_TASK,
                              "Index space task launch has intefering "
                              "region requirements %d of point %lld and region "
                              "requirement %d of point %lld of %s (UID %lld) "
                              "in parent task %s (UID %lld) are interfering.",
                              it->first, pit->first[0], it->second,
                              oit->first[0], get_task_name(), get_unique_id(),
                              parent_ctx->get_task_name(),
                              parent_ctx->get_unique_id());
              } 
              else if (pit->first.get_dim() == 2) 
              {
                REPORT_LEGION_ERROR(ERROR_INDEX_SPACE_TASK,
                              "Index space task launch has intefering "
                              "region requirements %d of point (%lld,%lld) and "
                              "region requirement %d of point (%lld,%lld) of "
                              "%s (UID %lld) in parent task %s (UID %lld) are "
                              "interfering.", it->first, pit->first[0],
                              pit->first[1], it->second, oit->first[0],
                              oit->first[1], get_task_name(), get_unique_id(),
                              parent_ctx->get_task_name(),
                              parent_ctx->get_unique_id());
              } 
              else if (pit->first.get_dim() == 3) 
              {
                REPORT_LEGION_ERROR(ERROR_INDEX_SPACE_TASK,
                              "Index space task launch has intefering "
                              "region requirements %d of point (%lld,%lld,%lld)"
                              " and region requirement %d of point "
                              "(%lld,%lld,%lld) of %s (UID %lld) in parent "
                              "task %s (UID %lld) are interfering.", it->first,
                              pit->first[0], pit->first[1], pit->first[2],
                              it->second, oit->first[0], oit->first[1],
                              oit->first[2], get_task_name(), get_unique_id(),
                              parent_ctx->get_task_name(),
                              parent_ctx->get_unique_id());
              }
              assert(false);
            }
          }
        }
      }
    }
#endif

    /////////////////////////////////////////////////////////////
    // Slice Task 
    /////////////////////////////////////////////////////////////

    //--------------------------------------------------------------------------
    SliceTask::SliceTask(Runtime *rt)
      : MultiTask(rt)
    //--------------------------------------------------------------------------
    {
    }

    //--------------------------------------------------------------------------
    SliceTask::SliceTask(const SliceTask &rhs)
      : MultiTask(NULL)
    //--------------------------------------------------------------------------
    {
      // should never be called
      assert(false);
    }

    //--------------------------------------------------------------------------
    SliceTask::~SliceTask(void)
    //--------------------------------------------------------------------------
    {
    }

    //--------------------------------------------------------------------------
    SliceTask& SliceTask::operator=(const SliceTask &rhs)
    //--------------------------------------------------------------------------
    {
      // should never be called
      assert(false);
      return *this;
    }

    //--------------------------------------------------------------------------
    void SliceTask::activate(void)
    //--------------------------------------------------------------------------
    {
      DETAILED_PROFILER(runtime, SLICE_ACTIVATE_CALL);
      activate_multi();
      // Slice tasks never have to resolve speculation
      resolve_speculation();
      index_complete = ApEvent::NO_AP_EVENT;
      num_unmapped_points = 0;
      num_uncomplete_points = 0;
      num_uncommitted_points = 0;
      denominator = 0;
      index_owner = NULL;
      remote_owner_uid = 0;
      remote_unique_id = get_unique_id();
      origin_mapped = false;
    }

    //--------------------------------------------------------------------------
    void SliceTask::deactivate(void)
    //--------------------------------------------------------------------------
    {
      DETAILED_PROFILER(runtime, SLICE_DEACTIVATE_CALL);
      deactivate_multi();
      // Deactivate all our points 
      for (std::vector<PointTask*>::const_iterator it = points.begin();
            it != points.end(); it++)
      {
        // Check to see if we are origin mapped or not which 
        // determines whether we should commit this operation or
        // just deactivate it like normal
        if (is_origin_mapped() && !is_remote())
          (*it)->deactivate();
        else
          (*it)->commit_operation(true/*deactivate*/);
      }
      points.clear(); 
      if (!acquired_instances.empty())
        release_acquired_instances(acquired_instances);
#ifdef DEBUG_LEGION
      assert(local_regions.empty());
      assert(local_fields.empty());
#endif
      acquired_instances.clear();
      map_applied_conditions.clear();
      complete_preconditions.clear();
      commit_preconditions.clear();
      created_regions.clear();
      created_fields.clear();
      created_field_spaces.clear();
      created_index_spaces.clear();
      created_index_partitions.clear();
      runtime->free_slice_task(this);
    }

    //--------------------------------------------------------------------------
    void SliceTask::trigger_dependence_analysis(void)
    //--------------------------------------------------------------------------
    {
      // should never be called
      assert(false);
    }

    //--------------------------------------------------------------------------
    void SliceTask::resolve_false(bool speculated, bool launched)
    //--------------------------------------------------------------------------
    {
      // should never be called
      assert(false);
    }

    //--------------------------------------------------------------------------
    void SliceTask::early_map_task(void)
    //--------------------------------------------------------------------------
    {
      // Slices are already done with early mapping 
    }

    //--------------------------------------------------------------------------
    std::map<PhysicalManager*,std::pair<unsigned,bool> >* 
                                     SliceTask::get_acquired_instances_ref(void)
    //--------------------------------------------------------------------------
    {
      return &acquired_instances;
    }

    //--------------------------------------------------------------------------
    void SliceTask::check_target_processors(void) const
    //--------------------------------------------------------------------------
    {
#ifdef DEBUG_LEGION
      assert(!points.empty());
#endif
      if (points.size() == 1)
        return;
      const AddressSpaceID target_space = 
        runtime->find_address_space(points[0]->target_proc);
      for (unsigned idx = 1; idx < points.size(); idx++)
      {
        if (target_space != 
            runtime->find_address_space(points[idx]->target_proc))
          REPORT_LEGION_ERROR(ERROR_INVALID_MAPPER_OUTPUT,
                      "Invalid mapper output: two different points in one "
                      "slice of %s (UID %lld) mapped to processors in two"
                      "different address spaces (%d and %d) which is illegal.",
                      get_task_name(), get_unique_id(), target_space,
                      runtime->find_address_space(points[idx]->target_proc))
      }
    }

    //--------------------------------------------------------------------------
    void SliceTask::update_target_processor(void)
    //--------------------------------------------------------------------------
    {
      if (points.empty())
        return;
#ifdef DEBUG_LEGION
      check_target_processors();
#endif
      this->target_proc = points[0]->target_proc;
    }

    //--------------------------------------------------------------------------
    bool SliceTask::distribute_task(void)
    //--------------------------------------------------------------------------
    {
      DETAILED_PROFILER(runtime, SLICE_DISTRIBUTE_CALL);
      update_target_processor();
      if (target_proc.exists() && (target_proc != current_proc))
      {
        runtime->send_task(this);
        // The runtime will deactivate this task
        // after it has been sent
        return false;
      }
      return true;
    }

    //--------------------------------------------------------------------------
    RtEvent SliceTask::perform_mapping(MustEpochOp *epoch_owner/*=NULL*/,
                                       const DeferMappingArgs *args/*=NULL*/)
    //--------------------------------------------------------------------------
    {
      DETAILED_PROFILER(runtime, SLICE_PERFORM_MAPPING_CALL);
#ifdef DEBUG_LEGION
      // Should never get duplicate invocations here
      assert(args == NULL);
#endif
      // Check to see if we already enumerated all the points, if
      // not then do so now
      if (points.empty())
        enumerate_points();
      // Once we start mapping then we are no longer stealable
      stealable = false;
      std::set<RtEvent> mapped_events;
      for (std::vector<PointTask*>::const_iterator it = 
            points.begin(); it != points.end(); it++)
      {
        const RtEvent map_event = (*it)->perform_mapping(epoch_owner);
        if (map_event.exists())
          mapped_events.insert(map_event);
      }
      if (!mapped_events.empty())
        return Runtime::merge_events(mapped_events);
      return RtEvent::NO_RT_EVENT;
    }

    //--------------------------------------------------------------------------
    void SliceTask::launch_task(void)
    //--------------------------------------------------------------------------
    {
      DETAILED_PROFILER(runtime, SLICE_LAUNCH_CALL);
#ifdef DEBUG_LEGION
      assert(!points.empty());
#endif
      // Launch all of our child points
      for (unsigned idx = 0; idx < points.size(); idx++)
        points[idx]->launch_task();
    }

    //--------------------------------------------------------------------------
    bool SliceTask::is_stealable(void) const
    //--------------------------------------------------------------------------
    {
      return ((!map_origin) && stealable);
    }

    //--------------------------------------------------------------------------
    void SliceTask::map_and_launch(void)
    //--------------------------------------------------------------------------
    {
      DETAILED_PROFILER(runtime, SLICE_MAP_AND_LAUNCH_CALL);
      // First enumerate all of our points if we haven't already done so
      if (points.empty())
        enumerate_points();
      // Mark that this task is no longer stealable.  Once we start
      // executing things onto a specific processor slices cannot move.
      stealable = false;
#ifdef DEBUG_LEGION
      assert(!points.empty());
#endif
      const size_t num_points = points.size();
      for (unsigned idx = 0; idx < num_points; idx++)
      {
        PointTask *point = points[idx];
        const RtEvent map_event = point->perform_mapping();
        if (map_event.exists() && !map_event.has_triggered())
          point->defer_launch_task(map_event);
        else
          point->launch_task();
      }
    }

    //--------------------------------------------------------------------------
    ApEvent SliceTask::get_task_completion(void) const
    //--------------------------------------------------------------------------
    {
      return index_complete;
    }

    //--------------------------------------------------------------------------
    TaskOp::TaskKind SliceTask::get_task_kind(void) const
    //--------------------------------------------------------------------------
    {
      return SLICE_TASK_KIND;
    }

    //--------------------------------------------------------------------------
    bool SliceTask::pack_task(Serializer &rez, Processor target)
    //--------------------------------------------------------------------------
    {
      DETAILED_PROFILER(runtime, SLICE_PACK_TASK_CALL);
      // Check to see if we are stealable or not yet fully sliced,
      // if both are false and we're not remote, then we can send the state
      // now or check to see if we are remotely mapped
      AddressSpaceID addr_target = runtime->find_address_space(target);
      RezCheck z(rez);
      // Preamble used in TaskOp::unpack
      rez.serialize(points.size());
      pack_multi_task(rez, addr_target);
      rez.serialize(denominator);
      rez.serialize(index_owner);
      rez.serialize(index_complete);
      rez.serialize(remote_unique_id);
      rez.serialize(origin_mapped);
      rez.serialize(remote_owner_uid);
      rez.serialize(internal_space);
      if (predicate_false_future.impl != NULL)
        rez.serialize(predicate_false_future.impl->did);
      else
        rez.serialize<DistributedID>(0);
      rez.serialize(predicate_false_size);
      if (predicate_false_size > 0)
        rez.serialize(predicate_false_result, predicate_false_size);
      for (unsigned idx = 0; idx < points.size(); idx++)
      {
        points[idx]->pack_task(rez, target);
      }
      // If we don't have any points, we have to pack up the argument map
      if (points.empty())
      {
        if (point_arguments.impl != NULL)
          rez.serialize(point_arguments.impl->did);
        else
          rez.serialize<DistributedID>(0);
      }
      bool deactivate_now = true;
      if (!is_remote() && is_origin_mapped())
      {
        // If we're not remote and origin mapped then we need
        // to hold onto these version infos until we are done
        // with the whole index space task, so tell our owner
        index_owner->record_origin_mapped_slice(this);
        deactivate_now = false;
      }
      // Always return true for slice tasks since they should
      // always be deactivated after they are sent somewhere else
      return deactivate_now;
    }
    
    //--------------------------------------------------------------------------
    bool SliceTask::unpack_task(Deserializer &derez, Processor current,
                                std::set<RtEvent> &ready_events)
    //--------------------------------------------------------------------------
    {
      DETAILED_PROFILER(runtime, SLICE_UNPACK_TASK_CALL);
      DerezCheck z(derez);
      size_t num_points;
      derez.deserialize(num_points);
      unpack_multi_task(derez, ready_events);
      set_current_proc(current);
      derez.deserialize(denominator);
      derez.deserialize(index_owner);
      derez.deserialize(index_complete);
      derez.deserialize(remote_unique_id); 
      derez.deserialize(origin_mapped);
      derez.deserialize(remote_owner_uid);
      derez.deserialize(internal_space);
      if (runtime->legion_spy_enabled)
        LegionSpy::log_slice_slice(remote_unique_id, get_unique_id());
      if (runtime->profiler != NULL)
        runtime->profiler->register_slice_owner(remote_unique_id,
            get_unique_op_id());
      num_unmapped_points = num_points;
      num_uncomplete_points = num_points;
      num_uncommitted_points = num_points;
      // Check to see if we ended up back on the original node
      // We have to do this before unpacking the points
      if (is_remote())
      {
        RtEvent ctx_ready;
        parent_ctx = runtime->find_context(remote_owner_uid, false, &ctx_ready);
        if (ctx_ready.exists())
          ready_events.insert(ctx_ready);
      }
      else
        parent_ctx = index_owner->parent_ctx;
      // Unpack the predicate false infos
      DistributedID pred_false_did;
      derez.deserialize(pred_false_did);
      if (pred_false_did != 0)
      {
        WrapperReferenceMutator mutator(ready_events);
        FutureImpl *impl = 
          runtime->find_or_create_future(pred_false_did, &mutator);
        impl->add_base_gc_ref(FUTURE_HANDLE_REF, &mutator);
        predicate_false_future = Future(impl, false/*need reference*/);
      }
      derez.deserialize(predicate_false_size);
      if (predicate_false_size > 0)
      {
#ifdef DEBUG_LEGION
        assert(predicate_false_result == NULL);
#endif
        predicate_false_result = malloc(predicate_false_size);
        derez.deserialize(predicate_false_result, predicate_false_size);
      }
      for (unsigned idx = 0; idx < num_points; idx++)
      {
        PointTask *point = runtime->get_available_point_task(); 
        point->slice_owner = this;
        point->unpack_task(derez, current, ready_events);
        point->parent_ctx = parent_ctx;
        points.push_back(point);
        if (runtime->legion_spy_enabled)
          LegionSpy::log_slice_point(get_unique_id(), 
                                     point->get_unique_id(),
                                     point->index_point);
      }
      if (num_points == 0)
      {
        DistributedID future_map_did;
        derez.deserialize(future_map_did);
        if (future_map_did > 0)
        {
          WrapperReferenceMutator mutator(ready_events);
          FutureMapImpl *impl = runtime->find_or_create_future_map(
                                  future_map_did, parent_ctx, &mutator);
          impl->add_base_gc_ref(FUTURE_HANDLE_REF, &mutator);
          point_arguments = FutureMap(impl, false/*need reference*/);
        }
      }
      // Return true to add this to the ready queue
      return true;
    }

    //--------------------------------------------------------------------------
    void SliceTask::perform_inlining(void)
    //--------------------------------------------------------------------------
    {
      // should never be called
      assert(false);
    }

    //--------------------------------------------------------------------------
    SliceTask* SliceTask::clone_as_slice_task(IndexSpace is, Processor p,
                                              bool recurse, bool stealable,
                                              long long scale_denominator)
    //--------------------------------------------------------------------------
    {
      DETAILED_PROFILER(runtime, SLICE_CLONE_AS_SLICE_CALL);
      SliceTask *result = runtime->get_available_slice_task(); 
      result->initialize_base_task(parent_ctx,  false/*track*/, NULL/*deps*/,
                                   Predicate::TRUE_PRED, this->task_id);
      result->clone_multi_from(this, is, p, recurse, stealable);
      result->index_complete = this->index_complete;
      result->denominator = this->denominator * scale_denominator;
      result->index_owner = this->index_owner;
      result->remote_owner_uid = this->remote_owner_uid;
      result->trace_local_id = trace_local_id;
      result->tpl = tpl;
      result->memo_state = memo_state;
      if (runtime->legion_spy_enabled)
        LegionSpy::log_slice_slice(get_unique_id(), 
                                   result->get_unique_id());
      if (runtime->profiler != NULL)
        runtime->profiler->register_slice_owner(get_unique_op_id(),
            result->get_unique_op_id());
      return result;
    }

    //--------------------------------------------------------------------------
    void SliceTask::handle_future(const DomainPoint &point, const void *result,
                                  size_t result_size, bool owner)
    //--------------------------------------------------------------------------
    {
      DETAILED_PROFILER(runtime, SLICE_HANDLE_FUTURE_CALL);
      // If we're remote, just handle it ourselves, otherwise pass
      // it back to the enclosing index owner
      if (is_remote())
      {
        // Store the future result in our temporary futures unless we're 
        // doing a non-deterministic reduction in which case we can eagerly
        // fold this now into our reduction buffer
        if ((redop == 0) || deterministic_redop)
        {
          // Store it in our temporary futures
          if (owner)
          {
            // Hold the lock to protect the data structure
            AutoLock o_lock(op_lock);
#ifdef DEBUG_LEGION
            assert(temporary_futures.find(point) == temporary_futures.end());
#endif
            temporary_futures[point] = 
              std::pair<void*,size_t>(const_cast<void*>(result),result_size);
          }
          else
          {
            void *copy = legion_malloc(FUTURE_RESULT_ALLOC, result_size);
            memcpy(copy,result,result_size);
            // Hold the lock to protect the data structure
            AutoLock o_lock(op_lock);
#ifdef DEBUG_LEGION
            assert(temporary_futures.find(point) == temporary_futures.end());
#endif
            temporary_futures[point] = 
              std::pair<void*,size_t>(copy,result_size);
          }
        }
        else
          fold_reduction_future(result, result_size, owner, false/*exclusive*/);
      }
      else
        index_owner->handle_future(point, result, result_size, owner);
    }

    //--------------------------------------------------------------------------
    void SliceTask::register_must_epoch(void)
    //--------------------------------------------------------------------------
    {
#ifdef DEBUG_LEGION
      assert(must_epoch != NULL);
#endif
      if (points.empty())
        enumerate_points();
      must_epoch->register_slice_task(this);
      for (unsigned idx = 0; idx < points.size(); idx++)
      {
        PointTask *point = points[idx];
        must_epoch->register_single_task(point, must_epoch_index);
      }
    }

    //--------------------------------------------------------------------------
    PointTask* SliceTask::clone_as_point_task(const DomainPoint &point)
    //--------------------------------------------------------------------------
    {
      DETAILED_PROFILER(runtime, SLICE_CLONE_AS_POINT_CALL);
      PointTask *result = runtime->get_available_point_task();
      result->initialize_base_task(parent_ctx, false/*track*/, NULL/*deps*/,
                                   Predicate::TRUE_PRED, this->task_id);
      result->clone_task_op_from(this, this->target_proc, 
                                 false/*stealable*/, true/*duplicate*/);
      result->is_index_space = true;
      result->must_epoch_task = this->must_epoch_task;
      result->index_domain = this->index_domain;
      result->trace_local_id = trace_local_id;
      result->tpl = tpl;
      result->memo_state = memo_state;
      // Now figure out our local point information
      result->initialize_point(this, point, point_arguments);
      if (runtime->legion_spy_enabled)
        LegionSpy::log_slice_point(get_unique_id(), 
                                   result->get_unique_id(),
                                   result->index_point);
      return result;
    }

    //--------------------------------------------------------------------------
    void SliceTask::enumerate_points(void)
    //--------------------------------------------------------------------------
    {
      DETAILED_PROFILER(runtime, SLICE_ENUMERATE_POINTS_CALL);
      Domain internal_domain;
      runtime->forest->find_launch_space_domain(internal_space,internal_domain);
      size_t num_points = internal_domain.get_volume();
#ifdef DEBUG_LEGION
      assert(num_points > 0);
#endif
      unsigned point_idx = 0;
      points.resize(num_points);
      // Enumerate all the points in our slice and make point tasks
      for (Domain::DomainPointIterator itr(internal_domain); 
            itr; itr++, point_idx++)
        points[point_idx] = clone_as_point_task(itr.p);
      // Compute any projection region requirements
      for (unsigned idx = 0; idx < regions.size(); idx++)
      {
        if (regions[idx].handle_type == SINGULAR)
          continue;
        else 
        {
          ProjectionFunction *function = 
            runtime->find_projection_function(regions[idx].projection);
          function->project_points(regions[idx], idx, runtime, 
                                   index_domain, points);
        }
      }
      // Update the no access regions
      for (unsigned idx = 0; idx < points.size(); idx++)
        points[idx]->complete_point_projection();
      // Mark how many points we have
      num_unmapped_points = points.size();
      num_uncomplete_points = points.size();
      num_uncommitted_points = points.size();
    } 

    //--------------------------------------------------------------------------
    const void* SliceTask::get_predicate_false_result(size_t &result_size)
    //--------------------------------------------------------------------------
    {
      if (predicate_false_future.impl != NULL)
      {
        // Wait for the future to be ready
        ApEvent wait_on = predicate_false_future.impl->get_ready_event();
        wait_on.wait(); 
        result_size = predicate_false_future.impl->get_untyped_size();
        return predicate_false_future.impl->get_untyped_result(true);
      }
      else
      {
        result_size = predicate_false_size;
        return predicate_false_result;
      }
    }

    //--------------------------------------------------------------------------
    void SliceTask::trigger_task_complete(bool deferred /*=false*/)
    //--------------------------------------------------------------------------
    {
      trigger_slice_complete();
    }

    //--------------------------------------------------------------------------
    void SliceTask::trigger_task_commit(void)
    //--------------------------------------------------------------------------
    {
      trigger_slice_commit();
    } 

    //--------------------------------------------------------------------------
    void SliceTask::record_reference_mutation_effect(RtEvent event)
    //--------------------------------------------------------------------------
    {
      map_applied_conditions.insert(event);
    }

    //--------------------------------------------------------------------------
    void SliceTask::return_privileges(TaskContext *point_context,
                                      std::set<RtEvent> &preconditions)
    //--------------------------------------------------------------------------
    {
      // If we're remote, pass our privileges back to ourself
      // otherwise pass them directly back to the index owner
      if (is_remote())
        point_context->return_resources(this, preconditions);
      else
        point_context->return_resources(parent_ctx, preconditions);
    }

    //--------------------------------------------------------------------------
    void SliceTask::record_child_mapped(RtEvent child_complete,
                                        ApEvent effects_done)
    //--------------------------------------------------------------------------
    {
      bool needs_trigger = false;
      {
        AutoLock o_lock(op_lock);
        if (child_complete.exists())
          map_applied_conditions.insert(child_complete);
        if (effects_done.exists())
          effects_postconditions.insert(effects_done);
#ifdef DEBUG_LEGION
        assert(num_unmapped_points > 0);
#endif
        num_unmapped_points--;
        if (num_unmapped_points == 0)
          needs_trigger = true;
      }
      if (needs_trigger)
        trigger_slice_mapped();
    }

    //--------------------------------------------------------------------------
    void SliceTask::record_child_complete(RtEvent child_complete)
    //--------------------------------------------------------------------------
    {
      bool needs_trigger = false;
      {
        AutoLock o_lock(op_lock);
        if (child_complete.exists())
          complete_preconditions.insert(child_complete);
#ifdef DEBUG_LEGION
        assert(num_uncomplete_points > 0);
#endif
        num_uncomplete_points--;
        if ((num_uncomplete_points == 0) && !children_complete_invoked)
        {
          needs_trigger = true;
          children_complete_invoked = true;
        }
      }
      if (needs_trigger)
        trigger_children_complete();
    }

    //--------------------------------------------------------------------------
    void SliceTask::record_child_committed(RtEvent commit_precondition)
    //--------------------------------------------------------------------------
    {
      bool needs_trigger = false;
      {
        AutoLock o_lock(op_lock);
#ifdef DEBUG_LEGION
        assert(num_uncommitted_points > 0);
#endif
        if (commit_precondition.exists())
          commit_preconditions.insert(commit_precondition);
        num_uncommitted_points--;
        if ((num_uncommitted_points == 0) && !children_commit_invoked)
        {
          needs_trigger = true;
          children_commit_invoked = true;
        }
      }
      if (needs_trigger)
        trigger_children_committed();
    }

    //--------------------------------------------------------------------------
    void SliceTask::trigger_slice_mapped(void)
    //--------------------------------------------------------------------------
    {
      DETAILED_PROFILER(runtime, SLICE_MAPPED_CALL);
      RtEvent applied_condition;
      if (!map_applied_conditions.empty())
        applied_condition = Runtime::merge_events(map_applied_conditions);
      if (is_remote())
      {
        // Only need to send something back if this wasn't origin mapped 
        if (!is_origin_mapped())
        {
          Serializer rez;
          pack_remote_mapped(rez, applied_condition);
          runtime->send_slice_remote_mapped(orig_proc, rez);
        }
      }
      else
      {
#ifdef DEBUG_LEGION
        // In debug mode, get all our point region requirements and
        // then pass them back to the index space task
        std::map<DomainPoint,std::vector<LogicalRegion> > local_requirements;
        for (std::vector<PointTask*>::const_iterator it = 
              points.begin(); it != points.end(); it++)
        {
          std::vector<LogicalRegion> &reqs = 
            local_requirements[(*it)->index_point];
          reqs.resize(regions.size());
          for (unsigned idx = 0; idx < regions.size(); idx++)
            reqs[idx] = (*it)->regions[idx].region;
        }
        index_owner->check_point_requirements(local_requirements);
#endif
        if (!effects_postconditions.empty())
        {
          const PhysicalTraceInfo trace_info(this);
          ApEvent effects_done = 
            Runtime::merge_events(&trace_info, effects_postconditions);
          index_owner->return_slice_mapped(points.size(), denominator,
                                           applied_condition, effects_done);
        }
        else
          index_owner->return_slice_mapped(points.size(), denominator, 
                             applied_condition, ApEvent::NO_AP_EVENT);
      }
      complete_mapping(applied_condition); 
      complete_execution();
    }

    //--------------------------------------------------------------------------
    void SliceTask::trigger_slice_complete(void)
    //--------------------------------------------------------------------------
    {
      DETAILED_PROFILER(runtime, SLICE_COMPLETE_CALL);
      // Compute the merge of all our point task completions 
      std::set<ApEvent> slice_postconditions;
      for (unsigned idx = 0; idx < points.size(); idx++)
      {
        ApEvent point_completion = points[idx]->get_task_completion();
#ifndef LEGION_SPY
        if (point_completion.has_triggered())
          continue;
#endif
        slice_postconditions.insert(point_completion);
      }
      ApEvent slice_postcondition = 
        Runtime::merge_events(NULL, slice_postconditions);
      RtEvent complete_precondition;
      if (!complete_preconditions.empty())
        complete_precondition = Runtime::merge_events(complete_preconditions);
      // For remote cases we have to keep track of the events for
      // returning any created logical state, we can't commit until
      // it is returned or we might prematurely release the references
      // that we hold on the version state objects
      if (is_remote())
      {
#ifdef DEBUG_LEGION
        // Should have no resource return preconditions
        assert(complete_preconditions.empty());
#endif
        // Send back the message saying that this slice is complete
        Serializer rez;
        pack_remote_complete(rez, complete_precondition, slice_postcondition);
        runtime->send_slice_remote_complete(orig_proc, rez);
      }
      else
      {
        index_owner->return_slice_complete(points.size(), 
                                    complete_precondition, slice_postcondition);
      }
      if (!acquired_instances.empty())
        release_acquired_instances(acquired_instances);
      complete_operation();
    }

    //--------------------------------------------------------------------------
    void SliceTask::trigger_slice_commit(void)
    //--------------------------------------------------------------------------
    {
      DETAILED_PROFILER(runtime, SLICE_COMMIT_CALL);
      RtEvent commit_precondition;
      if (!commit_preconditions.empty())
        commit_precondition = Runtime::merge_events(commit_preconditions);
      if (is_remote())
      {
        Serializer rez;
        pack_remote_commit(rez, commit_precondition);
        runtime->send_slice_remote_commit(orig_proc, rez);
      }
      else
      {
        // created and deleted privilege information already passed back
        // futures already sent back
        index_owner->return_slice_commit(points.size(), commit_precondition);
      }
      if (!commit_preconditions.empty())
        commit_operation(true/*deactivate*/, commit_precondition);
      else
        commit_operation(true/*deactivate*/);
    }

    //--------------------------------------------------------------------------
    void SliceTask::pack_remote_mapped(Serializer &rez, 
                                       RtEvent applied_condition)
    //--------------------------------------------------------------------------
    {
      rez.serialize(index_owner);
      RezCheck z(rez);
      rez.serialize(points.size());
      rez.serialize(denominator);
      rez.serialize(applied_condition);
      if (!effects_postconditions.empty())
      {
        const PhysicalTraceInfo trace_info(this);
        ApEvent effects_done =
          Runtime::merge_events(&trace_info, effects_postconditions);
        rez.serialize(effects_done);
      }
      else
        rez.serialize(ApEvent::NO_AP_EVENT);
#ifdef DEBUG_LEGION
      if (!is_origin_mapped())
      {
        for (std::vector<PointTask*>::const_iterator it = 
              points.begin(); it != points.end(); it++)
        {
          rez.serialize((*it)->index_point);
          for (unsigned idx = 0; idx < regions.size(); idx++)
            rez.serialize((*it)->regions[idx].region);
        }
      }
#endif
    }

    //--------------------------------------------------------------------------
    void SliceTask::pack_remote_complete(Serializer &rez, 
                         RtEvent applied_condition, ApEvent slice_postcondition)
    //--------------------------------------------------------------------------
    {
      // Send back any created state that our point tasks made
      AddressSpaceID target = runtime->find_address_space(orig_proc);
      for (std::vector<PointTask*>::const_iterator it = points.begin();
            it != points.end(); it++)
        (*it)->send_back_created_state(target);
      rez.serialize(index_owner);
      RezCheck z(rez);
      rez.serialize<size_t>(points.size());
      rez.serialize(applied_condition);
      rez.serialize(slice_postcondition);
      // Serialize the privilege state
      pack_resources_return(rez, target); 
      // Now pack up the future results
      if (redop == 0)
      {
        // Already know how many futures we are packing 
#ifdef DEBUG_LEGION
        assert(temporary_futures.size() == points.size());
#endif
        for (std::map<DomainPoint,std::pair<void*,size_t> >::const_iterator it =
              temporary_futures.begin(); it != temporary_futures.end(); it++)
        {
          rez.serialize(it->first);
          RezCheck z2(rez);
          rez.serialize(it->second.second);
          rez.serialize(it->second.first,it->second.second);
        }
      }
      else if (deterministic_redop)
      {
        // Same as above but without the extra rez check
#ifdef DEBUG_LEGION
        assert(temporary_futures.size() == points.size());
#endif
        for (std::map<DomainPoint,std::pair<void*,size_t> >::const_iterator it =
              temporary_futures.begin(); it != temporary_futures.end(); it++)
        {
          rez.serialize(it->first);
          rez.serialize(it->second.second);
          rez.serialize(it->second.first,it->second.second);
        }
      }
      else
      {
        // Don't need to pack the size since they already 
        // know it on the other side
        rez.serialize(reduction_state,reduction_state_size);
      }
    }

    //--------------------------------------------------------------------------
    void SliceTask::pack_remote_commit(Serializer &rez, 
                                       RtEvent applied_condition)
    //--------------------------------------------------------------------------
    {
      rez.serialize(index_owner);
      RezCheck z(rez);
      rez.serialize(points.size());
      rez.serialize(applied_condition);
    }

    //--------------------------------------------------------------------------
    /*static*/ void SliceTask::handle_slice_return(Runtime *rt, 
                                                   Deserializer &derez)
    //--------------------------------------------------------------------------
    {
      DerezCheck z(derez);
      RtUserEvent ready_event;
      derez.deserialize(ready_event);
      Runtime::trigger_event(ready_event);
    }

    //--------------------------------------------------------------------------
    void SliceTask::register_region_creations(std::set<LogicalRegion> &regs)
    //--------------------------------------------------------------------------
    {
      AutoLock o_lock(op_lock);
      if (!created_regions.empty())
      {
        for (std::set<LogicalRegion>::const_iterator it = regs.begin();
              it != regs.end(); it++)
        {
#ifdef DEBUG_LEGION
          assert(created_regions.find(*it) == created_regions.end());
#endif
          created_regions.insert(*it);
        }
      }
      else
        created_regions.swap(regs);
    }

    //--------------------------------------------------------------------------
    void SliceTask::register_region_deletions(std::vector<LogicalRegion> &regs,
                                              std::set<RtEvent> &preconditions)
    //--------------------------------------------------------------------------
    {
      AutoLock o_lock(op_lock);
      if (!deleted_regions.empty())
        deleted_regions.insert(deleted_regions.end(), regs.begin(), regs.end());
      else
        deleted_regions.swap(regs);
    }

    //--------------------------------------------------------------------------
    void SliceTask::register_field_creations(
                               std::set<std::pair<FieldSpace,FieldID> > &fields)
    //--------------------------------------------------------------------------
    {
      AutoLock o_lock(op_lock);
      if (!created_fields.empty())
      {
        for (std::set<std::pair<FieldSpace,FieldID> >::const_iterator it = 
              fields.begin(); it != fields.end(); it++)
        {
#ifdef DEBUG_LEGION
          assert(created_fields.find(*it) == created_fields.end());
#endif
          created_fields.insert(*it);
        }
      }
      else
        created_fields.swap(fields);
    }

    //--------------------------------------------------------------------------
    void SliceTask::register_field_deletions(
                            std::vector<std::pair<FieldSpace,FieldID> > &fields,
                            std::set<RtEvent> &preconditions)
    //--------------------------------------------------------------------------
    {
      AutoLock o_lock(op_lock);
      if (!deleted_fields.empty())
        deleted_fields.insert(deleted_fields.end(), 
                              fields.begin(), fields.end());
      else
        deleted_fields.swap(fields);
    }

    //--------------------------------------------------------------------------
    void SliceTask::register_field_space_creations(std::set<FieldSpace> &spaces)
    //--------------------------------------------------------------------------
    {
      AutoLock o_lock(op_lock);
      if (!created_field_spaces.empty())
      {
        for (std::set<FieldSpace>::const_iterator it = spaces.begin();
              it != spaces.end(); it++)
        {
#ifdef DEBUG_LEGION
          assert(created_field_spaces.find(*it) == created_field_spaces.end());
#endif
          created_field_spaces.insert(*it);
        }
      }
      else
        created_field_spaces.swap(spaces);
    }

    //--------------------------------------------------------------------------
    void SliceTask::register_latent_field_spaces(
                                          std::map<FieldSpace,unsigned> &spaces)
    //--------------------------------------------------------------------------
    {
      AutoLock o_lock(op_lock);
      if (!latent_field_spaces.empty())
      {
        for (std::map<FieldSpace,unsigned>::const_iterator it = 
              spaces.begin(); it != spaces.end(); it++)
        {
          std::map<FieldSpace,unsigned>::iterator finder = 
            latent_field_spaces.find(it->first);
          if (finder == latent_field_spaces.end())
            latent_field_spaces.insert(*it);
          else
            finder->second += it->second;
        }
      }
      else
        latent_field_spaces.swap(spaces);
    }

    //--------------------------------------------------------------------------
    void SliceTask::register_field_space_deletions(std::vector<FieldSpace> &sps,
                                               std::set<RtEvent> &preconditions)
    //--------------------------------------------------------------------------
    {
      AutoLock o_lock(op_lock);
      if (!deleted_field_spaces.empty())
        deleted_field_spaces.insert(deleted_field_spaces.end(), 
                                    sps.begin(), sps.end());
      else
        deleted_field_spaces.swap(sps);
    }

    //--------------------------------------------------------------------------
    void SliceTask::register_index_space_creations(std::set<IndexSpace> &spaces)
    //--------------------------------------------------------------------------
    {
      AutoLock o_lock(op_lock);
      if (!created_index_spaces.empty())
      {
        for (std::set<IndexSpace>::const_iterator it = spaces.begin();
              it != spaces.end(); it++)
        {
#ifdef DEBUG_LEGION
          assert(created_index_spaces.find(*it) == created_index_spaces.end());
#endif
          created_index_spaces.insert(*it);
        }
      }
      else
        created_index_spaces.swap(spaces);
    }

    //--------------------------------------------------------------------------
    void SliceTask::register_index_space_deletions(std::vector<IndexSpace> &sps,
                                               std::set<RtEvent> &preconditions)
    //--------------------------------------------------------------------------
    {
      AutoLock o_lock(op_lock);
      if (!deleted_index_spaces.empty())
        deleted_index_spaces.insert(deleted_index_spaces.end(), 
                                    sps.begin(), sps.end());
      else
        deleted_index_spaces.swap(sps);
    }

    //--------------------------------------------------------------------------
    void SliceTask::register_index_partition_creations(
                                                std::set<IndexPartition> &parts)
    //--------------------------------------------------------------------------
    {
      AutoLock o_lock(op_lock);
      if (!created_index_partitions.empty())
      {
        for (std::set<IndexPartition>::const_iterator it = parts.begin();
              it != parts.end(); it++)
        {
#ifdef DEBUG_LEGION
          assert(created_index_partitions.find(*it) == 
                 created_index_partitions.end());
#endif
          created_index_partitions.insert(*it);
        }
      }
      else
        created_index_partitions.swap(parts);
    }

    //--------------------------------------------------------------------------
    void SliceTask::register_index_partition_deletions(
           std::vector<IndexPartition> &parts, std::set<RtEvent> &preconditions)
    //--------------------------------------------------------------------------
    {
      AutoLock o_lock(op_lock);
      if (!deleted_index_partitions.empty())
        deleted_index_partitions.insert(deleted_index_partitions.end(),
                                        parts.begin(), parts.end());
      else
        deleted_index_partitions.swap(parts);
    }

    //--------------------------------------------------------------------------
    void SliceTask::replay_analysis(void)
    //--------------------------------------------------------------------------
    {
      for (unsigned idx = 0; idx < points.size(); idx++)
      {
        PointTask *point = points[idx];
        point->replay_analysis();
        record_child_mapped(RtEvent::NO_RT_EVENT, ApEvent::NO_AP_EVENT);
      }
    }

  }; // namespace Internal 
}; // namespace Legion 

#undef PRINT_REG

// EOF
<|MERGE_RESOLUTION|>--- conflicted
+++ resolved
@@ -646,10 +646,7 @@
       options_selected = false;
       map_origin = false;
       request_valid_instances = false;
-<<<<<<< HEAD
       replicate = false;
-=======
->>>>>>> a6d7b61e
       true_guard = PredEvent::NO_PRED_EVENT;
       false_guard = PredEvent::NO_PRED_EVENT;
       local_cached = false;
@@ -949,7 +946,6 @@
       target_proc = options.initial_proc;
       stealable = options.stealable;
       map_origin = options.map_locally;
-<<<<<<< HEAD
       replicate = options.replicate;
       if (replicate && !runtime->unsafe_mapper)
       {
@@ -975,8 +971,6 @@
                           get_unique_id(), idx)
         }
       }
-=======
->>>>>>> a6d7b61e
       request_valid_instances = options.valid_instances;
       if (parent_priority != options.parent_priority)
       {
@@ -1172,8 +1166,6 @@
     }
 
     //--------------------------------------------------------------------------
-<<<<<<< HEAD
-=======
     const VersionInfo& TaskOp::get_version_info(unsigned idx) const
     //--------------------------------------------------------------------------
     {
@@ -1183,7 +1175,6 @@
     }
 
     //--------------------------------------------------------------------------
->>>>>>> a6d7b61e
     RegionTreePath& TaskOp::get_privilege_path(unsigned idx)
     //--------------------------------------------------------------------------
     {
@@ -1750,11 +1741,7 @@
     //--------------------------------------------------------------------------
     {
       DETAILED_PROFILER(runtime, EARLY_MAP_REGIONS_CALL);
-<<<<<<< HEAD
-      const PhysicalTraceInfo trace_info(this, false/*initialize*/);
-=======
       const PhysicalTraceInfo trace_info(this);
->>>>>>> a6d7b61e
       ApEvent init_precondition = compute_init_precondition(trace_info);;
       // A little bit of suckinesss here, it's unclear if we have
       // our version infos with the proper versioning information
@@ -3542,7 +3529,6 @@
     }
 
     //--------------------------------------------------------------------------
-<<<<<<< HEAD
     void SingleTask::invoke_mapper_replicated(MustEpochOp *must_epoch_owner)
     //--------------------------------------------------------------------------
     {
@@ -3770,31 +3756,12 @@
                 !version_ready_event.has_triggered())
             return defer_perform_mapping(version_ready_event, must_epoch_op,
                                          defer_args, 1/*invocation count*/);
-=======
-    RtEvent SingleTask::map_all_regions(ApEvent local_termination_event,
-                                        MustEpochOp *must_epoch_op,
-                                        const DeferMappingArgs *defer_args)
-    //--------------------------------------------------------------------------
-    {
-      DETAILED_PROFILER(runtime, MAP_ALL_REGIONS_CALL);
-      // Only do this the first or second time through
-      if ((defer_args == NULL) || (defer_args->invocation_count < 2))
-      {
-        if (request_valid_instances)
-        {
-          // If the mapper wants valid instances we first need to do our
-          // versioning analysis and then call the mapper
-          if (defer_args == NULL/*first invocation*/)
-          {
-            const RtEvent version_ready_event = 
-              perform_versioning_analysis(false/*post mapper*/);
-            if (version_ready_event.exists() && 
-                !version_ready_event.has_triggered())
-            return defer_perform_mapping(version_ready_event, must_epoch_op,
-                                         defer_args, 1/*invocation count*/);
           }
           // Now do the mapping call
-          invoke_mapper(must_epoch_op);
+          if (is_replicated())
+            invoke_mapper_replicated(must_epoch_op);
+          else
+            invoke_mapper(must_epoch_op);
         }
         else
         {
@@ -3802,7 +3769,10 @@
           // call first and then see if we need to do any versioning analysis
           if (defer_args == NULL/*first invocation*/)
           {
-            invoke_mapper(must_epoch_op);
+            if (is_replicated())
+              invoke_mapper_replicated(must_epoch_op);
+            else
+              invoke_mapper(must_epoch_op);
             const RtEvent version_ready_event = 
               perform_versioning_analysis(true/*post mapper*/);
             if (version_ready_event.exists() && 
@@ -3856,220 +3826,9 @@
               dump_physical_state(&regions[0], 0);
 #endif
             }
->>>>>>> a6d7b61e
-          }
-          // Now do the mapping call
-          if (is_replicated())
-            invoke_mapper_replicated(must_epoch_op);
-          else
-            invoke_mapper(must_epoch_op);
-        }
-        else
-        {
-          // If the mapper doesn't need valid instances, we do the mapper
-          // call first and then see if we need to do any versioning analysis
-          if (defer_args == NULL/*first invocation*/)
-          {
-<<<<<<< HEAD
-            if (is_replicated())
-              invoke_mapper_replicated(must_epoch_op);
-            else
-              invoke_mapper(must_epoch_op);
-            const RtEvent version_ready_event = 
-              perform_versioning_analysis(true/*post mapper*/);
-            if (version_ready_event.exists() && 
-                !version_ready_event.has_triggered())
-            return defer_perform_mapping(version_ready_event, must_epoch_op,
-                                         defer_args, 1/*invocation count*/);
-          }
-        }
-        const PhysicalTraceInfo trace_info(this);
-        ApEvent init_precondition = compute_init_precondition(trace_info);
-#ifdef LEGION_SPY
-        {
-          ApEvent local_completion = get_completion_event();
-          // Yes, these events actually trigger in the opposite order, but
-          // it is the logical entailement that is important here
-          if (local_completion != local_termination_event)
-            LegionSpy::log_event_dependence(local_completion, 
-                                            local_termination_event);
-        }
-#endif
-        // After we've got our results, apply the state to the region tree
-        if (!regions.empty())
-        {
-          const bool track_effects = 
-            (!atomic_locks.empty() || !arrive_barriers.empty());
-          if (regions.size() == 1)
-          {
-            if (early_mapped_regions.empty() && 
-                !no_access_regions[0] && !virtual_mapped[0])
-            {
-              // Set the current mapping index before doing anything
-              // that sould result in a copy
-              set_current_mapping_index(0);
-              const bool record_valid = (untracked_valid_regions.find(0) == 
-                                         untracked_valid_regions.end());
-              const ApEvent effects = 
-                runtime->forest->physical_perform_updates_and_registration(
-                    regions[0], version_infos[0], this, 0, 
-                    init_precondition, local_termination_event,
-                    physical_instances[0], trace_info, map_applied_conditions,
-#ifdef DEBUG_LEGION
-                                          get_logging_name(),
-                                          unique_op_id,
-#endif
-                                          track_effects, record_valid);
-              if (effects.exists())
-                effects_postconditions.insert(effects);
-#ifdef DEBUG_LEGION
-              dump_physical_state(&regions[0], 0);
-#endif
-            }
           }
           else
           {
-            std::vector<unsigned> performed_regions;
-            std::set<RtEvent> registration_postconditions;
-            std::vector<UpdateAnalysis*> analyses(regions.size(), NULL);
-            std::vector<ApEvent> effects(regions.size(), ApEvent::NO_AP_EVENT);
-            std::vector<RtEvent> reg_pre(regions.size(), RtEvent::NO_RT_EVENT);
-            for (unsigned idx = 0; idx < regions.size(); idx++)
-            {
-              if (early_mapped_regions.find(idx) != early_mapped_regions.end())
-              {
-                if (runtime->legion_spy_enabled)
-                  LegionSpy::log_task_premapping(unique_op_id, idx);
-                continue;
-              }
-              if (no_access_regions[idx])
-                continue;
-              VersionInfo &local_info = get_version_info(idx);
-              // If we virtual mapped it, there is nothing to do
-              if (virtual_mapped[idx])
-                continue;
-              performed_regions.push_back(idx);
-              // Set the current mapping index before doing anything
-              // that sould result in a copy
-              set_current_mapping_index(idx);
-              const bool record_valid = (untracked_valid_regions.find(idx) ==
-                                         untracked_valid_regions.end());
-              // apply the results of the mapping to the tree
-              reg_pre[idx] = runtime->forest->physical_perform_updates(
-                                          regions[idx], local_info, 
-                                          this, idx, init_precondition,
-                                          local_termination_event,
-                                          physical_instances[idx],
-                                          trace_info,
-                                          map_applied_conditions,
-                                          analyses[idx],
-#ifdef DEBUG_LEGION
-                                          get_logging_name(),
-                                          unique_op_id,
-#endif
-                                          track_effects, record_valid);
-            }
-            for (std::vector<unsigned>::const_iterator it = 
-                 performed_regions.begin(); it != performed_regions.end(); it++)
-            {
-              // If we have updates for either copy launcher then defer it
-              // in order to avoid blocking here, otherwise we can just do
-              // it here as we know that we won't block
-              if (reg_pre[*it].exists() || analyses[*it]->has_output_updates())
-              {
-                const RtEvent registration_post = 
-                  runtime->forest->defer_physical_perform_registration(
-                                          reg_pre[*it], analyses[*it],
-                                          physical_instances[*it],
-                                          map_applied_conditions, effects[*it]);
-                registration_postconditions.insert(registration_post);
-              }
-              else
-                effects[*it] = runtime->forest->physical_perform_registration(
-                                          analyses[*it],physical_instances[*it],
-                                          trace_info, map_applied_conditions);
-            }
-            // Wait for all the registrations to be done
-            if (!registration_postconditions.empty())
-            {
-              const RtEvent registration_post = 
-                Runtime::merge_events(registration_postconditions);
-              if (registration_post.exists() && 
-                  !registration_post.has_triggered())
-              {
-                std::vector<unsigned> *performed_copy = 
-                  new std::vector<unsigned>();
-                performed_copy->swap(performed_regions);
-                std::vector<ApEvent> *effects_copy = 
-                  new std::vector<ApEvent>();
-                effects_copy->swap(effects);
-                // We'll restart down below with the second invocation
-                return defer_perform_mapping(registration_post, must_epoch_op,
-                                            defer_args, 2/*invocation count*/, 
-                                            performed_copy, effects_copy);
-              }
-            }
-            // Now we can do the registrations
-            for (std::vector<unsigned>::const_iterator it =
-                 performed_regions.begin(); it != performed_regions.end(); it++)
-            {
-              if (effects[*it].exists())
-                effects_postconditions.insert(effects[*it]);
-#ifdef DEBUG_LEGION
-              dump_physical_state(&regions[*it], *it);
-#endif
-            }
-          }
-          if (perform_postmap)
-            perform_post_mapping(trace_info);
-        } // if (!regions.empty())
-      }
-      else // second invocation
-      {
-#ifdef DEBUG_LEGION
-        assert(defer_args->invocation_count == 2);
-        assert(defer_args->performed_regions != NULL);
-        assert(defer_args->effects != NULL);
-#endif
-        // This is in case we had to defer the second part of the invocation
-        for (std::vector<unsigned>::const_iterator it =
-              defer_args->performed_regions->begin(); it !=
-              defer_args->performed_regions->end(); it++)
-        {
-          if ((*(defer_args->effects))[*it].exists())
-            effects_postconditions.insert((*(defer_args->effects))[*it]);
-#ifdef DEBUG_LEGION
-          dump_physical_state(&regions[*it], *it);
-#endif
-        }
-        delete defer_args->performed_regions;
-        delete defer_args->effects;
-        if (perform_postmap)
-        {
-          const PhysicalTraceInfo trace_info(this, false/*initialize*/);
-          perform_post_mapping(trace_info);
-        }
-      }
-      // If we are replicating the task then we have to extract the conditions
-      // under which each of the instances will be ready to be used
-      if (shard_manager != NULL)
-        shard_manager->extract_event_preconditions(physical_instances);
-      if (is_recording())
-      {
-        const PhysicalTraceInfo trace_info(this, false/*initialize*/);
-#ifdef DEBUG_LEGION
-        assert(tpl != NULL && tpl->is_recording());
-#endif
-        std::set<ApEvent> ready_events;
-        for (unsigned idx = 0; idx < regions.size(); idx++)
-        {
-          if (!virtual_mapped[idx] && !no_access_regions[idx])
-            physical_instances[idx].update_wait_on_events(ready_events);
-        }
-        ApEvent ready_event = Runtime::merge_events(&trace_info, ready_events);
-        tpl->record_complete_replay(this, ready_event);
-      } 
-=======
             std::vector<unsigned> performed_regions;
             std::set<RtEvent> registration_postconditions;
             std::vector<UpdateAnalysis*> analyses(regions.size(), NULL);
@@ -4192,6 +3951,10 @@
           perform_post_mapping(trace_info);
         }
       }
+      // If we are replicating the task then we have to extract the conditions
+      // under which each of the instances will be ready to be used
+      if (shard_manager != NULL)
+        shard_manager->extract_event_preconditions(physical_instances);
       if (is_recording())
       {
         const PhysicalTraceInfo trace_info(this);
@@ -4208,7 +3971,6 @@
         ApEvent ready_event = Runtime::merge_events(&trace_info, ready_events);
         tpl->record_complete_replay(this, ready_event);
       }
->>>>>>> a6d7b61e
       return RtEvent::NO_RT_EVENT;
     }
 
@@ -4765,7 +4527,6 @@
       if (remaining == 0)
         Runtime::trigger_event(profiling_reported);
     }
-<<<<<<< HEAD
 
     //--------------------------------------------------------------------------
     InnerContext* SingleTask::initialize_inner_execution_context(VariantImpl *v)
@@ -4779,8 +4540,6 @@
       inner_ctx->configure_context(mapper, task_priority);
       return inner_ctx;
     }
-=======
->>>>>>> a6d7b61e
 
     /////////////////////////////////////////////////////////////
     // Multi Task 
@@ -5353,10 +5112,6 @@
       if (!acquired_instances.empty())
         release_acquired_instances(acquired_instances); 
       acquired_instances.clear();
-<<<<<<< HEAD
-=======
-      runtime->free_individual_task(this);
->>>>>>> a6d7b61e
     }
 
     //--------------------------------------------------------------------------
@@ -5559,16 +5314,6 @@
         predicate_false_future.impl->register_dependence(this);
       // Also have to register any dependences on our predicate
       register_predicate_dependence();
-<<<<<<< HEAD
-=======
-      ProjectionInfo projection_info;
-      for (unsigned idx = 0; idx < regions.size(); idx++)
-      {
-        runtime->forest->perform_dependence_analysis(this, idx, regions[idx], 
-                                                     projection_info,
-                                                     privilege_paths[idx]);
-      }
->>>>>>> a6d7b61e
     }
 
     //--------------------------------------------------------------------------
@@ -5732,7 +5477,6 @@
       // If we succeeded in mapping and it's a leaf task
       // then we get to mark that we are done mapping
       RtEvent applied_condition;
-<<<<<<< HEAD
       if (!is_replicated())
       { 
         // The common path
@@ -5782,44 +5526,6 @@
         deferred_complete_mapping = Runtime::create_rt_user_event();
         applied_condition = deferred_complete_mapping;
       }
-=======
-      if (is_leaf())
-      {
-        if (!map_applied_conditions.empty())
-        {
-          applied_condition = Runtime::merge_events(map_applied_conditions);
-          map_applied_conditions.clear();
-        }
-        // If we mapped remotely we might have a deferred complete mapping
-        // that we can trigger now
-        if (deferred_complete_mapping.exists())
-        {
-#ifdef DEBUG_LEGION
-          assert(is_remote());
-#endif
-          Runtime::trigger_event(deferred_complete_mapping, applied_condition);
-          applied_condition = deferred_complete_mapping;
-          deferred_complete_mapping = RtUserEvent::NO_RT_USER_EVENT;
-        }
-      }
-      else if (!is_remote())
-      {
-        // We did this mapping on the owner
-#ifdef DEBUG_LEGION
-        assert(!deferred_complete_mapping.exists());
-#endif
-        deferred_complete_mapping = Runtime::create_rt_user_event();
-        applied_condition = deferred_complete_mapping;
-      }
-      else
-      {
-        // We did this mapping remotely so there better be an event
-#ifdef DEBUG_LEGION
-        assert(deferred_complete_mapping.exists());
-#endif
-        applied_condition = deferred_complete_mapping;
-      }
->>>>>>> a6d7b61e
       // Mark that we have completed mapping
       complete_mapping(applied_condition);
       return RtEvent::NO_RT_EVENT;
@@ -5857,8 +5563,6 @@
     }
 
     //--------------------------------------------------------------------------
-<<<<<<< HEAD
-=======
     const VersionInfo& IndividualTask::get_version_info(unsigned idx) const
     //--------------------------------------------------------------------------
     {
@@ -5869,7 +5573,6 @@
     }
 
     //--------------------------------------------------------------------------
->>>>>>> a6d7b61e
     RegionTreePath& IndividualTask::get_privilege_path(unsigned idx)
     //--------------------------------------------------------------------------
     {
@@ -5959,21 +5662,12 @@
             wait_on.wait();
         }
         must_epoch->notify_subop_complete(this);
-<<<<<<< HEAD
-        complete_operation();
-=======
         complete_operation(complete_memoizable());
->>>>>>> a6d7b61e
       }
       else
       {
         // Mark that this operation is complete
         if (!completion_preconditions.empty())
-<<<<<<< HEAD
-          complete_operation(Runtime::merge_events(completion_preconditions));
-        else
-          complete_operation();
-=======
         {
           RtEvent complete_precondition =
             Runtime::merge_events(completion_preconditions);
@@ -5981,7 +5675,6 @@
         }
         else
           complete_operation(complete_memoizable());
->>>>>>> a6d7b61e
       }
       if (need_commit)
         trigger_children_committed();
@@ -6306,7 +5999,6 @@
       rez.serialize(orig_task);
       RezCheck z(rez);
       // Pack the privilege state
-<<<<<<< HEAD
       if (execution_context != NULL)
       {
         rez.serialize<bool>(true);
@@ -6314,9 +6006,6 @@
       }
       else
         rez.serialize<bool>(false);
-=======
-      execution_context->pack_resources_return(rez, target);
->>>>>>> a6d7b61e
       // Then pack the future result
       {
         RezCheck z2(rez);
@@ -6332,17 +6021,12 @@
       DETAILED_PROFILER(runtime, INDIVIDUAL_UNPACK_REMOTE_COMPLETE_CALL);
       DerezCheck z(derez);
       // First unpack the privilege state
-<<<<<<< HEAD
       bool has_privilege_state;
       derez.deserialize(has_privilege_state);
       RtEvent resources_returned;
       if (has_privilege_state)
         resources_returned = 
           ResourceTracker::unpack_resources_return(derez, parent_ctx);
-=======
-      const RtEvent resources_returned = 
-        ResourceTracker::unpack_resources_return(derez, parent_ctx);
->>>>>>> a6d7b61e
       // Unpack the future result
       {
         DerezCheck z2(derez);
@@ -6692,29 +6376,6 @@
           effects_condition = 
             Runtime::merge_events(&trace_info, effects_postconditions);
           effects_postconditions.clear();
-<<<<<<< HEAD
-        }
-        // If we mapped remotely we might have a deferred complete mapping
-        // that we can trigger now
-        if (deferred_complete_mapping.exists())
-        {
-#ifdef DEBUG_LEGION
-          assert(is_remote());
-#endif
-          Runtime::trigger_event(deferred_complete_mapping, applied_condition);
-          applied_condition = deferred_complete_mapping;
-          deferred_complete_mapping = RtUserEvent::NO_RT_USER_EVENT;
-        }
-        if (deferred_effects.exists())
-        {
-#ifdef DEBUG_LEGION
-          assert(is_remote());
-#endif
-          Runtime::trigger_event(deferred_effects, effects_condition);
-          effects_condition = deferred_effects;
-          deferred_effects = ApUserEvent::NO_AP_USER_EVENT;
-=======
->>>>>>> a6d7b61e
         }
         // If we mapped remotely we might have a deferred complete mapping
         // that we can trigger now
@@ -6748,20 +6409,6 @@
         deferred_effects = Runtime::create_ap_user_event();
         effects_condition = deferred_effects;
       }
-<<<<<<< HEAD
-      else
-      {
-#ifdef DEBUG_LEGION
-        assert(!deferred_complete_mapping.exists());
-        assert(!deferred_effects.exists());
-#endif
-        deferred_complete_mapping = Runtime::create_rt_user_event();
-        applied_condition = deferred_complete_mapping;
-        deferred_effects = Runtime::create_ap_user_event();
-        effects_condition = deferred_effects;
-      }
-=======
->>>>>>> a6d7b61e
       slice_owner->record_child_mapped(applied_condition, effects_condition);
       complete_mapping(applied_condition);
       return RtEvent::NO_RT_EVENT;
@@ -6777,7 +6424,6 @@
     }
 
     //--------------------------------------------------------------------------
-<<<<<<< HEAD
     bool PointTask::is_stealable(void) const
     //--------------------------------------------------------------------------
     {
@@ -6787,8 +6433,6 @@
     }
 
     //--------------------------------------------------------------------------
-=======
->>>>>>> a6d7b61e
     bool PointTask::can_early_complete(ApUserEvent &chain_event)
     //--------------------------------------------------------------------------
     {
@@ -6808,8 +6452,6 @@
     }
 
     //--------------------------------------------------------------------------
-<<<<<<< HEAD
-=======
     const VersionInfo& PointTask::get_version_info(unsigned idx) const
     //--------------------------------------------------------------------------
     {
@@ -6821,7 +6463,6 @@
     }
 
     //--------------------------------------------------------------------------
->>>>>>> a6d7b61e
     ApEvent PointTask::get_task_completion(void) const
     //--------------------------------------------------------------------------
     {
@@ -6844,9 +6485,6 @@
     }
 
     //--------------------------------------------------------------------------
-<<<<<<< HEAD
-    void PointTask::trigger_task_complete(bool deferred /*=false*/)
-=======
     std::map<PhysicalManager*,std::pair<unsigned,bool> >* 
                                      PointTask::get_acquired_instances_ref(void)
     //--------------------------------------------------------------------------
@@ -6855,30 +6493,7 @@
     }
 
     //--------------------------------------------------------------------------
-    void PointTask::send_remote_context(AddressSpaceID remote_instance,
-                                        RemoteTask *remote_ctx)
-    //--------------------------------------------------------------------------
-    {
-#ifdef DEBUG_LEGION
-      assert(remote_instance != runtime->address_space);
-#endif
-      Serializer rez;
-      {
-        RezCheck z(rez);
-        rez.serialize(remote_ctx);
-        execution_context->pack_remote_context(rez, remote_instance);
-      }
-      runtime->send_remote_context_response(remote_instance, rez);
-      AutoLock o_lock(op_lock);
-#ifdef DEBUG_LEGION
-      assert(remote_instances.find(remote_instance) == remote_instances.end());
-#endif
-      remote_instances[remote_instance] = remote_ctx;
-    }
-
-    //--------------------------------------------------------------------------
-    void PointTask::trigger_task_complete(void)
->>>>>>> a6d7b61e
+    void PointTask::trigger_task_complete(bool deferred /*=false*/)
     //--------------------------------------------------------------------------
     {
       DETAILED_PROFILER(runtime, POINT_TASK_COMPLETE_CALL);
@@ -6888,7 +6503,6 @@
         Runtime::trigger_event(profiling_reported);
       // Pass back our created and deleted operations 
       std::set<RtEvent> preconditions;
-<<<<<<< HEAD
       if (execution_context != NULL)
       {
         slice_owner->return_privileges(execution_context, preconditions);
@@ -6912,26 +6526,6 @@
             Runtime::merge_events(preconditions));
       else
         slice_owner->record_child_complete(RtEvent::NO_RT_EVENT);
-=======
-      slice_owner->return_privileges(execution_context, preconditions);
-      if (!preconditions.empty())
-        slice_owner->record_child_complete(
-            Runtime::merge_events(preconditions));
-      else
-        slice_owner->record_child_complete(RtEvent::NO_RT_EVENT);
-      // Since this point is now complete we know
-      // that we can trigger it. Note we don't need to do
-      // this if we're a leaf task because we would have 
-      // performed the leaf task early complete chaining operation.
-      if (!is_leaf())
-        Runtime::trigger_event(point_termination);
-
-      if (runtime->legion_spy_enabled)
-        execution_context->log_created_requirements();
-      // Invalidate any context that we had so that the child
-      // operations can begin committing
-      execution_context->invalidate_region_tree_contexts(); 
->>>>>>> a6d7b61e
       // See if we need to trigger that our children are complete
       const bool need_commit = (execution_context != NULL) ? 
         execution_context->attempt_children_commit() : false;
@@ -7053,7 +6647,6 @@
               Runtime::merge_events(map_applied_conditions)); 
         else
           Runtime::trigger_event(to_trigger);
-<<<<<<< HEAD
       }
 #ifdef DEBUG_LEGION
 #ifndef NDEBUG
@@ -7062,16 +6655,6 @@
         assert(!mapped_precondition.exists());
         assert(map_applied_conditions.empty());
       }
-=======
-      }
-#ifdef DEBUG_LEGION
-#ifndef NDEBUG
-      else
-      {
-        assert(!mapped_precondition.exists());
-        assert(map_applied_conditions.empty());
-      }
->>>>>>> a6d7b61e
 #endif
 #endif
     }
@@ -7805,11 +7388,7 @@
     //--------------------------------------------------------------------------
     FutureMap IndexTask::initialize_task(InnerContext *ctx,
                                          const IndexTaskLauncher &launcher,
-<<<<<<< HEAD
                                          IndexSpace launch_sp,
-=======
-                                         IndexSpace launch_sp, 
->>>>>>> a6d7b61e
                                          bool track /*= true*/)
     //--------------------------------------------------------------------------
     {
@@ -7861,11 +7440,7 @@
       future_map.impl->add_valid_domain(index_domain);
 #endif
       check_empty_field_requirements(); 
-<<<<<<< HEAD
-
-=======
- 
->>>>>>> a6d7b61e
+
       if (runtime->legion_spy_enabled)
       {
         LegionSpy::log_index_task(parent_ctx->get_unique_id(),
@@ -8070,7 +7645,6 @@
         for (unsigned idx = 0; idx < regions.size(); idx++)
           TaskOp::log_requirement(unique_op_id, idx, regions[idx]);
         runtime->forest->log_launch_space(launch_space->handle, unique_op_id);
-<<<<<<< HEAD
       }
     }
 
@@ -8085,8 +7659,6 @@
         runtime->forest->perform_dependence_analysis(this, idx, regions[idx], 
                                                      projection_info,
                                                      privilege_paths[idx]);
-=======
->>>>>>> a6d7b61e
       }
     }
 
@@ -8122,16 +7694,6 @@
         predicate_false_future.impl->register_dependence(this);
       // Also have to register any dependences on our predicate
       register_predicate_dependence();
-<<<<<<< HEAD
-=======
-      for (unsigned idx = 0; idx < regions.size(); idx++)
-      {
-        ProjectionInfo projection_info(runtime, regions[idx], launch_space);
-        runtime->forest->perform_dependence_analysis(this, idx, regions[idx], 
-                                                     projection_info,
-                                                     privilege_paths[idx]);
-      }
->>>>>>> a6d7b61e
     }
 
     //--------------------------------------------------------------------------
@@ -8321,12 +7883,7 @@
             (target_proc != current_proc))
         {
           // Make a slice copy and send it away
-<<<<<<< HEAD
           SliceTask *clone = clone_as_slice_task(internal_space, target_proc,
-=======
-          SliceTask *clone = clone_as_slice_task(launch_space->handle, 
-                                                 target_proc,
->>>>>>> a6d7b61e
                                                  true/*needs slice*/,
                                                  stealable, 1LL);
           runtime->send_task(clone);
