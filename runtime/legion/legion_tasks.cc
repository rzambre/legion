/* Copyright 2019 Stanford University, NVIDIA Corporation
 *
 * Licensed under the Apache License, Version 2.0 (the "License");
 * you may not use this file except in compliance with the License.
 * You may obtain a copy of the License at
 *
 *     http://www.apache.org/licenses/LICENSE-2.0
 *
 * Unless required by applicable law or agreed to in writing, software
 * distributed under the License is distributed on an "AS IS" BASIS,
 * WITHOUT WARRANTIES OR CONDITIONS OF ANY KIND, either express or implied.
 * See the License for the specific language governing permissions and
 * limitations under the License.
 */

#include "legion/region_tree.h"
#include "legion/legion_tasks.h"
#include "legion/legion_spy.h"
#include "legion/legion_trace.h"
#include "legion/legion_context.h"
#include "legion/legion_profiling.h"
#include "legion/legion_instances.h"
#include "legion/legion_analysis.h"
#include "legion/legion_views.h"
#include "legion/legion_replication.h"

#include <algorithm>

#define PRINT_REG(reg) (reg).index_space.id,(reg).field_space.id, (reg).tree_id

namespace Legion {
  namespace Internal {

    LEGION_EXTERN_LOGGER_DECLARATIONS

    /////////////////////////////////////////////////////////////
    // Resource Tracker 
    /////////////////////////////////////////////////////////////

    //--------------------------------------------------------------------------
    ResourceTracker::ResourceTracker(void)
    //--------------------------------------------------------------------------
    {
    }

    //--------------------------------------------------------------------------
    ResourceTracker::ResourceTracker(const ResourceTracker &rhs)
    //--------------------------------------------------------------------------
    {
      // should never be called
      assert(false);
    }

    //--------------------------------------------------------------------------
    ResourceTracker::~ResourceTracker(void)
    //--------------------------------------------------------------------------
    {
    }

    //--------------------------------------------------------------------------
    ResourceTracker& ResourceTracker::operator=(const ResourceTracker&rhs)
    //--------------------------------------------------------------------------
    {
      // should never be called
      assert(false);
      return *this;
    } 

    //--------------------------------------------------------------------------
    void ResourceTracker::return_resources(ResourceTracker *target)
    //--------------------------------------------------------------------------
    {
      if (!created_regions.empty())
      {
        target->register_region_creations(created_regions);
        created_regions.clear();
      }
      if (!deleted_regions.empty())
      {
        target->register_region_deletions(deleted_regions);
        deleted_regions.clear();
      }
      if (!created_fields.empty())
      {
        target->register_field_creations(created_fields);
        created_fields.clear();
      }
      if (!deleted_fields.empty())
      {
        target->register_field_deletions(deleted_fields);
        deleted_fields.clear();
      }
      if (!created_field_spaces.empty())
      {
        target->register_field_space_creations(created_field_spaces);
        created_field_spaces.clear();
      }
      if (!latent_field_spaces.empty())
      {
        target->register_latent_field_spaces(latent_field_spaces);
        latent_field_spaces.clear();
      }
      if (!deleted_field_spaces.empty())
      {
        target->register_field_space_deletions(deleted_field_spaces);
        deleted_field_spaces.clear();
      }
      if (!created_index_spaces.empty())
      {
        target->register_index_space_creations(created_index_spaces);
        created_index_spaces.clear();
      }
      if (!deleted_index_spaces.empty())
      {
        target->register_index_space_deletions(deleted_index_spaces);
        deleted_index_spaces.clear();
      }
      if (!created_index_partitions.empty())
      {
        target->register_index_partition_creations(created_index_partitions);
        created_index_partitions.clear();
      }
      if (!deleted_index_partitions.empty())
      {
        target->register_index_partition_deletions(deleted_index_partitions);
        deleted_index_partitions.clear();
      }
    }

    //--------------------------------------------------------------------------
    void ResourceTracker::pack_resources_return(Serializer &rez, 
                                                AddressSpaceID target)
    //--------------------------------------------------------------------------
    {
      // Shouldn't need the lock here since we only do this
      // while there is no one else executing
      RezCheck z(rez);
      rez.serialize<size_t>(created_regions.size());
      if (!created_regions.empty())
      {
        for (std::set<LogicalRegion>::const_iterator it =
              created_regions.begin(); it != created_regions.end(); it++)
          rez.serialize(*it);
        created_regions.clear();
      }
      rez.serialize<size_t>(deleted_regions.size());
      if (!deleted_regions.empty())
      {
        for (std::vector<LogicalRegion>::const_iterator it = 
              deleted_regions.begin(); it != deleted_regions.end(); it++)
          rez.serialize(*it);
        deleted_regions.clear();
      }
      rez.serialize<size_t>(created_fields.size());
      if (!created_fields.empty())
      {
        for (std::set<std::pair<FieldSpace,FieldID> >::const_iterator it =
              created_fields.begin(); it != created_fields.end(); it++)
        {
          rez.serialize(it->first);
          rez.serialize(it->second);
        }
        created_fields.clear();
      }
      rez.serialize<size_t>(deleted_fields.size());
      if (!deleted_fields.empty())
      {
        for (std::vector<std::pair<FieldSpace,FieldID> >::const_iterator it =
              deleted_fields.begin(); it != deleted_fields.end(); it++)
        {
          rez.serialize(it->first);
          rez.serialize(it->second);
        }
        deleted_fields.clear();
      }
      rez.serialize<size_t>(created_field_spaces.size());
      if (!created_field_spaces.empty())
      {
        for (std::set<FieldSpace>::const_iterator it = 
              created_field_spaces.begin(); it != 
              created_field_spaces.end(); it++)
          rez.serialize(*it);
        created_field_spaces.clear();
      } 
      rez.serialize<size_t>(latent_field_spaces.size());
      if (!latent_field_spaces.empty())
      {
        for (std::map<FieldSpace,unsigned>::const_iterator it = 
              latent_field_spaces.begin(); it !=
              latent_field_spaces.end(); it++)
        {
          rez.serialize(it->first);
          rez.serialize(it->second);
        }
        latent_field_spaces.clear();
      }
      rez.serialize<size_t>(deleted_field_spaces.size());
      if (!deleted_field_spaces.empty())
      {
        for (std::vector<FieldSpace>::const_iterator it = 
              deleted_field_spaces.begin(); it != 
              deleted_field_spaces.end(); it++)
          rez.serialize(*it);
        deleted_field_spaces.clear();
      }
      rez.serialize<size_t>(created_index_spaces.size());
      if (!created_index_spaces.empty())
      {
        for (std::set<IndexSpace>::const_iterator it = 
              created_index_spaces.begin(); it != 
              created_index_spaces.end(); it++)
          rez.serialize(*it);
        created_index_spaces.clear();
      }
      rez.serialize<size_t>(deleted_index_spaces.size());
      if (!deleted_index_spaces.empty())
      {
        for (std::vector<IndexSpace>::const_iterator it = 
              deleted_index_spaces.begin(); it !=
              deleted_index_spaces.end(); it++)
          rez.serialize(*it);
        deleted_index_spaces.clear();
      }
      rez.serialize<size_t>(created_index_partitions.size());
      if (!created_index_partitions.empty())
      {
        for (std::set<IndexPartition>::const_iterator it = 
              created_index_partitions.begin(); it !=
              created_index_partitions.end(); it++)
          rez.serialize(*it);
        created_index_partitions.clear();
      }
      rez.serialize<size_t>(deleted_index_partitions.size());
      if (!deleted_index_partitions.empty())
      {
        for (std::vector<IndexPartition>::const_iterator it = 
              deleted_index_partitions.begin(); it !=
              deleted_index_partitions.end(); it++)
          rez.serialize(*it);
        deleted_index_partitions.clear();
      }
    }

    //--------------------------------------------------------------------------
    /*static*/ void ResourceTracker::unpack_resources_return(
                                   Deserializer &derez, ResourceTracker *target)
    //--------------------------------------------------------------------------
    {
      // Hold the lock while doing the unpack to avoid conflicting
      // with anyone else returning state
      DerezCheck z(derez);
      size_t num_created_regions;
      derez.deserialize(num_created_regions);
      if (num_created_regions > 0)
      {
        std::set<LogicalRegion> created_regions;
        for (unsigned idx = 0; idx < num_created_regions; idx++)
        {
          LogicalRegion reg;
          derez.deserialize(reg);
          created_regions.insert(reg);
        }
        target->register_region_creations(created_regions);
      }
      size_t num_deleted_regions;
      derez.deserialize(num_deleted_regions);
      if (num_deleted_regions > 0)
      {
        std::vector<LogicalRegion> deleted_regions(num_deleted_regions);
        for (unsigned idx = 0; idx < num_deleted_regions; idx++)
          derez.deserialize(deleted_regions[idx]);
        target->register_region_deletions(deleted_regions);
      }
      size_t num_created_fields;
      derez.deserialize(num_created_fields);
      if (num_created_fields > 0)
      {
        std::set<std::pair<FieldSpace,FieldID> > created_fields;
        for (unsigned idx = 0; idx < num_created_fields; idx++)
        {
          FieldSpace sp;
          derez.deserialize(sp);
          FieldID fid;
          derez.deserialize(fid);
          created_fields.insert(std::pair<FieldSpace,FieldID>(sp,fid));
        }
        target->register_field_creations(created_fields);
      }
      size_t num_deleted_fields;
      derez.deserialize(num_deleted_fields);
      if (num_deleted_fields > 0)
      {
        std::vector<std::pair<FieldSpace,FieldID> > 
          deleted_fields(num_deleted_fields);
        for (unsigned idx = 0; idx < num_deleted_fields; idx++)
        {
          derez.deserialize(deleted_fields[idx].first);
          derez.deserialize(deleted_fields[idx].second);
        }
        target->register_field_deletions(deleted_fields);
      }
      size_t num_created_field_spaces;
      derez.deserialize(num_created_field_spaces);
      if (num_created_field_spaces > 0)
      {
        std::set<FieldSpace> created_field_spaces;
        for (unsigned idx = 0; idx < num_created_field_spaces; idx++)
        {
          FieldSpace sp;
          derez.deserialize(sp);
          created_field_spaces.insert(sp);
        }
        target->register_field_space_creations(created_field_spaces);
      }
      size_t num_latent_field_spaces;
      derez.deserialize(num_latent_field_spaces);
      if (num_latent_field_spaces > 0)
      {
        std::map<FieldSpace,unsigned> latent_field_spaces;
        for (unsigned idx = 0; idx < num_latent_field_spaces; idx++)
        {
          FieldSpace sp;
          derez.deserialize(sp);
          derez.deserialize(latent_field_spaces[sp]);
        }
        target->register_latent_field_spaces(latent_field_spaces);
      }
      size_t num_deleted_field_spaces;
      derez.deserialize(num_deleted_field_spaces);
      if (num_deleted_field_spaces > 0)
      {
        std::vector<FieldSpace> deleted_field_spaces(num_deleted_field_spaces);
        for (unsigned idx = 0; idx < num_deleted_field_spaces; idx++)
          derez.deserialize(deleted_field_spaces[idx]);
        target->register_field_space_deletions(deleted_field_spaces);
      }
      size_t num_created_index_spaces;
      derez.deserialize(num_created_index_spaces);
      if (num_created_index_spaces > 0)
      {
        std::set<IndexSpace> created_index_spaces;
        for (unsigned idx = 0; idx < num_created_index_spaces; idx++)
        {
          IndexSpace sp;
          derez.deserialize(sp);
          created_index_spaces.insert(sp);
        }
        target->register_index_space_creations(created_index_spaces);
      }
      size_t num_deleted_index_spaces;
      derez.deserialize(num_deleted_index_spaces);
      if (num_deleted_index_spaces > 0)
      {
        std::vector<IndexSpace> deleted_index_spaces(num_deleted_index_spaces);
        for (unsigned idx = 0; idx < num_deleted_index_spaces; idx++)
          derez.deserialize(deleted_index_spaces[idx]);
        target->register_index_space_deletions(deleted_index_spaces);
      }
      size_t num_created_index_partitions;
      derez.deserialize(num_created_index_partitions);
      if (num_created_index_partitions > 0)
      {
        std::set<IndexPartition> created_index_partitions;
        for (unsigned idx = 0; idx < num_created_index_partitions; idx++)
        {
          IndexPartition ip;
          derez.deserialize(ip);
          created_index_partitions.insert(ip);
        }
        target->register_index_partition_creations(created_index_partitions);
      }
      size_t num_deleted_index_partitions;
      derez.deserialize(num_deleted_index_partitions);
      if (num_deleted_index_partitions > 0)
      {
        std::vector<IndexPartition> 
          deleted_index_partitions(num_deleted_index_partitions);
        for (unsigned idx = 0; idx < num_deleted_index_partitions; idx++)
          derez.deserialize(deleted_index_partitions[idx]);
        target->register_index_partition_deletions(deleted_index_partitions);
      }
    }

    /////////////////////////////////////////////////////////////
    // External Task 
    /////////////////////////////////////////////////////////////

    //--------------------------------------------------------------------------
    ExternalTask::ExternalTask(void)
      : Task(), arg_manager(NULL)
    //--------------------------------------------------------------------------
    {
    }

    //--------------------------------------------------------------------------
    void ExternalTask::pack_external_task(Serializer &rez,
                                          AddressSpaceID target) const
    //--------------------------------------------------------------------------
    {
      RezCheck z(rez);
      rez.serialize(task_id);
      rez.serialize(indexes.size());
      for (unsigned idx = 0; idx < indexes.size(); idx++)
        pack_index_space_requirement(indexes[idx], rez);
      rez.serialize(regions.size());
      for (unsigned idx = 0; idx < regions.size(); idx++)
        pack_region_requirement(regions[idx], rez);
      rez.serialize(futures.size());
      // If we are remote we can just do the normal pack
      for (unsigned idx = 0; idx < futures.size(); idx++)
        rez.serialize(futures[idx].impl->did);
      rez.serialize(grants.size());
      for (unsigned idx = 0; idx < grants.size(); idx++)
        pack_grant(grants[idx], rez);
      rez.serialize(wait_barriers.size());
      for (unsigned idx = 0; idx < wait_barriers.size(); idx++)
        pack_phase_barrier(wait_barriers[idx], rez);
      rez.serialize(arrive_barriers.size());
      for (unsigned idx = 0; idx < arrive_barriers.size(); idx++)
        pack_phase_barrier(arrive_barriers[idx], rez);
      rez.serialize<bool>((arg_manager != NULL));
      rez.serialize(arglen);
      rez.serialize(args,arglen);
      pack_mappable(*this, rez);
      rez.serialize(is_index_space);
      rez.serialize(must_epoch_task);
      rez.serialize(index_domain);
      rez.serialize(index_point);
      rez.serialize(sharding_space);
      rez.serialize(local_arglen);
      rez.serialize(local_args,local_arglen);
      rez.serialize(orig_proc);
      // No need to pack current proc, it will get set when we unpack
      rez.serialize(steal_count);
      // No need to pack remote, it will get set
      rez.serialize(speculated);
      rez.serialize<unsigned>(get_context_index());
    }

    //--------------------------------------------------------------------------
    void ExternalTask::unpack_external_task(Deserializer &derez,
                                    Runtime *runtime, ReferenceMutator *mutator)
    //--------------------------------------------------------------------------
    {
      DerezCheck z(derez);
      derez.deserialize(task_id);
      size_t num_indexes;
      derez.deserialize(num_indexes);
      indexes.resize(num_indexes);
      for (unsigned idx = 0; idx < indexes.size(); idx++)
        unpack_index_space_requirement(indexes[idx], derez);
      size_t num_regions;
      derez.deserialize(num_regions);
      regions.resize(num_regions);
      for (unsigned idx = 0; idx < regions.size(); idx++)
        unpack_region_requirement(regions[idx], derez); 
      size_t num_futures;
      derez.deserialize(num_futures);
      futures.resize(num_futures);
      for (unsigned idx = 0; idx < futures.size(); idx++)
      {
        DistributedID future_did;
        derez.deserialize(future_did);
        FutureImpl *impl = 
          runtime->find_or_create_future(future_did, mutator);
        impl->add_base_gc_ref(FUTURE_HANDLE_REF, mutator);
        futures[idx] = Future(impl, false/*need reference*/);
      }
      size_t num_grants;
      derez.deserialize(num_grants);
      grants.resize(num_grants);
      for (unsigned idx = 0; idx < grants.size(); idx++)
        unpack_grant(grants[idx], derez);
      size_t num_wait_barriers;
      derez.deserialize(num_wait_barriers);
      wait_barriers.resize(num_wait_barriers);
      for (unsigned idx = 0; idx < wait_barriers.size(); idx++)
        unpack_phase_barrier(wait_barriers[idx], derez);
      size_t num_arrive_barriers;
      derez.deserialize(num_arrive_barriers);
      arrive_barriers.resize(num_arrive_barriers);
      for (unsigned idx = 0; idx < arrive_barriers.size(); idx++)
        unpack_phase_barrier(arrive_barriers[idx], derez);
      bool has_arg_manager;
      derez.deserialize(has_arg_manager);
      derez.deserialize(arglen);
      if (arglen > 0)
      {
        if (has_arg_manager)
        {
#ifdef DEBUG_LEGION
          assert(arg_manager == NULL);
#endif
          arg_manager = new AllocManager(arglen);
          arg_manager->add_reference();
          args = arg_manager->get_allocation();
        }
        else
          args = legion_malloc(TASK_ARGS_ALLOC, arglen);
        derez.deserialize(args,arglen);
      }
      unpack_mappable(*this, derez); 
      derez.deserialize(is_index_space);
      derez.deserialize(must_epoch_task);
      derez.deserialize(index_domain);
      derez.deserialize(index_point);
      derez.deserialize(sharding_space);
      derez.deserialize(local_arglen);
      if (local_arglen > 0)
      {
        local_args = malloc(local_arglen);
        derez.deserialize(local_args,local_arglen);
      }
      derez.deserialize(orig_proc);
      derez.deserialize(steal_count);
      derez.deserialize(speculated);
      unsigned index;
      derez.deserialize(index);
      set_context_index(index);
    } 

    /////////////////////////////////////////////////////////////
    // Task Operation 
    /////////////////////////////////////////////////////////////
  
    //--------------------------------------------------------------------------
    TaskOp::TaskOp(Runtime *rt)
      : ExternalTask(), MemoizableOp<SpeculativeOp>(rt)
    //--------------------------------------------------------------------------
    {
    }

    //--------------------------------------------------------------------------
    TaskOp::~TaskOp(void)
    //--------------------------------------------------------------------------
    {
    }

    //--------------------------------------------------------------------------
    UniqueID TaskOp::get_unique_id(void) const
    //--------------------------------------------------------------------------
    {
      return unique_op_id;
    }

    //--------------------------------------------------------------------------
    unsigned TaskOp::get_context_index(void) const
    //--------------------------------------------------------------------------
    {
      return context_index;
    }

    //--------------------------------------------------------------------------
    void TaskOp::set_context_index(unsigned index)
    //--------------------------------------------------------------------------
    {
      context_index = index;
    }

    //--------------------------------------------------------------------------
    int TaskOp::get_depth(void) const
    //--------------------------------------------------------------------------
    {
#ifdef DEBUG_LEGION
      assert(parent_ctx != NULL);
#endif
      return parent_ctx->get_depth() + 1;
    }

    //--------------------------------------------------------------------------
    const char* TaskOp::get_task_name(void) const
    //--------------------------------------------------------------------------
    {
      TaskImpl *impl = runtime->find_or_create_task_impl(task_id);
      return impl->get_name();
    }

    //--------------------------------------------------------------------------
    void TaskOp::pack_remote_operation(Serializer &rez,
                                       AddressSpaceID target) const
    //--------------------------------------------------------------------------
    {
      pack_local_remote_operation(rez);
      pack_external_task(rez, target);
      pack_profiling_requests(rez);
    }
    
    //--------------------------------------------------------------------------
    void TaskOp::pack_profiling_requests(Serializer &rez) const
    //--------------------------------------------------------------------------
    {
      rez.serialize<size_t>(0);
    }

    //--------------------------------------------------------------------------
    bool TaskOp::is_remote(void) const
    //--------------------------------------------------------------------------
    {
      if (local_cached)
        return !is_local;
      if (!orig_proc.exists())
        is_local = runtime->is_local(parent_ctx->get_executing_processor());
      else
        is_local = runtime->is_local(orig_proc);
      local_cached = true;
      return !is_local;
    }

    //--------------------------------------------------------------------------
    void TaskOp::set_current_proc(Processor current)
    //--------------------------------------------------------------------------
    {
#ifdef DEBUG_LEGION
      assert(current.exists());
      assert(runtime->is_local(current));
#endif
      // Always clear target_proc and the mapper when setting a new current proc
      mapper = NULL;
      current_proc = current;
      target_proc = current;
    }

    //--------------------------------------------------------------------------
    void TaskOp::activate_task(void)
    //--------------------------------------------------------------------------
    {
      activate_speculative();
      activate_memoizable();
      complete_received = false;
      commit_received = false;
      children_complete = false;
      children_commit = false;
      stealable = false;
      options_selected = false;
      map_origin = false;
      request_valid_instances = false;
      replicate = false;
      true_guard = PredEvent::NO_PRED_EVENT;
      false_guard = PredEvent::NO_PRED_EVENT;
      local_cached = false;
      arg_manager = NULL;
      target_proc = Processor::NO_PROC;
      mapper = NULL;
      must_epoch = NULL;
      must_epoch_task = false;
      orig_proc = Processor::NO_PROC; // for is_remote
    }

    //--------------------------------------------------------------------------
    void TaskOp::deactivate_task(void)
    //--------------------------------------------------------------------------
    {
      deactivate_speculative();
      indexes.clear();
      regions.clear();
      futures.clear();
      grants.clear();
      wait_barriers.clear();
      arrive_barriers.clear();
      if (args != NULL)
      {
        if (arg_manager != NULL)
        {
          // If the arg manager is not NULL then we delete the
          // argument manager and just zero out the arguments
          if (arg_manager->remove_reference())
            delete (arg_manager);
          arg_manager = NULL;
        }
        else
          legion_free(TASK_ARGS_ALLOC, args, arglen);
        args = NULL;
        arglen = 0;
      }
      if (local_args != NULL)
      {
        free(local_args);
        local_args = NULL;
        local_arglen = 0;
      }
      if (mapper_data != NULL)
      {
        free(mapper_data);
        mapper_data = NULL;
        mapper_data_size = 0;
      }
      early_mapped_regions.clear();
      atomic_locks.clear(); 
      effects_postconditions.clear();
      parent_req_indexes.clear();
    }

    //--------------------------------------------------------------------------
    void TaskOp::set_must_epoch(MustEpochOp *epoch, unsigned index,
                                bool do_registration)
    //--------------------------------------------------------------------------
    {
      Operation::set_must_epoch(epoch, do_registration);
      must_epoch_index = index;
    }

    //--------------------------------------------------------------------------
    void TaskOp::pack_base_task(Serializer &rez, AddressSpaceID target)
    //--------------------------------------------------------------------------
    {
      DETAILED_PROFILER(runtime, PACK_BASE_TASK_CALL);
      // pack all the user facing data first
      pack_external_task(rez, target); 
      pack_memoizable(rez);
      RezCheck z(rez);
#ifdef DEBUG_LEGION
      assert(regions.size() == parent_req_indexes.size());
#endif
      for (unsigned idx = 0; idx < regions.size(); idx++)
        rez.serialize(parent_req_indexes[idx]);
      rez.serialize(map_origin);
      if (map_origin)
      {
        rez.serialize<size_t>(atomic_locks.size());
        for (std::map<Reservation,bool>::const_iterator it = 
              atomic_locks.begin(); it != atomic_locks.end(); it++)
        {
          rez.serialize(it->first);
          rez.serialize(it->second);
        }
      }
      rez.serialize(request_valid_instances);
      rez.serialize(execution_fence_event);
      rez.serialize(replicate);
      rez.serialize(true_guard);
      rez.serialize(false_guard);
      rez.serialize(early_mapped_regions.size());
      for (std::map<unsigned,InstanceSet>::iterator it = 
            early_mapped_regions.begin(); it != 
            early_mapped_regions.end(); it++)
      {
        rez.serialize(it->first);
        it->second.pack_references(rez);
      }
    }

    //--------------------------------------------------------------------------
    void TaskOp::unpack_base_task(Deserializer &derez,
                                  std::set<RtEvent> &ready_events)
    //--------------------------------------------------------------------------
    {
      DETAILED_PROFILER(runtime, UNPACK_BASE_TASK_CALL);
      // unpack all the user facing data
      unpack_external_task(derez, runtime, this); 
      unpack_memoizable(derez);
      DerezCheck z(derez);
      parent_req_indexes.resize(regions.size());
      for (unsigned idx = 0; idx < parent_req_indexes.size(); idx++)
        derez.deserialize(parent_req_indexes[idx]);
      derez.deserialize(map_origin);
      if (map_origin)
      {
        size_t num_atomic;
        derez.deserialize(num_atomic);
        for (unsigned idx = 0; idx < num_atomic; idx++)
        {
          Reservation lock;
          derez.deserialize(lock);
          derez.deserialize(atomic_locks[lock]);
        }
      }
      derez.deserialize(request_valid_instances);
      derez.deserialize(execution_fence_event);
      derez.deserialize(replicate);
      derez.deserialize(true_guard);
      derez.deserialize(false_guard);
      size_t num_early;
      derez.deserialize(num_early);
      for (unsigned idx = 0; idx < num_early; idx++)
      {
        unsigned index;
        derez.deserialize(index);
        early_mapped_regions[index].unpack_references(runtime, derez, 
                                                      ready_events);
      }
    }

    //--------------------------------------------------------------------------
    /*static*/ void TaskOp::process_unpack_task(Runtime *rt, 
                                                Deserializer &derez)
    //--------------------------------------------------------------------------
    {
      // Figure out what kind of task this is and where it came from
      DerezCheck z(derez);
      Processor current;
      derez.deserialize(current);
      TaskKind kind;
      derez.deserialize(kind);
      switch (kind)
      {
        case INDIVIDUAL_TASK_KIND:
          {
            IndividualTask *task = rt->get_available_individual_task();
            std::set<RtEvent> ready_events;
            if (task->unpack_task(derez, current, ready_events))
            {
              RtEvent ready;
              if (!ready_events.empty())
                ready = Runtime::merge_events(ready_events);
              // Origin mapped tasks can go straight to launching 
              // themselves since they are already mapped
              if (task->is_origin_mapped())
              {
                TriggerTaskArgs trigger_args(task);
                rt->issue_runtime_meta_task(trigger_args, 
                      LG_THROUGHPUT_WORK_PRIORITY, ready);
              }
              else
                rt->add_to_ready_queue(current, task, ready);
            }
            break;
          }
        case SLICE_TASK_KIND:
          {
            SliceTask *task = rt->get_available_slice_task();
            std::set<RtEvent> ready_events;
            if (task->unpack_task(derez, current, ready_events))
            {
              RtEvent ready;
              if (!ready_events.empty())
                ready = Runtime::merge_events(ready_events);
              // Origin mapped tasks can go straight to launching 
              // themselves since they are already mapped
              if (task->is_origin_mapped())
              {
                TriggerTaskArgs trigger_args(task);
                rt->issue_runtime_meta_task(trigger_args, 
                      LG_THROUGHPUT_WORK_PRIORITY, ready);
              }
              else
                rt->add_to_ready_queue(current, task, ready);
            }
            break;
          }
        case POINT_TASK_KIND:
        case INDEX_TASK_KIND:
        default:
          assert(false); // no other tasks should be sent anywhere
      }
    }

    //--------------------------------------------------------------------------
    void TaskOp::mark_stolen(void)
    //--------------------------------------------------------------------------
    {
      steal_count++;
    }

    //--------------------------------------------------------------------------
    void TaskOp::initialize_base_task(TaskContext *ctx, bool track, 
                  const std::vector<StaticDependence> *dependences,
                  const Predicate &p, Processor::TaskFuncID tid)
    //--------------------------------------------------------------------------
    {
      initialize_speculation(ctx, track, regions.size(), dependences, p);
      initialize_memoizable();
      parent_task = ctx->get_task(); // initialize the parent task
      // Fill in default values for all of the Task fields
      orig_proc = ctx->get_executing_processor();
      current_proc = orig_proc;
      steal_count = 0;
      speculated = false;
    }

    //--------------------------------------------------------------------------
    void TaskOp::check_empty_field_requirements(void)
    //--------------------------------------------------------------------------
    {
      for (unsigned idx = 0; idx < regions.size(); idx++)
      {
        if (regions[idx].privilege != NO_ACCESS && 
            regions[idx].privilege_fields.empty())
        {
          REPORT_LEGION_WARNING(LEGION_WARNING_REGION_REQUIREMENT_TASK,
                           "REGION REQUIREMENT %d OF "
                           "TASK %s (ID %lld) HAS NO PRIVILEGE "
                           "FIELDS! DID YOU FORGET THEM?!?",
                           idx, get_task_name(), get_unique_id());
        }
      }
    }

    //--------------------------------------------------------------------------
    size_t TaskOp::check_future_size(FutureImpl *impl)
    //--------------------------------------------------------------------------
    {
#ifdef DEBUG_LEGION
      assert(impl != NULL);
#endif
      const size_t result_size = impl->get_untyped_size();
      // TODO: figure out a way to put this check back in with dynamic task
      // registration where we might not know the return size until later
#ifdef PERFORM_PREDICATE_SIZE_CHECKS
      if (result_size != variants->return_size)
        REPORT_LEGION_ERROR(ERROR_PREDICATED_TASK_LAUNCH,
                      "Predicated task launch for task %s "
                      "in parent task %s (UID %lld) has predicated "
                      "false future of size %ld bytes, but the "
                      "expected return size is %ld bytes.",
                      get_task_name(), parent_ctx->get_task_name(),
                      parent_ctx->get_unique_id(),
                      result_size, variants->return_size)
#endif
      return result_size;
    }

    //--------------------------------------------------------------------------
    bool TaskOp::select_task_options(void)
    //--------------------------------------------------------------------------
    {
#ifdef DEBUG_LEGION
      assert(!options_selected);
#endif
      if (mapper == NULL)
        mapper = runtime->find_mapper(current_proc, map_id);
      Mapper::TaskOptions options;
      options.initial_proc = current_proc;
      options.inline_task = false;
      options.stealable = false;
      options.map_locally = false;
      options.valid_instances = mapper->request_valid_instances;
      options.memoize = false;
      options.replicate = false;
      const TaskPriority parent_priority = parent_ctx->is_priority_mutable() ?
        parent_ctx->get_current_priority() : 0;
      options.parent_priority = parent_priority;
      mapper->invoke_select_task_options(this, &options);
      options_selected = true;
      target_proc = options.initial_proc;
      stealable = options.stealable;
      map_origin = options.map_locally;
      replicate = options.replicate;
      if (replicate && !runtime->unsafe_mapper)
      {
        // Reduction-only privileges and relaxed coherence modes
        // are not permitted for tasks that are going to be replicated
        for (unsigned idx = 0; idx < regions.size(); idx++)
        {
          if (IS_REDUCE(regions[idx]))
            REPORT_LEGION_ERROR(ERROR_INVALID_MAPPER_OUTPUT,
                          "Mapper %s requested to replicate task %s (UID %lld) "
                          "but region requirement %d has reduction privileges. "
                          "Tasks with reduction-only privileges are not "
                          "permitted to be replicated.", 
                          mapper->get_mapper_name(), get_task_name(),
                          get_unique_id(), idx)
          else if (!IS_EXCLUSIVE(regions[idx]))
            REPORT_LEGION_ERROR(ERROR_INVALID_MAPPER_OUTPUT,
                          "Mapper %s requested to replicate task %s (UID %lld) "
                          "but region requirement %d has relaxed coherence. "
                          "Tasks with relaxed coherence modes are not "
                          "permitted to be replicated.", 
                          mapper->get_mapper_name(), get_task_name(),
                          get_unique_id(), idx)
        }
      }
      request_valid_instances = options.valid_instances;
      if (parent_priority != options.parent_priority)
      {
        // Request for priority change see if it is legal or not
        if (parent_ctx->is_priority_mutable())
          parent_ctx->set_current_priority(options.parent_priority);
        else
          REPORT_LEGION_WARNING(LEGION_WARNING_INVALID_PRIORITY_CHANGE,
                                "Mapper %s requested change of priority "
                                "for parent task %s (UID %lld) when launching "
                                "child task %s (UID %lld), but the parent "
                                "context does not support parent task priority "
                                "mutation", mapper->get_mapper_name(),
                                parent_ctx->get_task_name(),
                                parent_ctx->get_unique_id(), 
                                get_task_name(), get_unique_id())
      }
      if (is_recording() && !runtime->is_local(target_proc))
        REPORT_LEGION_ERROR(ERROR_PHYSICAL_TRACING_REMOTE_MAPPING,
                            "Mapper %s remotely mapped task %s (UID %lld) "
                            "that is being memoized, but physical tracing "
                            "does not support remotely mapped operations "
                            "yet. Please change your mapper to map this task "
                            "locally.", mapper->get_mapper_name(),
                            get_task_name(), get_unique_id())
      return options.inline_task;
    }

    //--------------------------------------------------------------------------
    const char* TaskOp::get_logging_name(void) const
    //--------------------------------------------------------------------------
    {
      return get_task_name();
    }

    //--------------------------------------------------------------------------
    Operation::OpKind TaskOp::get_operation_kind(void) const
    //--------------------------------------------------------------------------
    {
      return TASK_OP_KIND;
    }

    //--------------------------------------------------------------------------
    size_t TaskOp::get_region_count(void) const
    //--------------------------------------------------------------------------
    {
      return regions.size();
    }

    //--------------------------------------------------------------------------
    Mappable* TaskOp::get_mappable(void)
    //--------------------------------------------------------------------------
    {
      return this;
    }

    //--------------------------------------------------------------------------
    void TaskOp::trigger_complete(void) 
    //--------------------------------------------------------------------------
    {
      bool task_complete = false;
      {
        AutoLock o_lock(op_lock);
#ifdef DEBUG_LEGION
        assert(!complete_received);
        assert(!commit_received);
#endif
        complete_received = true;
        // If all our children are also complete then we are done
        task_complete = children_complete;
      }
      if (task_complete)
        trigger_task_complete();
    }

    //--------------------------------------------------------------------------
    void TaskOp::trigger_commit(void)
    //--------------------------------------------------------------------------
    {
      bool task_commit = false; 
      {
        AutoLock o_lock(op_lock);
#ifdef DEBUG_LEGION
        assert(complete_received);
        assert(!commit_received);
#endif
        commit_received = true;
        // If we already received the child commit then we
        // are ready to commit this task
        task_commit = children_commit;
      }
      if (task_commit)
        trigger_task_commit();
    } 

    //--------------------------------------------------------------------------
    bool TaskOp::query_speculate(bool &value, bool &mapping_only)
    //--------------------------------------------------------------------------
    {
      if (mapper == NULL)  
        mapper = runtime->find_mapper(current_proc, map_id);
      Mapper::SpeculativeOutput output;
      output.speculate = false;
      output.speculate_mapping_only = true;
      mapper->invoke_task_speculate(this, &output);
      if (output.speculate)
      {
        value = output.speculative_value;
        mapping_only = output.speculate_mapping_only;
        if (!mapping_only)
        {
          REPORT_LEGION_ERROR(ERROR_MAPPER_REQUESTED_EXECUTION,
                         "Mapper requested execution speculation for task %s "
                         "(UID %lld). Full execution speculation is a planned "
                         "feature but is not currently supported.",
                         get_task_name(), get_unique_id());
          assert(false);
        }
#ifdef DEBUG_LEGION
        assert(!true_guard.exists());
        assert(!false_guard.exists());
#endif
        predicate->get_predicate_guards(true_guard, false_guard);
        // Switch any write-discard privileges back to read-write
        // so we can make sure we get the right data if we end up
        // predicating false
        for (unsigned idx = 0; idx < regions.size(); idx++)
        {
          RegionRequirement &req = regions[idx];
          if (HAS_WRITE_DISCARD(req))
            req.privilege &= ~DISCARD_MASK;
        }
      }
      return output.speculate;
    }

    //--------------------------------------------------------------------------
    void TaskOp::resolve_true(bool speculated, bool launched)
    //--------------------------------------------------------------------------
    {
      // Nothing to do
    }

    //--------------------------------------------------------------------------
    void TaskOp::select_sources(const InstanceRef &target,
                                const InstanceSet &sources,
                                std::vector<unsigned> &ranking)
    //--------------------------------------------------------------------------
    {
      Mapper::SelectTaskSrcInput input;
      Mapper::SelectTaskSrcOutput output;
      prepare_for_mapping(target, input.target);
      prepare_for_mapping(sources, input.source_instances);
      input.region_req_index = current_mapping_index;
      if (mapper == NULL)
        mapper = runtime->find_mapper(current_proc, map_id);
      mapper->invoke_select_task_sources(this, &input, &output);
    }

    //--------------------------------------------------------------------------
    void TaskOp::update_atomic_locks(Reservation lock, bool exclusive)
    //--------------------------------------------------------------------------
    {
      // Only one region should be in the process of being analyzed
      // at a time so there is no need to hold the operation lock
      std::map<Reservation,bool>::iterator finder = atomic_locks.find(lock);
      if (finder != atomic_locks.end())
      {
        if (!finder->second && exclusive)
          finder->second = true;
      }
      else
        atomic_locks[lock] = exclusive;
    }

    //--------------------------------------------------------------------------
    unsigned TaskOp::find_parent_index(unsigned idx)
    //--------------------------------------------------------------------------
    {
#ifdef DEBUG_LEGION
      assert(idx < parent_req_indexes.size());
#endif
      return parent_req_indexes[idx];
    }

    //--------------------------------------------------------------------------
    VersionInfo& TaskOp::get_version_info(unsigned idx)
    //--------------------------------------------------------------------------
    {
      // This should never be called
      assert(false);
      return (*(new VersionInfo()));
    }

    //--------------------------------------------------------------------------
    RegionTreePath& TaskOp::get_privilege_path(unsigned idx)
    //--------------------------------------------------------------------------
    {
      // This should never be called
      assert(false);
      return (*(new RegionTreePath()));
    }

    //--------------------------------------------------------------------------
    ApEvent TaskOp::compute_sync_precondition(
                                            const PhysicalTraceInfo *info) const
    //--------------------------------------------------------------------------
    {
      ApEvent result;
      if (!wait_barriers.empty() || !grants.empty())
      {
        std::set<ApEvent> sync_preconditions;
        if (!wait_barriers.empty())
        {
          for (std::vector<PhaseBarrier>::const_iterator it = 
                wait_barriers.begin(); it != wait_barriers.end(); it++)
          {
            ApEvent e = Runtime::get_previous_phase(it->phase_barrier);
            sync_preconditions.insert(e);
            if (runtime->legion_spy_enabled)
              LegionSpy::log_phase_barrier_wait(unique_op_id, e);
          }
        }
        if (!grants.empty())
        {
          for (std::vector<Grant>::const_iterator it = grants.begin();
                it != grants.end(); it++)
          {
            ApEvent e = it->impl->acquire_grant();
            sync_preconditions.insert(e);
          }
        }
        // For some reason we don't trace these, not sure why
        result = Runtime::merge_events(NULL, sync_preconditions);
      }
      if ((info != NULL) && info->recording)
        info->record_op_sync_event(result);
      return result;
    }

    //--------------------------------------------------------------------------
    void TaskOp::end_inline_task(const void *result, 
                                 size_t result_size, bool owned)
    //--------------------------------------------------------------------------
    {
      // should never be called
      assert(false);
    }

    //--------------------------------------------------------------------------
    RtEvent TaskOp::defer_distribute_task(RtEvent precondition)
    //--------------------------------------------------------------------------
    {
      DeferDistributeArgs args(this);
      return runtime->issue_runtime_meta_task(args,
          LG_THROUGHPUT_DEFERRED_PRIORITY, precondition);
    }

    //--------------------------------------------------------------------------
    RtEvent TaskOp::defer_perform_mapping(RtEvent precondition, MustEpochOp *op)
    //--------------------------------------------------------------------------
    {
      DeferMappingArgs args(this, op);
      return runtime->issue_runtime_meta_task(args,
          LG_THROUGHPUT_DEFERRED_PRIORITY, precondition);
    }

    //--------------------------------------------------------------------------
    RtEvent TaskOp::defer_launch_task(RtEvent precondition)
    //--------------------------------------------------------------------------
    {
      DeferLaunchArgs args(this);
      return runtime->issue_runtime_meta_task(args,
          LG_THROUGHPUT_DEFERRED_PRIORITY, precondition);
    }

    //--------------------------------------------------------------------------
    void TaskOp::enqueue_ready_task(bool use_target_processor,
                                    RtEvent wait_on /*=RtEvent::NO_RT_EVENT*/)
    //--------------------------------------------------------------------------
    {
      if (use_target_processor)
      {
        set_current_proc(target_proc);
        runtime->add_to_ready_queue(target_proc, this, wait_on);
      }
      else
        runtime->add_to_ready_queue(current_proc, this, wait_on);
    }

    //--------------------------------------------------------------------------
    void TaskOp::activate_outstanding_task(void)
    //--------------------------------------------------------------------------
    {
      parent_ctx->increment_outstanding();
    }

    //--------------------------------------------------------------------------
    void TaskOp::deactivate_outstanding_task(void)
    //--------------------------------------------------------------------------
    {
      parent_ctx->decrement_outstanding();
    } 

    //--------------------------------------------------------------------------
    void TaskOp::perform_privilege_checks(void)
    //--------------------------------------------------------------------------
    {
      DETAILED_PROFILER(runtime, TASK_PRIVILEGE_CHECK_CALL);
      // First check the index privileges
      for (unsigned idx = 0; idx < indexes.size(); idx++)
      {
        LegionErrorType et = parent_ctx->check_privilege(indexes[idx]);
        switch (et)
        {
          case NO_ERROR:
            break;
          case ERROR_BAD_PARENT_INDEX:
            {
              REPORT_LEGION_ERROR(ERROR_PARENT_TASK_TASK,
                              "Parent task %s (ID %lld) of task %s "
                              "(ID %lld) "
                              "does not have an index requirement for "
                              "index space %x as a parent of "
                              "child task's index requirement index %d",
                              parent_ctx->get_task_name(),
                              parent_ctx->get_unique_id(), get_task_name(),
                              get_unique_id(), indexes[idx].parent.id, idx)
              break;
            }
          case ERROR_BAD_INDEX_PATH:
            {
              REPORT_LEGION_ERROR(ERROR_INDEX_SPACE_NOTSUBSPACE,
                              "Index space %x is not a sub-space "
                              "of parent index space %x for index "
                              "requirement %d of task %s (ID %lld)",
                              indexes[idx].handle.id,
                              indexes[idx].parent.id, idx,
                              get_task_name(), get_unique_id())
              break;
            }
          case ERROR_BAD_INDEX_PRIVILEGES:
            {
              REPORT_LEGION_ERROR(ERROR_PRIVILEGES_INDEX_SPACE,
                              "Privileges %x for index space %x "
                              " are not a subset of privileges of parent "
                              "task's privileges for index space "
                              "requirement %d of task %s (ID %lld)",
                              indexes[idx].privilege,
                              indexes[idx].handle.id, idx,
                              get_task_name(), get_unique_id())
              break;
            }
          default:
            assert(false); // Should never happen
        }
      }
      // Now check the region requirement privileges
      for (unsigned idx = 0; idx < regions.size(); idx++)
      {
        // Verify that the requirement is self-consistent
        FieldID bad_field = AUTO_GENERATE_ID;
        int bad_index = -1;
        LegionErrorType et = runtime->verify_requirement(regions[idx], 
                                                         bad_field); 
        if ((et == NO_ERROR) && !is_index_space && 
            ((regions[idx].handle_type == PART_PROJECTION) || 
             (regions[idx].handle_type == REG_PROJECTION)))
          et = ERROR_BAD_PROJECTION_USE;
        // If that worked, then check the privileges with the parent context
        if (et == NO_ERROR)
          et = parent_ctx->check_privilege(regions[idx], bad_field, bad_index);
        switch (et)
        {
          case NO_ERROR:
            break;
          case ERROR_INVALID_REGION_HANDLE:
            {
              REPORT_LEGION_ERROR(ERROR_INVALID_REGION_HANDLE,
                               "Invalid region handle (%x,%d,%d)"
                               " for region requirement %d of task %s "
                               "(ID %lld)",
                               regions[idx].region.index_space.id,
                               regions[idx].region.field_space.id,
                               regions[idx].region.tree_id, idx,
                               get_task_name(), get_unique_id())
              break;
            }
          case ERROR_INVALID_PARTITION_HANDLE:
            {
              REPORT_LEGION_ERROR(ERROR_INVALID_PARTITION_HANDLE,
                               "Invalid partition handle (%x,%d,%d) "
                               "for partition requirement %d of task %s "
                               "(ID %lld)",
                               regions[idx].partition.index_partition.id,
                               regions[idx].partition.field_space.id,
                               regions[idx].partition.tree_id, idx,
                               get_task_name(), get_unique_id())
              break;
            }
          case ERROR_BAD_PROJECTION_USE:
            {
              REPORT_LEGION_ERROR(ERROR_PROJECTION_REGION_REQUIREMENT,
                               "Projection region requirement %d used "
                               "in non-index space task %s",
                               idx, get_task_name())
              break;
            }
          case ERROR_NON_DISJOINT_PARTITION:
            {
              REPORT_LEGION_ERROR(ERROR_NONDISJOINT_PARTITION_SELECTED,
                               "Non disjoint partition selected for "
                               "writing region requirement %d of task "
                               "%s.  All projection partitions "
                               "which are not read-only and not reduce "
                               "must be disjoint",
                               idx, get_task_name())
              break;
            }
          case ERROR_FIELD_SPACE_FIELD_MISMATCH:
            {
              FieldSpace sp = (regions[idx].handle_type == SINGULAR) ||
                (regions[idx].handle_type == REG_PROJECTION) ? 
                  regions[idx].region.field_space :
                  regions[idx].partition.field_space;
              REPORT_LEGION_ERROR(ERROR_FIELD_NOT_VALID,
                               "Field %d is not a valid field of field "
                               "space %d for region %d of task %s "
                               "(ID %lld)",
                               bad_field, sp.id, idx, get_task_name(),
                               get_unique_id())
              break;
            }
          case ERROR_INVALID_INSTANCE_FIELD:
            {
              REPORT_LEGION_ERROR(ERROR_INSTANCE_FIELD_PRIVILEGE,
                               "Instance field %d is not one of the "
                               "privilege fields for region %d of "
                               "task %s (ID %lld)",
                               bad_field, idx, get_task_name(),
                               get_unique_id())
              break;
            }
          case ERROR_DUPLICATE_INSTANCE_FIELD:
            {
              REPORT_LEGION_ERROR(ERROR_INSTANCE_FIELD_DUPLICATE,
                               "Instance field %d is a duplicate for "
                               "region %d of task %s (ID %lld)",
                               bad_field, idx, get_task_name(),
                               get_unique_id())
              break;
            }
          case ERROR_BAD_PARENT_REGION:
            {
              if (bad_index < 0) 
                REPORT_LEGION_ERROR(ERROR_PARENT_TASK_TASK,
                                 "Parent task %s (ID %lld) of task %s "
                                 "(ID %lld) does not have a region "
                                 "requirement for region "
                                 "(%x,%x,%x) as a parent of child task's "
                                 "region requirement index %d because "
                                 "no 'parent' region had that name.",
                                 parent_ctx->get_task_name(),
                                 parent_ctx->get_unique_id(),
                                 get_task_name(), get_unique_id(),
                                 regions[idx].parent.index_space.id,
                                 regions[idx].parent.field_space.id,
                                 regions[idx].parent.tree_id, idx)
              else if (bad_field == AUTO_GENERATE_ID) 
                REPORT_LEGION_ERROR(ERROR_PARENT_TASK_TASK,
                                 "Parent task %s (ID %lld) of task %s "
                                 "(ID %lld) does not have a region "
                                 "requirement for region "
                                 "(%x,%x,%x) as a parent of child task's "
                                 "region requirement index %d because "
                                 "parent requirement %d did not have "
                                 "sufficient privileges.",
                                 parent_ctx->get_task_name(),
                                 parent_ctx->get_unique_id(),
                                 get_task_name(), get_unique_id(),
                                 regions[idx].parent.index_space.id,
                                 regions[idx].parent.field_space.id,
                                 regions[idx].parent.tree_id, idx, bad_index)
              else 
                REPORT_LEGION_ERROR(ERROR_PARENT_TASK_TASK,
                                 "Parent task %s (ID %lld) of task %s "
                                 "(ID %lld) does not have a region "
                                 "requirement for region "
                                 "(%x,%x,%x) as a parent of child task's "
                                 "region requirement index %d because "
                                 "parent requirement %d was missing field %d.",
                                 parent_ctx->get_task_name(),
                                 parent_ctx->get_unique_id(),
                                 get_task_name(), get_unique_id(),
                                 regions[idx].parent.index_space.id,
                                 regions[idx].parent.field_space.id,
                                 regions[idx].parent.tree_id, idx,
                                 bad_index, bad_field)
              break;
            }
          case ERROR_BAD_REGION_PATH:
            {
              REPORT_LEGION_ERROR(ERROR_REGION_NOT_SUBREGION,
                               "Region (%x,%x,%x) is not a "
                               "sub-region of parent region "
                               "(%x,%x,%x) for region requirement %d of "
                               "task %s (ID %lld)",
                               regions[idx].region.index_space.id,
                               regions[idx].region.field_space.id,
                               regions[idx].region.tree_id,
                               PRINT_REG(regions[idx].parent), idx,
                               get_task_name(), get_unique_id())
              break;
            }
          case ERROR_BAD_PARTITION_PATH:
            {
              REPORT_LEGION_ERROR(ERROR_PARTITION_NOT_SUBPARTITION,
                               "Partition (%x,%x,%x) is not a "
                               "sub-partition of parent region "
                               "(%x,%x,%x) for region "
                               "requirement %d task %s (ID %lld)",
                               regions[idx].partition.index_partition.id,
                               regions[idx].partition.field_space.id,
                               regions[idx].partition.tree_id,
                               PRINT_REG(regions[idx].parent), idx,
                               get_task_name(), get_unique_id())
              break;
            }
          case ERROR_BAD_REGION_TYPE:
            {
              REPORT_LEGION_ERROR(ERROR_REGION_REQUIREMENT_TASK,
                               "Region requirement %d of task %s "
                               "(ID %lld) "
                               "cannot find privileges for field %d in "
                               "parent task",
                               idx, get_task_name(),
                               get_unique_id(), bad_field)
              break;
            }
          case ERROR_BAD_REGION_PRIVILEGES:
            {
              REPORT_LEGION_ERROR(ERROR_PRIVILEGES_REGION_NOTSUBSET,
                               "Privileges %x for region "
                               "(%x,%x,%x) are not a subset of privileges "
                               "of parent task's privileges for "
                               "region requirement %d of task %s "
                               "(ID %lld)",
                               regions[idx].privilege,
                               regions[idx].region.index_space.id,
                               regions[idx].region.field_space.id,
                               regions[idx].region.tree_id, idx,
                               get_task_name(), get_unique_id())
              break;
            }
          case ERROR_BAD_PARTITION_PRIVILEGES:
            {
              REPORT_LEGION_ERROR(ERROR_PRIVILEGES_PARTITION_NOTSUBSET,
                               "Privileges %x for partition (%x,%x,%x) "
                               "are not a subset of privileges of parent "
                               "task's privileges for "
                               "region requirement %d of task %s "
                               "(ID %lld)",
                               regions[idx].privilege,
                               regions[idx].partition.index_partition.id,
                               regions[idx].partition.field_space.id,
                               regions[idx].partition.tree_id, idx,
                               get_task_name(), get_unique_id())
              break;
            }
          default:
            assert(false); // Should never happen
        }
      }
    }

    //--------------------------------------------------------------------------
    void TaskOp::find_early_mapped_region(unsigned idx, InstanceSet &ref)
    //--------------------------------------------------------------------------
    {
      std::map<unsigned,InstanceSet>::const_iterator finder =
        early_mapped_regions.find(idx);
      if (finder != early_mapped_regions.end())
        ref = finder->second;
    }

    //--------------------------------------------------------------------------
    void TaskOp::clone_task_op_from(TaskOp *rhs, Processor p, 
                                    bool can_steal, bool duplicate_args)
    //--------------------------------------------------------------------------
    {
      DETAILED_PROFILER(runtime, CLONE_TASK_CALL);
#ifdef DEBUG_LEGION
      assert(p.exists());
#endif
      // From Operation
      this->parent_ctx = rhs->parent_ctx;
      this->context_index = rhs->context_index;
      this->execution_fence_event = rhs->get_execution_fence_event();
      // Don't register this an operation when setting the must epoch info
      if (rhs->must_epoch != NULL)
        this->set_must_epoch(rhs->must_epoch, rhs->must_epoch_index,
                             false/*do registration*/);
      // From Task
      this->task_id = rhs->task_id;
      this->indexes = rhs->indexes;
      this->regions = rhs->regions;
      this->futures = rhs->futures;
      this->grants = rhs->grants;
      this->wait_barriers = rhs->wait_barriers;
      this->arrive_barriers = rhs->arrive_barriers;
      this->arglen = rhs->arglen;
      if (rhs->arg_manager != NULL)
      {
        if (duplicate_args)
        {
#ifdef DEBUG_LEGION
          assert(arg_manager == NULL);
#endif
          this->arg_manager = new AllocManager(this->arglen); 
          this->arg_manager->add_reference();
          this->args = this->arg_manager->get_allocation();
          memcpy(this->args, rhs->args, this->arglen);
        }
        else
        {
          // No need to actually do the copy in this case
          this->arg_manager = rhs->arg_manager; 
          this->arg_manager->add_reference();
          this->args = arg_manager->get_allocation();
        }
      }
      else if (arglen > 0)
      {
        // If there is no argument manager then we do the copy no matter what
        this->args = legion_malloc(TASK_ARGS_ALLOC, arglen);
        memcpy(args,rhs->args,arglen);
      }
      this->map_id = rhs->map_id;
      this->tag = rhs->tag;
      if (rhs->mapper_data_size > 0)
      {
#ifdef DEBUG_LEGION
        assert(rhs->mapper_data != NULL);
#endif
        this->mapper_data_size = rhs->mapper_data_size;
        this->mapper_data = malloc(this->mapper_data_size);
        memcpy(this->mapper_data, rhs->mapper_data, this->mapper_data_size);
      }
      this->is_index_space = rhs->is_index_space;
      this->orig_proc = rhs->orig_proc;
      this->current_proc = rhs->current_proc;
      this->steal_count = rhs->steal_count;
      this->stealable = can_steal;
      this->speculated = rhs->speculated;
      this->parent_task = rhs->parent_task;
      this->map_origin = rhs->map_origin;
      this->replicate = rhs->replicate;
      this->sharding_space = rhs->sharding_space;
      this->request_valid_instances = rhs->request_valid_instances;
      // From TaskOp
      this->atomic_locks = rhs->atomic_locks;
      this->early_mapped_regions = rhs->early_mapped_regions;
      this->parent_req_indexes = rhs->parent_req_indexes;
      this->current_proc = rhs->current_proc;
      this->target_proc = p;
      this->true_guard = rhs->true_guard;
      this->false_guard = rhs->false_guard;
    }

    //--------------------------------------------------------------------------
    void TaskOp::update_grants(const std::vector<Grant> &requested_grants)
    //--------------------------------------------------------------------------
    {
      grants = requested_grants;
      for (unsigned idx = 0; idx < grants.size(); idx++)
        grants[idx].impl->register_operation(get_task_completion());
    }

    //--------------------------------------------------------------------------
    void TaskOp::update_arrival_barriers(
                                const std::vector<PhaseBarrier> &phase_barriers)
    //--------------------------------------------------------------------------
    {
      ApEvent arrive_pre = get_task_completion();
      for (std::vector<PhaseBarrier>::const_iterator it = 
            phase_barriers.begin(); it != phase_barriers.end(); it++)
      {
        arrive_barriers.push_back(*it);
        Runtime::phase_barrier_arrive(*it, 1/*count*/, arrive_pre);
        if (runtime->legion_spy_enabled)
          LegionSpy::log_phase_barrier_arrival(unique_op_id, it->phase_barrier);
      }
    }

    //--------------------------------------------------------------------------
    void TaskOp::compute_point_region_requirements(void)
    //--------------------------------------------------------------------------
    {
      DETAILED_PROFILER(runtime, COMPUTE_POINT_REQUIREMENTS_CALL);
      // Update the region requirements for this point
      for (unsigned idx = 0; idx < regions.size(); idx++)
      {
        if (regions[idx].handle_type != SINGULAR)
        {
          ProjectionFunction *function = 
            runtime->find_projection_function(regions[idx].projection);
          regions[idx].region = function->project_point(this, idx, runtime, 
                                                index_domain, index_point);
          // Update the region requirement kind 
          regions[idx].handle_type = SINGULAR;
        }
        // Check to see if the region is a NO_REGION,
        // if it is then switch the privilege to NO_ACCESS
        if (regions[idx].region == LogicalRegion::NO_REGION)
        {
          regions[idx].privilege = NO_ACCESS;
          continue;
        }
      }
      complete_point_projection(); 
    }

    //--------------------------------------------------------------------------
    void TaskOp::complete_point_projection(void)
    //--------------------------------------------------------------------------
    {
      SingleTask *single_task = dynamic_cast<SingleTask*>(this);
      if (single_task != NULL)
        single_task->update_no_access_regions();
      // Log our requirements that we computed
      if (runtime->legion_spy_enabled)
      {
        UniqueID our_uid = get_unique_id();
        for (unsigned idx = 0; idx < regions.size(); idx++)
          log_requirement(our_uid, idx, regions[idx]);
      }
#ifdef DEBUG_LEGION
      {
        std::vector<RegionTreePath> privilege_paths(regions.size());
        for (unsigned idx = 0; idx < regions.size(); idx++)
          initialize_privilege_path(privilege_paths[idx], regions[idx]);
        perform_intra_task_alias_analysis(false/*tracing*/, NULL/*trace*/,
                                          privilege_paths);
      }
#endif
    }

    //--------------------------------------------------------------------------
    void TaskOp::early_map_regions(std::set<RtEvent> &applied_conditions,
                                   const std::vector<unsigned> &must_premap)
    //--------------------------------------------------------------------------
    {
      DETAILED_PROFILER(runtime, EARLY_MAP_REGIONS_CALL);
      const PhysicalTraceInfo trace_info(this, false/*initialize*/);
      ApEvent init_precondition = compute_init_precondition(trace_info);;
      // A little bit of suckinesss here, it's unclear if we have
      // our version infos with the proper versioning information
      // so we might need to "page" it in now.  We'll overlap it as
      // much as possible, but it will still suck. The common case is that
      // we don't have anything to premap though so we shouldn't be
      // doing this all that often.
      std::set<RtEvent> version_ready_events;
      for (std::vector<unsigned>::const_iterator it = must_premap.begin();
            it != must_premap.end(); it++)
      {
        VersionInfo &version_info = get_version_info(*it); 
        if (version_info.has_version_info())
          continue;
        runtime->forest->perform_versioning_analysis(this, *it, regions[*it],
                                         version_info, version_ready_events);
      }
      Mapper::PremapTaskInput input;
      Mapper::PremapTaskOutput output;
      // Initialize this to not have a new target processor
      output.new_target_proc = Processor::NO_PROC;
      // Set up the inputs and outputs 
      std::set<Memory> visible_memories;
      runtime->machine.get_visible_memories(target_proc, visible_memories);
      // At this point if we have any version ready events we need to wait
      if (!version_ready_events.empty())
      {
        RtEvent wait_on = Runtime::merge_events(version_ready_events);
        // This wait sucks but whatever for now
        wait_on.wait();
      }
      for (std::vector<unsigned>::const_iterator it = must_premap.begin();
            it != must_premap.end(); it++)
      {
        InstanceSet valid;    
        VersionInfo &version_info = get_version_info(*it);
        // Do the premapping
        if (request_valid_instances)
          runtime->forest->physical_premap_region(this, *it, regions[*it],
                                  version_info, valid, applied_conditions);
        // If we need visible instances, filter them as part of the conversion
        if (regions[*it].is_no_access())
          prepare_for_mapping(valid, input.valid_instances[*it]);
        else
          prepare_for_mapping(valid, visible_memories, 
                              input.valid_instances[*it]);
      }
      // Now invoke the mapper call
      if (mapper == NULL)
        mapper = runtime->find_mapper(current_proc, map_id);
      mapper->invoke_premap_task(this, &input, &output);
      // See if we need to update the new target processor
      if (output.new_target_proc.exists())
        this->target_proc = output.new_target_proc;
      // Now do the registration
      for (std::vector<unsigned>::const_iterator it = must_premap.begin();
            it != must_premap.end(); it++)
      {
        VersionInfo &version_info = get_version_info(*it);
        InstanceSet &chosen_instances = early_mapped_regions[*it];
        std::map<unsigned,std::vector<MappingInstance> >::const_iterator 
          finder = output.premapped_instances.find(*it);
        if (finder == output.premapped_instances.end())
          REPORT_LEGION_ERROR(ERROR_INVALID_MAPPER_OUTPUT,
                        "Invalid mapper output from 'premap_task' invocation "
                        "on mapper %s. Mapper failed to map required premap "
                        "region requirement %d of task %s (ID %lld) launched "
                        "in parent task %s (ID %lld).", 
                        mapper->get_mapper_name(), *it, 
                        get_task_name(), get_unique_id(),
                        parent_ctx->get_task_name(), 
                        parent_ctx->get_unique_id())
        RegionTreeID bad_tree = 0;
        std::vector<FieldID> missing_fields;
        std::vector<PhysicalManager*> unacquired;
        int composite_index = runtime->forest->physical_convert_mapping(
            this, regions[*it], finder->second, 
            chosen_instances, bad_tree, missing_fields,
            runtime->unsafe_mapper ? NULL : get_acquired_instances_ref(),
            unacquired, !runtime->unsafe_mapper);
        if (bad_tree > 0)
          REPORT_LEGION_ERROR(ERROR_INVALID_MAPPER_OUTPUT,
                        "Invalid mapper output from 'premap_task' invocation "
                        "on mapper %s. Mapper provided an instance from "
                        "region tree %d for use in satisfying region "
                        "requirement %d of task %s (ID %lld) whose region "
                        "is from region tree %d.", mapper->get_mapper_name(),
                        bad_tree, *it,get_task_name(),get_unique_id(),
                        regions[*it].region.get_tree_id())
        if (!missing_fields.empty())
        {
          for (std::vector<FieldID>::const_iterator fit = 
                missing_fields.begin(); fit != missing_fields.end(); fit++)
          {
            const void *name; size_t name_size;
            if (!runtime->retrieve_semantic_information(
                regions[*it].region.get_field_space(), *fit,
                NAME_SEMANTIC_TAG, name, name_size, true, false))
              name = "(no name)";
            log_run.error("Missing instance for field %s (FieldID: %d)",
                          static_cast<const char*>(name), *it);
          }
          REPORT_LEGION_ERROR(ERROR_MISSING_INSTANCE_FIELD,
                        "Invalid mapper output from 'premap_task' invocation "
                        "on mapper %s. Mapper failed to specify instances "
                        "for %zd fields of region requirement %d of task %s "
                        "(ID %lld) launched in parent task %s (ID %lld). "
                        "The missing fields are listed below.",
                        mapper->get_mapper_name(), missing_fields.size(),
                        *it, get_task_name(), get_unique_id(),
                        parent_ctx->get_task_name(), 
                        parent_ctx->get_unique_id())
          
        }
        if (!unacquired.empty())
        {
          std::map<PhysicalManager*,std::pair<unsigned,bool> > 
            *acquired_instances = get_acquired_instances_ref();
          for (std::vector<PhysicalManager*>::const_iterator uit = 
                unacquired.begin(); uit != unacquired.end(); uit++)
          {
            if (acquired_instances->find(*uit) == acquired_instances->end())
              REPORT_LEGION_ERROR(ERROR_INVALID_MAPPER_OUTPUT,
                            "Invalid mapper output from 'premap_task' "
                            "invocation on mapper %s. Mapper selected "
                            "physical instance for region requirement "
                            "%d of task %s (ID %lld) which has already "
                            "been collected. If the mapper had properly "
                            "acquired this instance as part of the mapper "
                            "call it would have detected this. Please "
                            "update the mapper to abide by proper mapping "
                            "conventions.", mapper->get_mapper_name(),
                            (*it), get_task_name(), get_unique_id())
          }
          // If we did successfully acquire them, still issue the warning
          REPORT_LEGION_WARNING(LEGION_WARNING_MAPPER_FAILED_ACQUIRE,
                          "mapper %s failed to acquire instances "
                          "for region requirement %d of task %s (ID %lld) "
                          "in 'premap_task' call. You may experience "
                          "undefined behavior as a consequence.",
                          mapper->get_mapper_name(), *it, 
                          get_task_name(), get_unique_id());
        }
        if (composite_index >= 0)
          REPORT_LEGION_ERROR(ERROR_INVALID_MAPPER_OUTPUT,
                        "Invalid mapper output from 'premap_task' invocation "
                        "on mapper %s. Mapper requested composite instance "
                        "creation on region requirement %d of task %s "
                        "(ID %lld) launched in parent task %s (ID %lld).",
                        mapper->get_mapper_name(), *it,
                        get_task_name(), get_unique_id(),
                        parent_ctx->get_task_name(),
                        parent_ctx->get_unique_id())
        if (runtime->legion_spy_enabled)
          runtime->forest->log_mapping_decision(unique_op_id, *it,
                                                regions[*it],
                                                chosen_instances);
        if (!runtime->unsafe_mapper)
        {
          std::vector<LogicalRegion> regions_to_check(1, 
                                        regions[*it].region);
          for (unsigned check_idx = 0; 
                check_idx < chosen_instances.size(); check_idx++)
          {
            if (!chosen_instances[check_idx].get_manager()->meets_regions(
                                                          regions_to_check))
              REPORT_LEGION_ERROR(ERROR_INVALID_MAPPER_OUTPUT,
                            "Invalid mapper output from invocation of "
                            "'premap_task' on mapper %s. Mapper specified an "
                            "instance region requirement %d of task %s "
                            "(ID %lld) that does not meet the logical region "
                            "requirement. Task was launched in task %s "
                            "(ID %lld).", mapper->get_mapper_name(), *it, 
                            get_task_name(), get_unique_id(), 
                            parent_ctx->get_task_name(), 
                            parent_ctx->get_unique_id())
          }
        }
        // Set the current mapping index before doing anything that
        // could result in the generation of a copy
        set_current_mapping_index(*it);
        // TODO: Implement physical tracing for premapped regions
        if (is_memoizing())
          assert(false);
        // Passed all the error checking tests so register it
        // Always defer the users, the point tasks will do that
        // for themselves when they map their regions
        const bool track_effects = 
          (!atomic_locks.empty() || !arrive_barriers.empty());
        ApEvent effects_done = 
          runtime->forest->physical_perform_updates_and_registration(
                              regions[*it], version_info, 
                              this, *it, init_precondition, completion_event,
                              chosen_instances, trace_info, applied_conditions,
#ifdef DEBUG_LEGION
                              get_logging_name(), unique_op_id,
#endif
                              track_effects);
        if (effects_done.exists())
          effects_postconditions.insert(effects_done);
      }
    }

    //--------------------------------------------------------------------------
    bool TaskOp::prepare_steal(void)
    //--------------------------------------------------------------------------
    {
      if (is_origin_mapped())
        return false;
      if (!is_remote())
        early_map_task();
      return true;
    }

    //--------------------------------------------------------------------------
    void TaskOp::perform_intra_task_alias_analysis(bool is_tracing,
               LegionTrace *trace, std::vector<RegionTreePath> &privilege_paths)
    //--------------------------------------------------------------------------
    {
      DETAILED_PROFILER(runtime, INTRA_TASK_ALIASING_CALL);
#ifdef DEBUG_LEGION
      assert(regions.size() == privilege_paths.size());
#endif
      // Quick out if we've already traced this
      if (!is_tracing && (trace != NULL))
      {
        trace->replay_aliased_children(privilege_paths);
        return;
      }
      std::map<RegionTreeID,std::vector<unsigned> > tree_indexes;
      // Find the indexes of requirements with the same tree
      for (unsigned idx = 0; idx < regions.size(); idx++)
      {
        if (IS_NO_ACCESS(regions[idx]))
          continue;
        tree_indexes[regions[idx].parent.get_tree_id()].push_back(idx);
      }
      // Iterate over the trees with multiple requirements
      for (std::map<RegionTreeID,std::vector<unsigned> >::const_iterator 
            tree_it = tree_indexes.begin(); 
            tree_it != tree_indexes.end(); tree_it++)
      {
        const std::vector<unsigned> &indexes = tree_it->second;
        if (indexes.size() <= 1)
          continue;
        // Get the field masks for each of the requirements
        LegionVector<FieldMask>::aligned field_masks(indexes.size());
        std::vector<IndexTreeNode*> index_nodes(indexes.size());
        {
          FieldSpaceNode *field_space_node = 
           runtime->forest->get_node(regions[indexes[0]].parent)->column_source;
          for (unsigned idx = 0; idx < indexes.size(); idx++)
          {
            field_masks[idx] = field_space_node->get_field_mask(
                                        regions[indexes[idx]].privilege_fields);
            if (regions[indexes[idx]].handle_type == PART_PROJECTION)
              index_nodes[idx] = runtime->forest->get_node(
                        regions[indexes[idx]].partition.get_index_partition());
            else
              index_nodes[idx] = runtime->forest->get_node(
                        regions[indexes[idx]].region.get_index_space());
          }
        }
        // Find the sets of fields which are interfering
        for (unsigned i = 1; i < indexes.size(); i++)
        {
          RegionUsage usage1(regions[indexes[i]]);
          for (unsigned j = 0; j < i; j++)
          {
            FieldMask overlap = field_masks[i] & field_masks[j];
            // No field overlap, so there is nothing to do
            if (!overlap)
              continue;
            // No check for region overlap
            IndexTreeNode *common_ancestor = NULL;
            if (runtime->forest->are_disjoint_tree_only(index_nodes[i],
                  index_nodes[j], common_ancestor))
              continue;
#ifdef DEBUG_LEGION
            assert(common_ancestor != NULL); // should have a counterexample
#endif
            // Get the interference kind and report it if it is bad
            RegionUsage usage2(regions[indexes[j]]);
            DependenceType dtype = check_dependence_type(usage1, usage2);
            // We can only reporting interfering requirements precisely
            // if at least one of these is not a projection requireemnts
            if (((dtype == TRUE_DEPENDENCE) || (dtype == ANTI_DEPENDENCE)) &&
                ((regions[indexes[i]].handle_type == SINGULAR) ||
                 (regions[indexes[j]].handle_type == SINGULAR)))
              report_interfering_requirements(indexes[j], indexes[i]);
            // Special case, if the parents are not the same,
            // then we don't have to do anything cause their
            // path will not overlap
            if (regions[indexes[i]].parent != regions[indexes[j]].parent)
              continue;
            // Record it in the earlier path as the latter path doesn't matter
            privilege_paths[indexes[j]].record_aliased_children(
                                    common_ancestor->depth, overlap);
            // If we have a trace, record the aliased requirements
            if (trace != NULL)
              trace->record_aliased_children(indexes[j], 
                                             common_ancestor->depth, overlap);
          }
        }
      }
    }

    //--------------------------------------------------------------------------
    void TaskOp::compute_parent_indexes(void)
    //--------------------------------------------------------------------------
    {
      parent_req_indexes.resize(regions.size());
      for (unsigned idx = 0; idx < regions.size(); idx++)
      {
        int parent_index = 
          parent_ctx->find_parent_region_req(regions[idx]);
        if (parent_index < 0)
          REPORT_LEGION_ERROR(ERROR_PARENT_TASK_TASK,
                           "Parent task %s (ID %lld) of task %s "
                           "(ID %lld) does not have a region "
                           "requirement for region "
                           "(%x,%x,%x) as a parent of child task's "
                           "region requirement index %d",
                           parent_ctx->get_task_name(), 
                           parent_ctx->get_unique_id(),
                           get_task_name(), get_unique_id(),
                           regions[idx].parent.index_space.id,
                           regions[idx].parent.field_space.id, 
                           regions[idx].parent.tree_id, idx)
        parent_req_indexes[idx] = parent_index;
      }
    }

    //--------------------------------------------------------------------------
    void TaskOp::trigger_children_complete(void)
    //--------------------------------------------------------------------------
    {
      bool task_complete = false;
      {
        AutoLock o_lock(op_lock); 
#ifdef DEBUG_LEGION
        assert(!children_complete);
        // Small race condition here which is alright as
        // long as we haven't committed yet
        assert(!children_commit || !commit_received);
#endif
        children_complete = true;
        task_complete = complete_received;
      }
      if (task_complete)
        trigger_task_complete();
    }

    //--------------------------------------------------------------------------
    void TaskOp::trigger_children_committed(void)
    //--------------------------------------------------------------------------
    {
      bool task_commit = false;
      {
        AutoLock o_lock(op_lock);
#ifdef DEBUG_LEGION
        // There is a small race condition here which is alright
        // as long as we haven't committed yet
        assert(children_complete || !commit_received);
        assert(!children_commit);
#endif
        children_commit = true;
        task_commit = commit_received;
      }
      if (task_commit)
        trigger_task_commit();
    } 

    //--------------------------------------------------------------------------
    /*static*/ void TaskOp::handle_deferred_task_complete(const void *args)
    //--------------------------------------------------------------------------
    {
      const DeferredTaskCompleteArgs *dargs = 
        (const DeferredTaskCompleteArgs*)args;
      dargs->task->trigger_task_complete(true/*deferred*/);
    }

    //--------------------------------------------------------------------------
    /*static*/ void TaskOp::log_requirement(UniqueID uid, unsigned idx,
                                            const RegionRequirement &req)
    //--------------------------------------------------------------------------
    {
      const bool reg = (req.handle_type == SINGULAR) ||
                       (req.handle_type == REG_PROJECTION);
      const bool proj = (req.handle_type == REG_PROJECTION) ||
                        (req.handle_type == PART_PROJECTION); 

      LegionSpy::log_logical_requirement(uid, idx, reg,
          reg ? req.region.index_space.id :
                req.partition.index_partition.id,
          reg ? req.region.field_space.id :
                req.partition.field_space.id,
          reg ? req.region.tree_id : 
                req.partition.tree_id,
          req.privilege, req.prop, req.redop, req.parent.index_space.id);
      LegionSpy::log_requirement_fields(uid, idx, req.privilege_fields);
      if (proj)
        LegionSpy::log_requirement_projection(uid, idx, req.projection);
    }

    ///////////////////////////////////////////////////////////// 
    // Remote Task Op 
    /////////////////////////////////////////////////////////////

    //--------------------------------------------------------------------------
    RemoteTaskOp::RemoteTaskOp(Runtime *rt, Operation *ptr, AddressSpaceID src)
      : ExternalTask(), RemoteOp(rt, ptr, src)
    //--------------------------------------------------------------------------
    {
    }

    //--------------------------------------------------------------------------
    RemoteTaskOp::RemoteTaskOp(const RemoteTaskOp &rhs)
      : ExternalTask(), RemoteOp(rhs)
    //--------------------------------------------------------------------------
    {
      // should never be called
      assert(false);
    }

    //--------------------------------------------------------------------------
    RemoteTaskOp::~RemoteTaskOp(void)
    //--------------------------------------------------------------------------
    {
    }

    //--------------------------------------------------------------------------
    RemoteTaskOp& RemoteTaskOp::operator=(const RemoteTaskOp &rhs)
    //--------------------------------------------------------------------------
    {
      // should never be called
      assert(false);
      return *this;
    }

    //--------------------------------------------------------------------------
    UniqueID RemoteTaskOp::get_unique_id(void) const
    //--------------------------------------------------------------------------
    {
      return unique_op_id;
    }

    //--------------------------------------------------------------------------
    unsigned RemoteTaskOp::get_context_index(void) const
    //--------------------------------------------------------------------------
    {
      return context_index;
    }

    //--------------------------------------------------------------------------
    void RemoteTaskOp::set_context_index(unsigned index)
    //--------------------------------------------------------------------------
    {
      context_index = index;
    }

    //--------------------------------------------------------------------------
    int RemoteTaskOp::get_depth(void) const
    //--------------------------------------------------------------------------
    {
      return (parent_ctx->get_depth() + 1);
    }

    //--------------------------------------------------------------------------
    const char* RemoteTaskOp::get_task_name(void) const
    //--------------------------------------------------------------------------
    {
      TaskImpl *impl = runtime->find_or_create_task_impl(task_id);
      return impl->get_name();
    }

    //--------------------------------------------------------------------------
    const char* RemoteTaskOp::get_logging_name(void) const
    //--------------------------------------------------------------------------
    {
      return op_names[TASK_OP_KIND];
    }

    //--------------------------------------------------------------------------
    Operation::OpKind RemoteTaskOp::get_operation_kind(void) const
    //--------------------------------------------------------------------------
    {
      return TASK_OP_KIND;
    }

    //--------------------------------------------------------------------------
    void RemoteTaskOp::select_sources(const InstanceRef &target,
                                      const InstanceSet &sources,
                                      std::vector<unsigned> &ranking)
    //--------------------------------------------------------------------------
    {
      if (source == runtime->address_space)
      {
        // If we're on the owner node we can just do this
        remote_ptr->select_sources(target, sources, ranking);
        return;
      }
      Mapper::SelectTaskSrcInput input;
      Mapper::SelectTaskSrcOutput output;
      prepare_for_mapping(sources, input.source_instances); 
      prepare_for_mapping(target, input.target);
      if (mapper == NULL)
        mapper = runtime->find_mapper(map_id);
      mapper->invoke_select_task_sources(this, &input, &output);
      compute_ranking(mapper, output.chosen_ranking, sources, ranking);
    }

    //--------------------------------------------------------------------------
    void RemoteTaskOp::pack_remote_operation(Serializer &rez,
                                             AddressSpaceID target) const
    //--------------------------------------------------------------------------
    {
      pack_remote_base(rez);
      pack_external_task(rez, target);
      pack_profiling_requests(rez);
    }

    //--------------------------------------------------------------------------
    void RemoteTaskOp::unpack(Deserializer &derez,
                              ReferenceMutator &mutator)
    //--------------------------------------------------------------------------
    {
      unpack_external_task(derez, runtime, &mutator);
      unpack_profiling_requests(derez);
    }

    /////////////////////////////////////////////////////////////
    // Single Task 
    /////////////////////////////////////////////////////////////

    //--------------------------------------------------------------------------
    SingleTask::SingleTask(Runtime *rt)
      : TaskOp(rt)
    //--------------------------------------------------------------------------
    {
    }
    
    //--------------------------------------------------------------------------
    SingleTask::~SingleTask(void)
    //--------------------------------------------------------------------------
    {
    }

    //--------------------------------------------------------------------------
    void SingleTask::activate_single(void)
    //--------------------------------------------------------------------------
    {
      DETAILED_PROFILER(runtime, ACTIVATE_SINGLE_CALL);
      activate_task();
      outstanding_profiling_requests = 1; // start at 1 as a guard
      profiling_priority = LG_THROUGHPUT_WORK_PRIORITY;
      profiling_reported = RtUserEvent::NO_RT_USER_EVENT;
      selected_variant = 0;
      task_priority = 0;
      perform_postmap = false;
      execution_context = NULL;
      shard_manager = NULL;
      leaf_cached = false;
      inner_cached = false;
    }

    //--------------------------------------------------------------------------
    void SingleTask::deactivate_single(void)
    //--------------------------------------------------------------------------
    {
      DETAILED_PROFILER(runtime, DEACTIVATE_SINGLE_CALL);
      deactivate_task();
      target_processors.clear();
      physical_instances.clear();
      virtual_mapped.clear();
      no_access_regions.clear();
      version_infos.clear();
      map_applied_conditions.clear();
      task_profiling_requests.clear();
      copy_profiling_requests.clear();
      untracked_valid_regions.clear();
      if ((execution_context != NULL) && execution_context->remove_reference())
        delete execution_context;
      if (shard_manager != NULL)
        delete shard_manager;
#ifdef DEBUG_LEGION
      premapped_instances.clear();
      assert(!deferred_complete_mapping.exists());
#endif
    }

    //--------------------------------------------------------------------------
    bool SingleTask::is_leaf(void) const
    //--------------------------------------------------------------------------
    {
      if (!leaf_cached)
      {
        VariantImpl *var = runtime->find_variant_impl(task_id,selected_variant);
        is_leaf_result = var->is_leaf();
        leaf_cached = true;
      }
      return is_leaf_result;
    }

    //--------------------------------------------------------------------------
    bool SingleTask::is_inner(void) const
    //--------------------------------------------------------------------------
    {
      if (!inner_cached)
      {
        VariantImpl *var = runtime->find_variant_impl(task_id,selected_variant);
        is_inner_result = var->is_inner();
        inner_cached = true;
      }
      return is_inner_result;
    }

    //--------------------------------------------------------------------------
    bool SingleTask::is_created_region(unsigned index) const
    //--------------------------------------------------------------------------
    {
      return (index >= regions.size());
    }

    //--------------------------------------------------------------------------
    void SingleTask::update_no_access_regions(void)
    //--------------------------------------------------------------------------
    {
      no_access_regions.resize(regions.size());
      for (unsigned idx = 0; idx < regions.size(); idx++)
        no_access_regions[idx] = IS_NO_ACCESS(regions[idx]) || 
                                  regions[idx].privilege_fields.empty();
    } 

    //--------------------------------------------------------------------------
    void SingleTask::clone_single_from(SingleTask *rhs)
    //--------------------------------------------------------------------------
    {
      this->clone_task_op_from(rhs, this->target_proc, 
                               false/*stealable*/, true/*duplicate*/);
      this->virtual_mapped = rhs->virtual_mapped;
      this->no_access_regions = rhs->no_access_regions;
      this->target_processors = rhs->target_processors;
      this->physical_instances = rhs->physical_instances;
      // no need to copy the control replication map
      this->selected_variant  = rhs->selected_variant;
      this->task_priority     = rhs->task_priority;
      this->shard_manager     = rhs->shard_manager;
      // For now don't copy anything else below here
      // In the future we may need to copy the profiling requests
    }

    //--------------------------------------------------------------------------
    void SingleTask::pack_single_task(Serializer &rez, AddressSpaceID target)
    //--------------------------------------------------------------------------
    {
      DETAILED_PROFILER(runtime, PACK_SINGLE_TASK_CALL);
      RezCheck z(rez);
      pack_base_task(rez, target);
      if (map_origin)
      {
        rez.serialize(selected_variant);
        rez.serialize(task_priority);
        rez.serialize<size_t>(target_processors.size());
        for (unsigned idx = 0; idx < target_processors.size(); idx++)
          rez.serialize(target_processors[idx]);
        for (unsigned idx = 0; idx < regions.size(); idx++)
          rez.serialize<bool>(virtual_mapped[idx]);
        rez.serialize(deferred_complete_mapping);
        deferred_complete_mapping = RtUserEvent::NO_RT_USER_EVENT;
      }
      else
      {
        rez.serialize<size_t>(copy_profiling_requests.size());
        for (unsigned idx = 0; idx < copy_profiling_requests.size(); idx++)
          rez.serialize(copy_profiling_requests[idx]);
        if (!deferred_complete_mapping.exists())
        {
#ifdef DEBUG_LEGION
          assert(!is_remote()); // should only happen on the owner
#endif
          // Make a user event to send remotely to serve as the 
          // mapping completion trigger
          RtUserEvent remote_deferred_complete_mapping = 
            Runtime::create_rt_user_event();
          rez.serialize(remote_deferred_complete_mapping);
          // We can do the trigger now and defer it
          complete_mapping(remote_deferred_complete_mapping);
        }
        else
        {
          rez.serialize(deferred_complete_mapping);
          // Clear it once we've packed it up
          deferred_complete_mapping = RtUserEvent::NO_RT_USER_EVENT;
        }
      }
      rez.serialize<size_t>(physical_instances.size());
      for (unsigned idx = 0; idx < physical_instances.size(); idx++)
        physical_instances[idx].pack_references(rez);
      rez.serialize<size_t>(task_profiling_requests.size());
      for (unsigned idx = 0; idx < task_profiling_requests.size(); idx++)
        rez.serialize(task_profiling_requests[idx]);
      if (!task_profiling_requests.empty() || !copy_profiling_requests.empty())
        rez.serialize(profiling_priority);
    }

    //--------------------------------------------------------------------------
    void SingleTask::unpack_single_task(Deserializer &derez,
                                        std::set<RtEvent> &ready_events)
    //--------------------------------------------------------------------------
    {
      DETAILED_PROFILER(runtime, UNPACK_SINGLE_TASK_CALL);
      DerezCheck z(derez);
      unpack_base_task(derez, ready_events);
#ifdef DEBUG_LEGION
      assert(!deferred_complete_mapping.exists());
#endif
      if (map_origin)
      {
        derez.deserialize(selected_variant);
        derez.deserialize(task_priority);
        size_t num_target_processors;
        derez.deserialize(num_target_processors);
        target_processors.resize(num_target_processors);
        for (unsigned idx = 0; idx < num_target_processors; idx++)
          derez.deserialize(target_processors[idx]);
        virtual_mapped.resize(regions.size());
        for (unsigned idx = 0; idx < regions.size(); idx++)
        {
          bool result;
          derez.deserialize(result);
          virtual_mapped[idx] = result;
        }
        derez.deserialize(deferred_complete_mapping);
        complete_mapping(deferred_complete_mapping);
      }
      else
      {
        size_t num_copy_requests;
        derez.deserialize(num_copy_requests);
        if (num_copy_requests > 0)
        {
          copy_profiling_requests.resize(num_copy_requests);
          for (unsigned idx = 0; idx < num_copy_requests; idx++)
            derez.deserialize(copy_profiling_requests[idx]);
        }
        derez.deserialize(deferred_complete_mapping);
      }
      size_t num_phy;
      derez.deserialize(num_phy);
      physical_instances.resize(num_phy);
      for (unsigned idx = 0; idx < num_phy; idx++)
        physical_instances[idx].unpack_references(runtime,
                                                  derez, ready_events);
      update_no_access_regions();
      size_t num_task_requests;
      derez.deserialize(num_task_requests);
      if (num_task_requests > 0)
      {
        task_profiling_requests.resize(num_task_requests);
        for (unsigned idx = 0; idx < num_task_requests; idx++)
          derez.deserialize(task_profiling_requests[idx]);
      }
      if (!task_profiling_requests.empty() || !copy_profiling_requests.empty())
        derez.deserialize(profiling_priority);
    } 

    //--------------------------------------------------------------------------
    void SingleTask::send_remote_context(AddressSpaceID remote_instance,
                                         RemoteTask *remote_ctx)
    //--------------------------------------------------------------------------
    {
#ifdef DEBUG_LEGION
      assert(remote_instance != runtime->address_space);
#endif
      Serializer rez;
      {
        RezCheck z(rez);
        rez.serialize(remote_ctx);
        execution_context->pack_remote_context(rez, remote_instance);
      }
      runtime->send_remote_context_response(remote_instance, rez);
      AutoLock o_lock(op_lock);
#ifdef DEBUG_LEGION
      assert(remote_instances.find(remote_instance) == remote_instances.end());
#endif
      remote_instances[remote_instance] = remote_ctx;
    }

    //--------------------------------------------------------------------------
    void SingleTask::shard_off(RtEvent mapped_precondition)
    //--------------------------------------------------------------------------
    {
      // Do the stuff to record that this is mapped and executed
      complete_mapping(mapped_precondition);
      complete_execution();
      trigger_children_complete();
      trigger_children_committed();
    }

    //--------------------------------------------------------------------------
    void SingleTask::trigger_mapping(void)
    //--------------------------------------------------------------------------
    {
      DETAILED_PROFILER(runtime, TRIGGER_SINGLE_CALL);
      if (is_remote())
      {
        if (distribute_task())
        {
          // Still local
          if (is_origin_mapped())
          {
            // Remote and origin mapped means
            // we were already mapped so we can
            // just launch the task
            launch_task();
          }
          else
          {
            // Remote but still need to map
            RtEvent done_mapping = perform_mapping();
            if (done_mapping.exists() && !done_mapping.has_triggered())
              defer_launch_task(done_mapping);
            else
              launch_task();
          }
        }
        // otherwise it was sent away
      }
      else
      {
        // Not remote
        early_map_task();
        // See if we have a must epoch in which case
        // we can simply record ourselves and we are done
        if (must_epoch != NULL)
        {
          must_epoch->register_single_task(this, must_epoch_index);
        }
        else
        {
#ifdef DEBUG_LEGION
          assert(target_proc.exists());
#endif
          // See if this task is going to be sent
          // remotely in which case we need to do the
          // mapping now, otherwise we can defer it
          // until the task ends up on the target processor
          if (is_origin_mapped() && target_proc.exists() &&
              !runtime->is_local(target_proc))
          {
            RtEvent done_mapping = perform_mapping();
            if (done_mapping.exists() && !done_mapping.has_triggered())
              defer_distribute_task(done_mapping);
            else
            {
#ifdef DEBUG_LEGION
#ifndef NDEBUG
              bool still_local = 
#endif
#endif
              distribute_task();
#ifdef DEBUG_LEGION
              assert(!still_local);
#endif
            }
          }
          else
          {
            if (distribute_task())
            {
              // Still local so try mapping and launching
              RtEvent done_mapping = perform_mapping();
              if (done_mapping.exists() && !done_mapping.has_triggered())
                defer_launch_task(done_mapping);
              else
              {
                launch_task();
              }
            }
          }
        }
      }
    } 

    //--------------------------------------------------------------------------
    RtEvent SingleTask::perform_versioning_analysis(const bool post_mapper)
    //--------------------------------------------------------------------------
    {
      if (is_replaying())
        return RtEvent::NO_RT_EVENT;
      // If we're remote and origin mapped, then we are already done
      if (is_remote() && is_origin_mapped())
        return RtEvent::NO_RT_EVENT;
#ifdef DEBUG_LEGION
      assert(version_infos.empty() || (version_infos.size() == regions.size()));
#endif
      version_infos.resize(regions.size());
      std::set<RtEvent> ready_events;
      for (unsigned idx = 0; idx < regions.size(); idx++)
      {
        if (no_access_regions[idx] || 
            (post_mapper && virtual_mapped[idx]) ||
            (early_mapped_regions.find(idx) != early_mapped_regions.end()))
          continue;
        VersionInfo &version_info = version_infos[idx];
        if (version_info.has_version_info())
          continue;
        runtime->forest->perform_versioning_analysis(this, idx, regions[idx],
                                                 version_info, ready_events);
      }
      if (!ready_events.empty())
        return Runtime::merge_events(ready_events);
      return RtEvent::NO_RT_EVENT;
    }

    //--------------------------------------------------------------------------
    void SingleTask::initialize_map_task_input(Mapper::MapTaskInput &input,
                                               Mapper::MapTaskOutput &output,
                                               MustEpochOp *must_epoch_owner,
                                               std::vector<InstanceSet> &valid)
    //--------------------------------------------------------------------------
    {
      DETAILED_PROFILER(runtime, INITIALIZE_MAP_TASK_CALL);
      // Do the traversals for all the non-early mapped regions and find
      // their valid instances, then fill in the mapper input structure
      valid.resize(regions.size());
      input.valid_instances.resize(regions.size());
      output.chosen_instances.resize(regions.size());
      // If we have must epoch owner, we have to check for any 
      // constrained mappings which must be heeded
      if (must_epoch_owner != NULL)
        must_epoch_owner->must_epoch_map_task_callback(this, input, output);
      std::set<Memory> visible_memories;
      runtime->machine.get_visible_memories(target_proc, visible_memories);
      for (unsigned idx = 0; idx < regions.size(); idx++)
      {
        // Skip any early mapped regions
        std::map<unsigned,InstanceSet>::const_iterator early_mapped_finder = 
          early_mapped_regions.find(idx);
        if (early_mapped_finder != early_mapped_regions.end())
        {
          input.premapped_regions.push_back(idx);
          // Still fill in the valid regions so that mappers can use
          // the instance names for constraints
          prepare_for_mapping(early_mapped_finder->second, 
                              input.valid_instances[idx]);
          // We can also copy them over to the output too
          output.chosen_instances[idx] = input.valid_instances[idx];
          continue;
        }
        // Skip any NO_ACCESS or empty privilege field regions
        if (IS_NO_ACCESS(regions[idx]) || regions[idx].privilege_fields.empty())
          continue;
        InstanceSet &current_valid = valid[idx];
        if (request_valid_instances)
          runtime->forest->physical_premap_region(this, idx, regions[idx],
                version_infos[idx], current_valid, map_applied_conditions);
        // See if we've already got an output from a must-epoch mapping
        if (!output.chosen_instances[idx].empty())
        {
#ifdef DEBUG_LEGION
          assert(must_epoch_owner != NULL);
#endif
          // We can skip this since we already know the result
          continue;
        }
        // Now we can prepare this for mapping,
        // filter for visible memories if necessary
        if (regions[idx].is_no_access())
          prepare_for_mapping(current_valid, input.valid_instances[idx]);
        // There are no valid instances for reduction-only cases
        else if (regions[idx].privilege != REDUCE)
          prepare_for_mapping(current_valid, visible_memories,
                              input.valid_instances[idx]);
      }
#ifdef DEBUG_LEGION
      // Save the inputs for premapped regions so we can check them later
      if (!input.premapped_regions.empty())
      {
        for (std::vector<unsigned>::const_iterator it = 
              input.premapped_regions.begin(); it !=
              input.premapped_regions.end(); it++)
          premapped_instances[*it] = output.chosen_instances[*it];
      }
#endif
      // Prepare the output too
      output.chosen_variant = 0;
      output.postmap_task = false;
      output.task_priority = 0;
      output.postmap_task = false;
    }

    //--------------------------------------------------------------------------
    void SingleTask::finalize_map_task_output(Mapper::MapTaskInput &input,
                                              Mapper::MapTaskOutput &output,
                                              MustEpochOp *must_epoch_owner,
                                              std::vector<InstanceSet> &valid)
    //--------------------------------------------------------------------------
    {
      DETAILED_PROFILER(runtime, FINALIZE_MAP_TASK_CALL);
      if (mapper == NULL)
        mapper = runtime->find_mapper(current_proc, map_id);
      // first check the processors to make sure they are all on the
      // same node and of the same kind, if we know we have a must epoch
      // owner then we also know there is only one valid choice
      if (must_epoch_owner == NULL)
      {
        if (output.target_procs.empty())
        {
          REPORT_LEGION_WARNING(LEGION_WARNING_EMPTY_OUTPUT_TARGET,
                          "Empty output target_procs from call to 'map_task' "
                          "by mapper %s for task %s (ID %lld). Adding the "
                          "'target_proc' " IDFMT " as the default.",
                          mapper->get_mapper_name(), get_task_name(),
                          get_unique_id(), this->target_proc.id);
          output.target_procs.push_back(this->target_proc);
        }
        else if (runtime->separate_runtime_instances && 
                  (output.target_procs.size() > 1))
        {
          // Ignore additional processors in separate runtime instances
          output.target_procs.resize(1);
        }
        if (!runtime->unsafe_mapper)
          validate_target_processors(output.target_procs);
        // Special case for when we run in hl:separate mode
        if (runtime->separate_runtime_instances)
        {
          target_processors.resize(1);
          target_processors[0] = this->target_proc;
        }
        else // the common case
          target_processors = output.target_procs;
      }
      else
      {
        if (output.target_procs.size() > 1)
        {
          REPORT_LEGION_WARNING(LEGION_WARNING_IGNORING_SPURIOUS_TARGET,
                          "Ignoring spurious additional target processors "
                          "requested in 'map_task' for task %s (ID %lld) "
                          "by mapper %s because task is part of a must "
                          "epoch launch.", get_task_name(), get_unique_id(),
                          mapper->get_mapper_name());
        }
        if (!output.target_procs.empty() && 
                 (output.target_procs[0] != this->target_proc))
        {
          REPORT_LEGION_WARNING(LEGION_WARNING_IGNORING_PROCESSOR_REQUEST,
                          "Ignoring processor request of " IDFMT " for "
                          "task %s (ID %lld) by mapper %s because task "
                          "has already been mapped to processor " IDFMT
                          " as part of a must epoch launch.", 
                          output.target_procs[0].id, get_task_name(), 
                          get_unique_id(), mapper->get_mapper_name(),
                          this->target_proc.id);
        }
        // Only one valid choice in this case, ignore everything else
        target_processors.push_back(this->target_proc);
      }
      // Sort out any profiling requests that we need to perform
      if (!output.task_prof_requests.empty())
      {
        profiling_priority = output.profiling_priority;
        // If we do any legion specific checks, make sure we ask
        // Realm for the proc profiling info so that we can get
        // a callback to report our profiling information
        bool has_proc_request = false;
        // Filter profiling requests into those for copies and the actual task
        for (std::set<ProfilingMeasurementID>::const_iterator it = 
              output.task_prof_requests.requested_measurements.begin(); it !=
              output.task_prof_requests.requested_measurements.end(); it++)
        {
          if ((*it) > Mapping::PMID_LEGION_FIRST)
          {
            // If we haven't seen a proc usage yet, then add it
            // to the realm requests to ensure we get a callback
            // for this task. We know we'll see it before this
            // because the measurement IDs are in order
            if (!has_proc_request)
              task_profiling_requests.push_back(
                  (ProfilingMeasurementID)Realm::PMID_OP_PROC_USAGE);
            // These are legion profiling requests and currently
            // are only profiling task information
            task_profiling_requests.push_back(*it);
            continue;
          }
          switch ((Realm::ProfilingMeasurementID)*it)
          {
            case Realm::PMID_OP_PROC_USAGE:
              has_proc_request = true; // Then fall through
            case Realm::PMID_OP_STATUS:
            case Realm::PMID_OP_BACKTRACE:
            case Realm::PMID_OP_TIMELINE:
            case Realm::PMID_PCTRS_CACHE_L1I:
            case Realm::PMID_PCTRS_CACHE_L1D:
            case Realm::PMID_PCTRS_CACHE_L2:
            case Realm::PMID_PCTRS_CACHE_L3:
            case Realm::PMID_PCTRS_IPC:
            case Realm::PMID_PCTRS_TLB:
            case Realm::PMID_PCTRS_BP:
              {
                // Just task
                task_profiling_requests.push_back(*it);
                break;
              }
            default:
              {
                REPORT_LEGION_WARNING(LEGION_WARNING_MAPPER_REQUESTED_PROFILING,
                              "Mapper %s requested a profiling "
                    "measurement of type %d which is not applicable to "
                    "task %s (UID %lld) and will be ignored.",
                    mapper->get_mapper_name(), *it, get_task_name(),
                    get_unique_id());
              }
          }
        }
      }
      if (!output.copy_prof_requests.empty())
      {
        filter_copy_request_kinds(mapper, 
            output.copy_prof_requests.requested_measurements,
            copy_profiling_requests, true/*warn*/);
        profiling_priority = output.profiling_priority;
      }
      // See whether the mapper picked a variant or a generator
      VariantImpl *variant_impl = NULL;
      if (output.chosen_variant > 0)
        variant_impl = runtime->find_variant_impl(task_id, 
                                output.chosen_variant, true/*can fail*/);
      else // TODO: invoke a generator if one exists
        REPORT_LEGION_ERROR(ERROR_INVALID_MAPPER_OUTPUT,
                      "Invalid mapper output from invocation of '%s' on "
                      "mapper %s. Mapper specified an invalid task variant "
                      "of ID 0 for task %s (ID %lld), but Legion does not yet "
                      "support task generators.", "map_task", 
                      mapper->get_mapper_name(), 
                      get_task_name(), get_unique_id())
      if (variant_impl == NULL)
        // If we couldn't find or make a variant that is bad
        REPORT_LEGION_ERROR(ERROR_INVALID_MAPPER_OUTPUT,
                      "Invalid mapper output from invocation of '%s' on "
                      "mapper %s. Mapper failed to specify a valid "
                      "task variant or generator capable of create a variant "
                      "implementation of task %s (ID %lld).",
                      "map_task", mapper->get_mapper_name(), get_task_name(),
                      get_unique_id())
      // Save variant validation until we know which instances we'll be using 
#ifdef DEBUG_LEGION
      // Check to see if any premapped region mappings changed
      if (!premapped_instances.empty())
      {
        for (std::map<unsigned,std::vector<Mapping::PhysicalInstance> >::
              const_iterator it = premapped_instances.begin(); it !=
              premapped_instances.end(); it++)
        {
          if (it->second.size() != output.chosen_instances[it->first].size())
            REPORT_LEGION_ERROR(ERROR_INVALID_MAPPER_OUTPUT,
                        "Invalid mapper output from invocation of '%s' on "
                        "mapper %s. Mapper modified the premapped output "
                        "for region requirement %d of task %s (ID %lld).",
                        "map_task", mapper->get_mapper_name(), it->first,
                        get_task_name(), get_unique_id())
          for (unsigned idx = 0; idx < it->second.size(); idx++)
            if (it->second[idx] != output.chosen_instances[it->first][idx])
              REPORT_LEGION_ERROR(ERROR_INVALID_MAPPER_OUTPUT,
                        "Invalid mapper output from invocation of '%s' on "
                        "mapper %s. Mapper modified the premapped output "
                        "for region requirement %d of task %s (ID %lld).",
                        "map_task", mapper->get_mapper_name(), it->first,
                        get_task_name(), get_unique_id())
        }
      }
#endif
      // fill in virtual_mapped
      virtual_mapped.resize(regions.size(),false);
      // Convert all the outputs into our set of physical instances and
      // validate them by checking the following properites:
      // - all are either pure virtual or pure physical 
      // - no missing fields
      // - all satisfy the region requirement
      // - all are visible from all the target processors
      physical_instances.resize(regions.size());
      // If we're doing safety checks, we need the set of memories
      // visible from all the target processors
      std::set<Memory> visible_memories;
      if (!runtime->unsafe_mapper)
      {
        if (target_processors.size() > 1)
        {
          // If we have multiple processor, we want the set of 
          // memories visible to all of them
          Machine::MemoryQuery visible_query(runtime->machine);
          for (std::vector<Processor>::const_iterator it = 
                target_processors.begin(); it != target_processors.end(); it++)
            visible_query.has_affinity_to(*it);
          for (Machine::MemoryQuery::iterator it = visible_query.begin();
                it != visible_query.end(); it++)
            visible_memories.insert(*it);
        }
        else
          runtime->find_visible_memories(target_proc, visible_memories);
      }
      for (unsigned idx = 0; idx < regions.size(); idx++)
      {
        // If it was early mapped then it is easy
        std::map<unsigned,InstanceSet>::const_iterator finder = 
          early_mapped_regions.find(idx);
        if (finder != early_mapped_regions.end())
        {
          physical_instances[idx] = finder->second;
          // Check to see if it is visible or not from the target processors
          if (!runtime->unsafe_mapper && !regions[idx].is_no_access())
          {
            InstanceSet &req_instances = physical_instances[idx];
            for (unsigned idx2 = 0; idx2 < req_instances.size(); idx2++)
            {
              Memory mem = req_instances[idx2].get_memory();
              if (visible_memories.find(mem) == visible_memories.end())
              {
                // Not visible from all target processors
                // Different error messages depending on the cause
                if (regions[idx].is_restricted()) 
                  REPORT_LEGION_ERROR(ERROR_INVALID_MAPPER_OUTPUT,
                                "Invalid mapper output from invocation of '%s' "
                                "on mapper %s. Mapper selected processor(s) "
                                "which restricted instance of region "
                                "requirement %d in memory " IDFMT " is not "
                                "visible for task %s (ID %lld).",
                                "map_task", mapper->get_mapper_name(), idx,
                                mem.id, get_task_name(), get_unique_id())
                else 
                  REPORT_LEGION_ERROR(ERROR_INVALID_MAPPER_OUTPUT,
                                "Invalid mapper output from invocation of '%s' "
                                "on mapper %s. Mapper selected processor(s) "
                                "for which premapped instance of region "
                                "requirement %d in memory " IDFMT " is not "
                                "visible for task %s (ID %lld).",
                                "map_task", mapper->get_mapper_name(), idx,
                                mem.id, get_task_name(), get_unique_id())
              }
            }
          }
          if (runtime->legion_spy_enabled)
            runtime->forest->log_mapping_decision(unique_op_id, idx,
                                                  regions[idx],
                                                  physical_instances[idx]);
          continue;
        }
        // Skip any NO_ACCESS or empty privilege field regions
        if (no_access_regions[idx])
          continue;
        // Do the conversion
        InstanceSet &result = physical_instances[idx];
        RegionTreeID bad_tree = 0;
        std::vector<FieldID> missing_fields;
        std::vector<PhysicalManager*> unacquired;
        bool free_acquired = false;
        std::map<PhysicalManager*,std::pair<unsigned,bool> > *acquired = NULL;
        // Get the acquired instances only if we are checking
        if (!runtime->unsafe_mapper)
        {
          if (this->must_epoch != NULL)
          {
            acquired = new std::map<PhysicalManager*,
                     std::pair<unsigned,bool> >(*get_acquired_instances_ref());
            free_acquired = true;
            // Merge the must epoch owners acquired instances too 
            // if we need to check for all our instances being acquired
            std::map<PhysicalManager*,std::pair<unsigned,bool> > 
              *epoch_acquired = this->must_epoch->get_acquired_instances_ref();
            if (epoch_acquired != NULL)
              acquired->insert(epoch_acquired->begin(), epoch_acquired->end());
          }
          else
            acquired = get_acquired_instances_ref();
        }
        int composite_idx = 
          runtime->forest->physical_convert_mapping(this, regions[idx],
                output.chosen_instances[idx], result, bad_tree, missing_fields,
                acquired, unacquired, !runtime->unsafe_mapper);
        if (free_acquired)
          delete acquired;
        if (bad_tree > 0)
          REPORT_LEGION_ERROR(ERROR_INVALID_MAPPER_OUTPUT,
                        "Invalid mapper output from invocation of '%s' on "
                        "mapper %s. Mapper specified an instance from region "
                        "tree %d for use with region requirement %d of task "
                        "%s (ID %lld) whose region is from region tree %d.",
                        "map_task",mapper->get_mapper_name(), bad_tree,
                        idx, get_task_name(), get_unique_id(),
                        regions[idx].region.get_tree_id())
        if (!missing_fields.empty())
        {
          for (std::vector<FieldID>::const_iterator it = 
                missing_fields.begin(); it != missing_fields.end(); it++)
          {
            const void *name; size_t name_size;
            if(!runtime->retrieve_semantic_information(
                regions[idx].region.get_field_space(), *it, NAME_SEMANTIC_TAG,
                name, name_size, true/*can fail*/, false))
	          name = "(no name)";
              log_run.error("Missing instance for field %s (FieldID: %d)",
                          static_cast<const char*>(name), *it);
          }
          REPORT_LEGION_ERROR(ERROR_MISSING_INSTANCE_FIELD,
                        "Invalid mapper output from invocation of '%s' on "
                        "mapper %s. Mapper failed to specify an instance for "
                        "%zd fields of region requirement %d on task %s "
                        "(ID %lld). The missing fields are listed below.",
                        "map_task", mapper->get_mapper_name(), 
                        missing_fields.size(), idx, get_task_name(), 
                        get_unique_id())
          
        }
        if (!unacquired.empty())
        {
          std::map<PhysicalManager*,std::pair<unsigned,bool> > 
            *acquired_instances = get_acquired_instances_ref();
          for (std::vector<PhysicalManager*>::const_iterator it = 
                unacquired.begin(); it != unacquired.end(); it++)
          {
            if (acquired_instances->find(*it) == acquired_instances->end())
              REPORT_LEGION_ERROR(ERROR_INVALID_MAPPER_OUTPUT,
                            "Invalid mapper output from 'map_task' "
                            "invocation on mapper %s. Mapper selected "
                            "physical instance for region requirement "
                            "%d of task %s (ID %lld) which has already "
                            "been collected. If the mapper had properly "
                            "acquired this instance as part of the mapper "
                            "call it would have detected this. Please "
                            "update the mapper to abide by proper mapping "
                            "conventions.", mapper->get_mapper_name(),
                            idx, get_task_name(), get_unique_id())
          }
          // Event if we did successfully acquire them, still issue the warning
          REPORT_LEGION_WARNING(LEGION_WARNING_MAPPER_FAILED_ACQUIRE,
                          "mapper %s failed to acquire instances "
                          "for region requirement %d of task %s (ID %lld) "
                          "in 'map_task' call. You may experience "
                          "undefined behavior as a consequence.",
                          mapper->get_mapper_name(), idx, 
                          get_task_name(), get_unique_id())
        }
        // See if they want a virtual mapping
        if (composite_idx >= 0)
        {
          // Everything better be all virtual or all real
          if (result.size() > 1)
            REPORT_LEGION_ERROR(ERROR_INVALID_MAPPER_OUTPUT,
                          "Invalid mapper output from invocation of '%s' on "
                          "mapper %s. Mapper specified mixed composite and "
                          "concrete instances for region requirement %d of "
                          "task %s (ID %lld). Only full concrete instances "
                          "or a single composite instance is supported.",
                          "map_task", mapper->get_mapper_name(), idx, 
                          get_task_name(), get_unique_id())
          if (IS_REDUCE(regions[idx]))
            REPORT_LEGION_ERROR(ERROR_INVALID_MAPPER_OUTPUT,
                          "Invalid mapper output from invocation of '%s' on "
                          "mapper %s. Illegal composite mapping requested on "
                          "region requirement %d of task %s (UID %lld) which "
                          "has only reduction privileges.", 
                          "map_task", mapper->get_mapper_name(), idx, 
                          get_task_name(), get_unique_id())
          if (!IS_EXCLUSIVE(regions[idx]))
            REPORT_LEGION_ERROR(ERROR_INVALID_MAPPER_OUTPUT,
                          "Invalid mapper output from invocation of '%s' on "
                          "mapper %s. Illegal composite instance requested "
                          "on region requirement %d of task %s (ID %lld) "
                          "which has a relaxed coherence mode. Virtual "
                          "mappings are only permitted for exclusive "
                          "coherence.", "map_task", mapper->get_mapper_name(),
                          idx, get_task_name(), get_unique_id())
          virtual_mapped[idx] = true;
        } 
        if (runtime->legion_spy_enabled)
          runtime->forest->log_mapping_decision(unique_op_id, idx,
                                                regions[idx],
                                                physical_instances[idx]);
        // Skip checks if the mapper promises it is safe
        if (runtime->unsafe_mapper)
          continue;
        // If this is anything other than a virtual mapping, check that
        // the instances align with the privileges
        if (!virtual_mapped[idx])
        {
          std::vector<LogicalRegion> regions_to_check(1, regions[idx].region);
          for (unsigned idx2 = 0; idx2 < result.size(); idx2++)
          {
            if (!result[idx2].get_manager()->meets_regions(regions_to_check))
              // Doesn't satisfy the region requirement
              REPORT_LEGION_ERROR(ERROR_INVALID_MAPPER_OUTPUT,
                            "Invalid mapper output from invocation of '%s' on "
                            "mapper %s. Mapper specified instance that does "
                            "not meet region requirement %d for task %s "
                            "(ID %lld). The index space for the instance has "
                            "insufficient space for the requested logical "
                            "region.", "map_task", mapper->get_mapper_name(),
                            idx, get_task_name(), get_unique_id())
          }
          if (!regions[idx].is_no_access() &&
              !variant_impl->is_no_access_region(idx))
          {
            for (unsigned idx2 = 0; idx2 < result.size(); idx2++)
            {
              Memory mem = result[idx2].get_memory();
              if (visible_memories.find(mem) == visible_memories.end())
                // Not visible from all target processors
                REPORT_LEGION_ERROR(ERROR_INVALID_MAPPER_OUTPUT,
                              "Invalid mapper output from invocation of '%s' "
                              "on mapper %s. Mapper selected an instance for "
                              "region requirement %d in memory " IDFMT " "
                              "which is not visible from the target processors "
                              "for task %s (ID %lld).", "map_task", 
                              mapper->get_mapper_name(), idx, mem.id, 
                              get_task_name(), get_unique_id())
            }
          }
          // If this is a reduction region requirement make sure all the 
          // managers are reduction instances
          if (IS_REDUCE(regions[idx]))
          {
            std::map<PhysicalManager*,std::pair<unsigned,bool> > 
              *acquired = get_acquired_instances_ref();
            for (unsigned idx2 = 0; idx2 < result.size(); idx2++)
            {
              if (!result[idx2].get_manager()->is_reduction_manager())
                REPORT_LEGION_ERROR(ERROR_INVALID_MAPPER_OUTPUT,
                              "Invalid mapper output from invocation of '%s' "
                              "on mapper %s. Mapper failed to choose a "
                              "specialized reduction instance for region "
                              "requirement %d of task %s (ID %lld) which has "
                              "reduction privileges.", "map_task", 
                              mapper->get_mapper_name(), idx,
                              get_task_name(), get_unique_id())
              std::map<PhysicalManager*,std::pair<unsigned,bool> >::
                const_iterator finder = acquired->find(
                    result[idx2].get_manager());
#ifdef DEBUG_LEGION
              assert(finder != acquired->end());
#endif
              // Permit this if we are doing replay mapping
              if (!finder->second.second && (runtime->replay_file == NULL))
                REPORT_LEGION_ERROR(ERROR_INVALID_MAPPER_OUTPUT,
                              "Invalid mapper output from invocation of '%s' "
                              "on mapper %s. Mapper made an illegal decision "
                              "to re-use a reduction instance for region "
                              "requirement %d of task %s (ID %lld). Reduction "
                              "instances are not currently permitted to be "
                              "recycled.", "map_task",mapper->get_mapper_name(),
                              idx, get_task_name(), get_unique_id())
            }
          }
          else
          {
            for (unsigned idx2 = 0; idx2 < result.size(); idx2++)
            {
              if (!result[idx2].get_manager()->is_instance_manager())
                REPORT_LEGION_ERROR(ERROR_INVALID_MAPPER_OUTPUT,
                              "Invalid mapper output from invocation of '%s' "
                              "on mapper %s. Mapper selected illegal "
                              "specialized reduction instance for region "
                              "requirement %d of task %s (ID %lld) which "
                              "does not have reduction privileges.", "map_task",
                              mapper->get_mapper_name(), idx, 
                              get_task_name(), get_unique_id())
            }
          }
        }
      }
      // Now that we have our physical instances we can validate the variant
      if (!runtime->unsafe_mapper)
        validate_variant_selection(mapper, variant_impl, "map_task");
      // Record anything else that needs to be recorded 
      selected_variant = output.chosen_variant;
      task_priority = output.task_priority;
      perform_postmap = output.postmap_task;
      if (!output.untracked_valid_regions.empty())
      {
        untracked_valid_regions.swap(output.untracked_valid_regions);
        for (std::set<unsigned>::iterator it = untracked_valid_regions.begin();
              it != untracked_valid_regions.end(); /*nothing*/)
        {
          // Remove it if it is too big or 
          if ((*it >= regions.size()) || !IS_READ_ONLY(regions[*it]))
          {
            std::set<unsigned>::iterator to_remove = it++;
            if (*to_remove < regions.size())
              REPORT_LEGION_WARNING(LEGION_WARNING_NON_READ_ONLY_UNTRACK_VALID,
                  "Ignoring request by mapper %s to not track valid instances "
                  "for region requirement %d of task %s (UID %lld) because "
                  "region requirement does not have read-only privileges.",
                  mapper->get_mapper_name(), *to_remove, 
                  get_task_name(), unique_op_id)
            untracked_valid_regions.erase(to_remove);
          }
          else
            it++;
        }
      }
    }

    //--------------------------------------------------------------------------
    void SingleTask::replay_map_task_output()
    //--------------------------------------------------------------------------
    {
      std::vector<Processor> procs;
      tpl->get_mapper_output(this, selected_variant,
          task_priority, perform_postmap, procs, physical_instances);

      if (runtime->separate_runtime_instances)
      {
        target_processors.resize(1);
        target_processors[0] = this->target_proc;
      }
      else // the common case
        target_processors = procs;

      virtual_mapped.resize(regions.size(), false);
      for (unsigned idx = 0; idx < regions.size(); idx++)
      {
        InstanceSet &instances = physical_instances[idx];
        if (IS_NO_ACCESS(regions[idx]))
          continue;
        if (instances.is_virtual_mapping())
          virtual_mapped[idx] = true;
        if (runtime->legion_spy_enabled)
          runtime->forest->log_mapping_decision(unique_op_id, idx,
                                                regions[idx],
                                                instances);
      }
    }

    //--------------------------------------------------------------------------
    void SingleTask::validate_target_processors(
                                 const std::vector<Processor> &processors) const
    //--------------------------------------------------------------------------
    {
      // Make sure that they are all on the same node and of the same kind
      Processor::Kind kind = this->target_proc.kind();
      AddressSpace space = this->target_proc.address_space();
      for (unsigned idx = 0; idx < processors.size(); idx++)
      {
        const Processor &proc = processors[idx];
        if (proc.kind() != kind)
          REPORT_LEGION_ERROR(ERROR_INVALID_MAPPER_OUTPUT,
                        "Invalid mapper output. Mapper %s requested processor "
                        IDFMT " which is of kind %s when mapping task %s "
                        "(ID %lld), but the target processor " IDFMT " has "
                        "kind %s. Only one kind of processor is permitted.",
                        mapper->get_mapper_name(), proc.id, 
                        Processor::get_kind_name(proc.kind()), get_task_name(),
                        get_unique_id(), this->target_proc.id, 
                        Processor::get_kind_name(kind))
        if (proc.address_space() != space)
          REPORT_LEGION_ERROR(ERROR_INVALID_MAPPER_OUTPUT,
                        "Invalid mapper output. Mapper %s requested processor "
                        IDFMT " which is in address space %d when mapping "
                        "task %s (ID %lld) but the target processor " IDFMT 
                        "is in address space %d. All target processors must "
                        "be in the same address space.", 
                        mapper->get_mapper_name(), proc.id,
                        proc.address_space(), get_task_name(), get_unique_id(), 
                        this->target_proc.id, space)
      }
    }

    //--------------------------------------------------------------------------
    void SingleTask::validate_variant_selection(MapperManager *local_mapper,
                          VariantImpl *impl, const char *mapper_call_name) const
    //--------------------------------------------------------------------------
    {
      DETAILED_PROFILER(runtime, VALIDATE_VARIANT_SELECTION_CALL);
      // Check the layout constraints first
      const TaskLayoutConstraintSet &layout_constraints = 
        impl->get_layout_constraints();
      for (std::multimap<unsigned,LayoutConstraintID>::const_iterator it = 
            layout_constraints.layouts.begin(); it != 
            layout_constraints.layouts.end(); it++)
      {
        // Might have constraints for extra region requirements
        if (it->first >= physical_instances.size())
          continue;
        const InstanceSet &instances = physical_instances[it->first]; 
        if (no_access_regions[it->first])
          continue;
        LayoutConstraints *constraints = 
          runtime->find_layout_constraints(it->second);
        // If we don't have any fields then this constraint isn't
        // going to apply to any actual instances
        const std::vector<FieldID> &field_vec = 
          constraints->field_constraint.field_set;
        if (field_vec.empty())
          continue;
        FieldSpaceNode *field_node = runtime->forest->get_node(
                            regions[it->first].region.get_field_space());
        std::set<FieldID> field_set(field_vec.begin(), field_vec.end());
        const FieldMask constraint_mask = field_node->get_field_mask(field_set);
        const LayoutConstraint *conflict_constraint = NULL;
        for (unsigned idx = 0; idx < instances.size(); idx++)
        {
          const InstanceRef &ref = instances[idx];
          // Check to see if we have any fields which overlap
          const FieldMask overlap = constraint_mask & ref.get_valid_fields();
          if (!overlap)
            continue;
          PhysicalManager *manager = ref.get_manager();
          if (manager->conflicts(constraints, &conflict_constraint))
            break;
        }
        if (conflict_constraint != NULL)
        {
          if (local_mapper == NULL)
            local_mapper = runtime->find_mapper(current_proc, map_id);
          const char *constraint_names[] = {
#define CONSTRAINT_NAMES(name, desc) desc,
            LEGION_LAYOUT_CONSTRAINT_KINDS(CONSTRAINT_NAMES)
#undef CONSTRAINT_NAMES
          };
          const char *constraint_name = 
            constraint_names[conflict_constraint->get_constraint_kind()];
          REPORT_LEGION_ERROR(ERROR_INVALID_MAPPER_OUTPUT,
                        "Invalid mapper output. Mapper %s selected variant "
                        "%d for task %s (ID %lld). But instance selected "
                        "for region requirement %d fails to satisfy the "
                        "corresponding %s layout constraint.", 
                        local_mapper->get_mapper_name(), impl->vid,
                        get_task_name(), get_unique_id(), it->first,
                        constraint_name)
        }
      }
      // Now we can test against the execution constraints
      const ExecutionConstraintSet &execution_constraints = 
        impl->get_execution_constraints();
      // TODO: Check ISA, resource, and launch constraints
      // First check the processor constraint
      if (execution_constraints.processor_constraint.is_valid())
      {
        // If the constraint is a no processor constraint we can ignore it
        if (!execution_constraints.processor_constraint.can_use(
                                      this->target_proc.kind()))
        {
          if (local_mapper == NULL)
            local_mapper = runtime->find_mapper(current_proc, map_id);
          REPORT_LEGION_ERROR(ERROR_INVALID_MAPPER_OUTPUT,
                      "Invalid mapper output. Mapper %s selected variant %d "
                      "for task %s (ID %lld). However, this variant does not "
                      "permit running on processor " IDFMT " of kind %s.",
                      local_mapper->get_mapper_name(),
                      impl->vid,get_task_name(), get_unique_id(),
                      this->target_proc.id, Processor::get_kind_name(
                        this->target_proc.kind()))
        }
      }
      // Then check the colocation constraints
      for (std::vector<ColocationConstraint>::const_iterator con_it = 
            execution_constraints.colocation_constraints.begin(); con_it !=
            execution_constraints.colocation_constraints.end(); con_it++)
      {
        if (con_it->indexes.size() < 2)
          continue;
        if (con_it->fields.empty())
          continue;
        // First check to make sure that all these region requirements have
        // the same region tree ID.
        bool first = true;
        FieldSpace handle = FieldSpace::NO_SPACE;
        std::vector<InstanceSet*> instances(con_it->indexes.size());
        unsigned idx = 0;
        for (std::set<unsigned>::const_iterator it = con_it->indexes.begin();
              it != con_it->indexes.end(); it++, idx++)
        {
#ifdef DEBUG_LEGION
          assert(regions[*it].handle_type == SINGULAR);
          for (std::set<FieldID>::const_iterator fit = con_it->fields.begin();
                fit != con_it->fields.end(); fit++)
          {
            if (regions[*it].privilege_fields.find(*fit) ==
                regions[*it].privilege_fields.end())
            {
              REPORT_LEGION_ERROR(ERROR_INVALID_LOCATION_CONSTRAINT,
                            "Invalid location constraint. Location constraint "
                            "specifies field %d which is not included in "
                            "region requirement %d of task %s (ID %lld).",
                            *fit, *it, get_task_name(), get_unique_id());
              assert(false);
            }
          }
#endif
          if (first)
          {
            handle = regions[*it].region.get_field_space();
            first = false;
          }
          else
          {
            if (regions[*it].region.get_field_space() != handle)
            {
              if (local_mapper == NULL)
                local_mapper = runtime->find_mapper(current_proc, map_id);
              REPORT_LEGION_ERROR(ERROR_INVALID_MAPPER_OUTPUT,
                            "Invalid mapper output. Mapper %s selected variant "
                            "%d for task %s (ID %lld). However, this variant "
                            "has colocation constraints for indexes %d and %d "
                            "which have region requirements with different "
                            "field spaces which is illegal.",
                            local_mapper->get_mapper_name(), impl->vid, 
                            get_task_name(), get_unique_id(), 
                            *(con_it->indexes.begin()), *it)
            }
          }
          instances[idx] = const_cast<InstanceSet*>(&physical_instances[*it]);
        }
        // Now do the test for colocation
        unsigned bad1 = 0, bad2 = 0; 
        if (!runtime->forest->are_colocated(instances, handle, 
                                            con_it->fields, bad1, bad2))
        {
          // Used for translating the indexes back from their linearized form
          std::vector<unsigned> lin_indexes(con_it->indexes.begin(),
                                            con_it->indexes.end());
          if (local_mapper == NULL)
            local_mapper = runtime->find_mapper(current_proc, map_id);
          REPORT_LEGION_ERROR(ERROR_INVALID_MAPPER_OUTPUT,
                        "Invalid mapper output. Mapper %s selected variant "
                        "%d for task %s (ID %lld). However, this variant "
                        "requires that region requirements %d and %d be "
                        "co-located for some set of field, but they are not.",
                        local_mapper->get_mapper_name(), impl->vid, 
                        get_task_name(), get_unique_id(), lin_indexes[bad1],
                        lin_indexes[bad2])
        }
      }
    }

    //--------------------------------------------------------------------------
    void SingleTask::invoke_mapper(MustEpochOp *must_epoch_owner)
    //--------------------------------------------------------------------------
    {
      Mapper::MapTaskInput input;
      Mapper::MapTaskOutput output;
      output.profiling_priority = LG_THROUGHPUT_WORK_PRIORITY;
      // Initialize the mapping input which also does all the traversal
      // down to the target nodes
      std::vector<InstanceSet> valid_instances(regions.size());
      initialize_map_task_input(input, output, must_epoch_owner, 
                                valid_instances);
      // Now we can invoke the mapper to do the mapping
      if (mapper == NULL)
        mapper = runtime->find_mapper(current_proc, map_id);
      mapper->invoke_map_task(this, &input, &output);
      // Now we can convert the mapper output into our physical instances
      finalize_map_task_output(input, output, must_epoch_owner, 
                               valid_instances);
      if (is_recording())
      {
#ifdef DEBUG_LEGION
        assert(tpl != NULL && tpl->is_recording());
#endif
        tpl->record_mapper_output(this, output, physical_instances);
      }
    }

    //--------------------------------------------------------------------------
    void SingleTask::invoke_mapper_replicated(MustEpochOp *must_epoch_owner)
    //--------------------------------------------------------------------------
    {
      if (mapper == NULL)
        mapper = runtime->find_mapper(current_proc, map_id);
      if (must_epoch_owner != NULL)
        REPORT_LEGION_ERROR(ERROR_INVALID_MAPPER_OUTPUT,
                      "Mapper %s requested to replicate task %s (UID %lld) "
                      "which is part of a must epoch launch. Replication of "
                      "tasks in must epoch launches is not permitted.",
                      mapper->get_mapper_name(), get_task_name(),
                      get_unique_id())
      Mapper::MapTaskInput input;
      Mapper::MapTaskOutput default_output;
      Mapper::MapReplicateTaskOutput output;
      // Initialize the mapping input which also does all the traversal
      // down to the target nodes
      std::vector<InstanceSet> valid_instances(regions.size());
      initialize_map_task_input(input, default_output, 
                                must_epoch_owner, valid_instances);
      // Now we can invoke the mapper to do the mapping
      mapper->invoke_map_replicate_task(this, &input, &default_output, &output);
      if (output.task_mappings.empty())
        REPORT_LEGION_ERROR(ERROR_INVALID_MAPPER_OUTPUT,
                      "Mapper %s failed to provide any mappings for task %s "
                      "(UID %lld) in 'map_replicate_task' mapper call.",
                      mapper->get_mapper_name(), get_task_name(),
                      get_unique_id())
      // Quick test to see if there is only one output requested in which
      // case then there is no replication
      else if (output.task_mappings.size() == 1)
      {
        // Set replicate back to false since this is no longer replicated
        replicate = false;
        finalize_map_task_output(input, output.task_mappings[0], 
                                 must_epoch_owner, valid_instances);
        return;
      }
      else
      {
#ifdef DEBUG_LEGION
        assert(shard_manager == NULL);
#endif
        // First make a shard manager to handle the all the shard tasks
        const size_t total_shards = output.task_mappings.size();
        const ReplicationID repl_context = runtime->get_unique_replication_id();
        if (runtime->legion_spy_enabled)
          LegionSpy::log_replication(get_unique_id(), repl_context,
                                     !output.control_replication_map.empty());
        if (!output.control_replication_map.empty())
        {
          shard_manager = new ShardManager(runtime, repl_context, true/*cr*/,
              is_top_level_task(), total_shards, runtime->address_space, this);
          if (output.control_replication_map.size() != total_shards)
            REPORT_LEGION_ERROR(ERROR_INVALID_MAPPER_OUTPUT,
                          "Mapper %s specified a non-empty control replication "
                          "map of size %zd that does not match the requested "
                          "number of %zd shards for task %s (UID %lld).",
                          mapper->get_mapper_name(), 
                          output.control_replication_map.size(), total_shards,
                          get_task_name(), get_unique_id())
          else
            shard_manager->set_shard_mapping(output.control_replication_map);
          if (!runtime->unsafe_mapper)
          {
            // Check to make sure that they all picked the same variant
            // and that it is a replicable variant
            VariantID chosen_variant = output.task_mappings[0].chosen_variant;
            for (unsigned idx = 1; idx < total_shards; idx++)
            {
              if (output.task_mappings[idx].chosen_variant != chosen_variant)
                REPORT_LEGION_ERROR(ERROR_INVALID_MAPPER_OUTPUT,
                              "Invalid mapper output from invocation of '%s' "
                              "on mapper %s. Mapper picked different variants "
                              "%d and %d for task %s (UID %lld) that was "
                              "designated to be control replicated.", 
                              "map_replicate_task", mapper->get_mapper_name(),
                              chosen_variant, 
                              output.task_mappings[idx].chosen_variant,
                              get_task_name(), get_unique_id())
            }
            VariantImpl *var_impl = runtime->find_variant_impl(task_id,
                                      chosen_variant, true/*can_fail*/);
            // If it's NULL we'll catch it later in the checks
            if ((var_impl != NULL) && !var_impl->is_replicable())
              REPORT_LEGION_ERROR(ERROR_INVALID_MAPPER_OUTPUT,
                            "Invalid mapper output from invocation of '%s' on "
                            "mapper %s. Mapper failed to pick a replicable "
                            "variant for task %s (UID %lld) that was designated"
                            " to be control replicated.", "map_replicate_task",
                            mapper->get_mapper_name(), get_task_name(),
                            get_unique_id())
          }
        }
        else
        {
          shard_manager = new ShardManager(runtime, repl_context, false/*cr*/,
              is_top_level_task(), total_shards, runtime->address_space, this);
          if (!runtime->unsafe_mapper)
          {
            // Currently we only support non-control replication of 
            // leaf task variants because there is no way to guarantee
            // that the physical instances chosen by the sub-operations
            // launched by the replicated tasks are not the same and we
            // could end up with interfering sub-operations
            for (unsigned idx = 0; idx < total_shards; idx++)
            {
              VariantID variant = output.task_mappings[idx].chosen_variant;
              VariantImpl *var_impl = runtime->find_variant_impl(task_id,
                                                variant, true/*can_fail*/);
              // If it's NULL we'll catch it later in the checks
              if ((var_impl != NULL) && !var_impl->is_leaf())
                REPORT_LEGION_ERROR(ERROR_INVALID_MAPPER_OUTPUT,
                              "Invalid mapper output from invocation of '%s' "
                              "on mapper %s. Mapper failed to pick a leaf task "
                              "variant for task %s (UID %lld) that was chosen "
                              "to be replicated. Only leaf task variants are "
                              "currently permitted for non-control-replicated "
                              "task invocations.", "map_replicate_task",
                              mapper->get_mapper_name(), get_task_name(),
                              get_unique_id())
            }
          }
        }
        // We're going to store the needed instances locally so we can
        // do the mapping when we return on behalf of all the shards
        physical_instances.resize(regions.size());
        // Create the shard tasks and have them complete their mapping
        for (unsigned shard_idx = 0; shard_idx < total_shards; shard_idx++)
        {
          Processor target = output.control_replication_map.empty() ? 
            output.task_mappings[shard_idx].target_procs[0] : 
            output.control_replication_map[shard_idx];
          ShardTask *shard = shard_manager->create_shard(shard_idx, target);
          shard->clone_single_from(this);
          // Shard tasks are always effectively mapped locally
          shard->map_origin = true;
          // Finalize the mapping output
          shard->finalize_map_task_output(input,output.task_mappings[shard_idx],
                                          must_epoch_owner, valid_instances);
          // All shards can just record themselves as being done their 
          // mapping now, their mapping effects will actually come back
          // through the shard manager
          shard->complete_mapping();
          // Now record the instances that we need locally
          const std::deque<InstanceSet> &shard_instances = 
            shard->get_physical_instances();
          for (unsigned region_idx = 0; 
                region_idx < regions.size(); region_idx++)
          {
            if (no_access_regions[region_idx] || 
                !regions[region_idx].region.exists())
              continue;
            const InstanceSet &instances = shard_instances[region_idx];
            InstanceSet &local_instances = physical_instances[region_idx];
            const bool is_write = IS_WRITE(regions[region_idx]);
            // No virtual mappings are permitted
            if (instances.is_virtual_mapping())
              REPORT_LEGION_ERROR(ERROR_INVALID_MAPPER_OUTPUT,
                            "Invalid mapper output from invocation of '%s' on "
                            "mapper %s. Mapper selected a virtual mapping for "
                            "region %d of replicated copy %d of task %s "
                            "(UID %lld). Virtual mappings are not permitted "
                            "for replicated tasks.", "map_replicate_task",
                            mapper->get_mapper_name(), region_idx, shard_idx,
                            get_task_name(), get_unique_id())
            // For each of the shard instances
            for (unsigned idx1 = 0; idx1 < instances.size(); idx1++)
            {
              const InstanceRef &shard_ref = instances[idx1];
              bool found = false;
              for (unsigned idx2 = 0; idx2 < local_instances.size(); idx2++)
              {
                InstanceRef &local_ref = local_instances[idx2];
                if (shard_ref.get_manager() != local_ref.get_manager())
                  continue;
                // If this is a write then we need to check for 
                // overlapping fields to prevent common writes
                if (is_write && !(local_ref.get_valid_fields() * 
                                  shard_ref.get_valid_fields()))
                  REPORT_LEGION_ERROR(ERROR_INVALID_MAPPER_OUTPUT,
                                "Invalid mapper output from invocation of '%s' "
                                "on mapper %s. Mapper selected the same "
                                "physical instance for write privilege region "
                                "%d of two different replicated copies of task "
                                "%s (UID %lld). All regions with write "
                                "privileges must be mapped to different "
                                "physical instances for replicated tasks.",
                                "map_replicate_task", mapper->get_mapper_name(),
                                region_idx, get_task_name(), get_unique_id())
                // Update the set of needed fields
                local_ref.update_fields(shard_ref.get_valid_fields());
                found = true;
                break;
              }
              if (!found)
                local_instances.add_instance(shard_ref);
            }
          }
        }
      }
    }

    //--------------------------------------------------------------------------
    RtEvent SingleTask::map_all_regions(ApEvent local_termination_event,
                                        const bool first_invocation, 
                                        MustEpochOp *must_epoch_op)
    //--------------------------------------------------------------------------
    {
      DETAILED_PROFILER(runtime, MAP_ALL_REGIONS_CALL);
      if (request_valid_instances)
      {
        // If the mapper wants valid instances we first need to do our
        // versioning analysis and then call the mapper
        if (first_invocation)
        {
          const RtEvent version_ready_event = 
            perform_versioning_analysis(false/*post mapper*/);
          if (version_ready_event.exists() && 
              !version_ready_event.has_triggered())
          return defer_perform_mapping(version_ready_event, must_epoch_op);
        }
        // Now do the mapping call
        if (is_replicated())
          invoke_mapper_replicated(must_epoch_op);
        else
          invoke_mapper(must_epoch_op);
      }
      else
      {
        // If the mapper doesn't need valid instances, we do the mapper
        // call first and then see if we need to do any versioning analysis
        if (first_invocation)
        {
          if (is_replicated())
            invoke_mapper_replicated(must_epoch_op);
          else
            invoke_mapper(must_epoch_op);
          const RtEvent version_ready_event = 
            perform_versioning_analysis(true/*post mapper*/);
          if (version_ready_event.exists() && 
              !version_ready_event.has_triggered())
          return defer_perform_mapping(version_ready_event, must_epoch_op);
        }
      }
      const PhysicalTraceInfo trace_info(this);
      ApEvent init_precondition = compute_init_precondition(trace_info);
#ifdef LEGION_SPY
      {
        ApEvent local_completion = get_completion_event();
        // Yes, these events actually trigger in the opposite order, but
        // it is the logical entailement that is important here
        if (local_completion != local_termination_event)
          LegionSpy::log_event_dependence(local_completion, 
                                          local_termination_event);
      }
#endif
      // After we've got our results, apply the state to the region tree
      if (!regions.empty())
      {
        const bool track_effects = 
          (!atomic_locks.empty() || !arrive_barriers.empty());
        if (regions.size() == 1)
        {
          if (early_mapped_regions.empty() && 
              !no_access_regions[0] && !virtual_mapped[0])
          {
            // Set the current mapping index before doing anything
            // that sould result in a copy
            set_current_mapping_index(0);
            const bool record_valid = (untracked_valid_regions.find(0) == 
                                       untracked_valid_regions.end());
            const ApEvent effects = 
              runtime->forest->physical_perform_updates_and_registration(
                  regions[0], version_infos[0], this, 0, 
                  init_precondition, local_termination_event,
                  physical_instances[0], trace_info, map_applied_conditions,
#ifdef DEBUG_LEGION
                                        get_logging_name(),
                                        unique_op_id,
#endif
                                        track_effects, record_valid);
            if (effects.exists())
              effects_postconditions.insert(effects);
#ifdef DEBUG_LEGION
            dump_physical_state(&regions[0], 0);
#endif
          }
        }
        else
        {
          std::vector<unsigned> performed_regions;
          std::set<RtEvent> registration_postconditions;
          std::vector<UpdateAnalysis*> analyses(regions.size(), NULL);
          std::vector<ApEvent> effects(regions.size(), ApEvent::NO_AP_EVENT);
          std::vector<RtEvent> reg_pre(regions.size(), RtEvent::NO_RT_EVENT);
          for (unsigned idx = 0; idx < regions.size(); idx++)
          {
            if (early_mapped_regions.find(idx) != early_mapped_regions.end())
            {
              if (runtime->legion_spy_enabled)
                LegionSpy::log_task_premapping(unique_op_id, idx);
              continue;
            }
            if (no_access_regions[idx])
              continue;
            VersionInfo &local_info = get_version_info(idx);
            // If we virtual mapped it, there is nothing to do
            if (virtual_mapped[idx])
              continue;
            performed_regions.push_back(idx);
            // Set the current mapping index before doing anything
            // that sould result in a copy
            set_current_mapping_index(idx);
            const bool record_valid = (untracked_valid_regions.find(idx) ==
                                       untracked_valid_regions.end());
            // apply the results of the mapping to the tree
            reg_pre[idx] = runtime->forest->physical_perform_updates(
                                        regions[idx], local_info, 
                                        this, idx, init_precondition,
                                        local_termination_event,
                                        physical_instances[idx],
                                        trace_info,
                                        map_applied_conditions,
                                        analyses[idx],
#ifdef DEBUG_LEGION
                                        get_logging_name(),
                                        unique_op_id,
#endif
                                        track_effects, record_valid);
          }
          for (std::vector<unsigned>::const_iterator it = 
                performed_regions.begin(); it != performed_regions.end(); it++)
          {
            // If we have updates for either copy launcher then defer it
            // in order to avoid blocking here, otherwise we can just do
            // it here as we know that we won't block
            if (reg_pre[*it].exists() || analyses[*it]->has_output_updates())
            {
              const RtEvent registration_post = 
                runtime->forest->defer_physical_perform_registration(
                                          reg_pre[*it], analyses[*it],
                                          physical_instances[*it],
                                          map_applied_conditions, effects[*it]);
              registration_postconditions.insert(registration_post);
            }
            else
              effects[*it] = runtime->forest->physical_perform_registration(
                                          analyses[*it],physical_instances[*it],
                                          trace_info, map_applied_conditions);
          }
          // Wait for all the registrations to be done
          if (!registration_postconditions.empty())
          {
            const RtEvent wait_on = 
              Runtime::merge_events(registration_postconditions);
            wait_on.wait();
          }
          // Now we can do the registrations
          for (std::vector<unsigned>::const_iterator it =
                performed_regions.begin(); it != performed_regions.end(); it++)
          {
            if (effects[*it].exists())
              effects_postconditions.insert(effects[*it]);
#ifdef DEBUG_LEGION
            dump_physical_state(&regions[*it], *it);
#endif
          }
        }
        if (perform_postmap)
          perform_post_mapping(trace_info);
      } // if (!regions.empty())
      // If we are replicating the task then we have to extract the conditions
      // under which each of the instances will be ready to be used
      if (shard_manager != NULL)
        shard_manager->extract_event_preconditions(physical_instances);
      if (is_recording())
      {
#ifdef DEBUG_LEGION
        assert(tpl != NULL && tpl->is_recording());
#endif
        std::set<ApEvent> ready_events;
        for (unsigned idx = 0; idx < regions.size(); idx++)
        {
          if (!virtual_mapped[idx] && !no_access_regions[idx])
            physical_instances[idx].update_wait_on_events(ready_events);
        }
        ApEvent ready_event = Runtime::merge_events(&trace_info, ready_events);
        tpl->record_complete_replay(this, ready_event);
      } 
      return RtEvent::NO_RT_EVENT;
    }  

    //--------------------------------------------------------------------------
    void SingleTask::perform_post_mapping(const PhysicalTraceInfo &trace_info)
    //--------------------------------------------------------------------------
    {
      Mapper::PostMapInput input;
      Mapper::PostMapOutput output;
      input.mapped_regions.resize(regions.size());
      input.valid_instances.resize(regions.size());
      output.chosen_instances.resize(regions.size());
      std::vector<InstanceSet> postmap_valid(regions.size());
      for (unsigned idx = 0; idx < regions.size(); idx++)
      {
        if (early_mapped_regions.find(idx) != early_mapped_regions.end())
          continue;
        if (no_access_regions[idx] || virtual_mapped[idx])
          continue;
        // Don't need to actually traverse very far, but we do need the
        // valid instances for all the regions
        RegionTreePath path;
        initialize_mapping_path(path, regions[idx], regions[idx].region);
        if (request_valid_instances)
          runtime->forest->physical_premap_region(this, idx, regions[idx], 
                                                  get_version_info(idx),
                                                  postmap_valid[idx],
                                                  map_applied_conditions);
        // No need to filter these because they are on the way out
        prepare_for_mapping(postmap_valid[idx], input.valid_instances[idx]);  
        prepare_for_mapping(physical_instances[idx], input.mapped_regions[idx]);
      }
      // Now we can do the mapper call
      if (mapper == NULL)
        mapper = runtime->find_mapper(current_proc, map_id);
      mapper->invoke_post_map_task(this, &input, &output);
      // Check and register the results
      for (unsigned idx = 0; idx < regions.size(); idx++)
      {
        if (early_mapped_regions.find(idx) != early_mapped_regions.end())
          continue;
        if (no_access_regions[idx] || virtual_mapped[idx])
          continue;
        if (output.chosen_instances.empty())
          continue;
        RegionRequirement &req = regions[idx];
        if (req.is_restricted())
        {
          REPORT_LEGION_WARNING(LEGION_WARNING_MAPPER_REQUESTED_POST,
                          "Mapper %s requested post mapping "
                          "instances be created for region requirement %d "
                          "of task %s (ID %lld), but this region requirement "
                          "is restricted. The request is being ignored.",
                          mapper->get_mapper_name(), idx, 
                          get_task_name(), get_unique_id());
          continue;
        }
        if (IS_NO_ACCESS(req))
        {
          REPORT_LEGION_WARNING(LEGION_WARNING_MAPPER_REQUESTED_POST,
                          "Mapper %s requested post mapping "
                          "instances be created for region requirement %d "
                          "of task %s (ID %lld), but this region requirement "
                          "has NO_ACCESS privileges. The request is being "
                          "ignored.", mapper->get_mapper_name(), idx,
                          get_task_name(), get_unique_id());
          continue;
        }
        if (IS_REDUCE(req))
        {
          REPORT_LEGION_WARNING(LEGION_WARNING_MAPPER_REQUESTED_POST,
                          "Mapper %s requested post mapping "
                          "instances be created for region requirement %d "
                          "of task %s (ID %lld), but this region requirement "
                          "has REDUCE privileges. The request is being "
                          "ignored.", mapper->get_mapper_name(), idx,
                          get_task_name(), get_unique_id());
          continue;
        }
        // Convert the post-mapping  
        InstanceSet result;
        RegionTreeID bad_tree = 0;
        std::vector<PhysicalManager*> unacquired;
        bool had_composite = 
          runtime->forest->physical_convert_postmapping(this, req,
                              output.chosen_instances[idx], result, bad_tree,
                              runtime->unsafe_mapper ? NULL : 
                                get_acquired_instances_ref(),
                              unacquired, !runtime->unsafe_mapper);
        if (bad_tree > 0)
          REPORT_LEGION_ERROR(ERROR_INVALID_MAPPER_OUTPUT,
                        "Invalid mapper output from 'postmap_task' invocation "
                        "on mapper %s. Mapper provided an instance from region "
                        "tree %d for use in satisfying region requirement %d "
                        "of task %s (ID %lld) whose region is from region tree "
                        "%d.", mapper->get_mapper_name(), bad_tree,
                        idx, get_task_name(), get_unique_id(), 
                        regions[idx].region.get_tree_id())
        if (!unacquired.empty())
        {
          std::map<PhysicalManager*,std::pair<unsigned,bool> > 
            *acquired_instances = get_acquired_instances_ref();
          for (std::vector<PhysicalManager*>::const_iterator uit = 
                unacquired.begin(); uit != unacquired.end(); uit++)
          {
            if (acquired_instances->find(*uit) == acquired_instances->end())
              REPORT_LEGION_ERROR(ERROR_INVALID_MAPPER_OUTPUT,
                            "Invalid mapper output from 'postmap_task' "
                            "invocation on mapper %s. Mapper selected "
                            "physical instance for region requirement "
                            "%d of task %s (ID %lld) which has already "
                            "been collected. If the mapper had properly "
                            "acquired this instance as part of the mapper "
                            "call it would have detected this. Please "
                            "update the mapper to abide by proper mapping "
                            "conventions.", mapper->get_mapper_name(),
                            idx, get_task_name(), get_unique_id())
          }
          // If we did successfully acquire them, still issue the warning
          REPORT_LEGION_WARNING(LEGION_WARNING_MAPPER_FAILED_ACQUIRE,
                          "mapper %s failed to acquires instances "
                          "for region requirement %d of task %s (ID %lld) "
                          "in 'postmap_task' call. You may experience "
                          "undefined behavior as a consequence.",
                          mapper->get_mapper_name(), idx, 
                          get_task_name(), get_unique_id());
        }
        if (had_composite)
        {
          REPORT_LEGION_WARNING(LEGION_WARNING_MAPPER_REQUESTED_COMPOSITE,
                          "Mapper %s requested a composite "
                          "instance be created for region requirement %d "
                          "of task %s (ID %lld) for a post mapping. The "
                          "request is being ignored.",
                          mapper->get_mapper_name(), idx,
                          get_task_name(), get_unique_id());
          continue;
        }
        if (!runtime->unsafe_mapper)
        {
          std::vector<LogicalRegion> regions_to_check(1, 
                                        regions[idx].region);
          for (unsigned check_idx = 0; check_idx < result.size(); check_idx++)
          {
            if (!result[check_idx].get_manager()->meets_regions(
                                                      regions_to_check))
              REPORT_LEGION_ERROR(ERROR_INVALID_MAPPER_OUTPUT,
                            "Invalid mapper output from invocation of "
                            "'postmap_task' on mapper %s. Mapper specified an "
                            "instance region requirement %d of task %s "
                            "(ID %lld) that does not meet the logical region "
                            "requirement.", mapper->get_mapper_name(), idx, 
                            get_task_name(), get_unique_id())
          }
        }
        if (runtime->legion_spy_enabled)
          runtime->forest->log_mapping_decision(unique_op_id, idx,
                                                regions[idx], result,
                                                true/*postmapping*/);
        // TODO: Implement physical tracing for postmapped regions
        if (is_memoizing())
          assert(false);
        // Register this with a no-event so that the instance can
        // be used as soon as it is valid from the copy to it
        // We also use read-only privileges to ensure that it doesn't
        // invalidate the other valid instances
        const PrivilegeMode mode = regions[idx].privilege;
        regions[idx].privilege = READ_ONLY; 
        VersionInfo &local_version_info = get_version_info(idx);
        runtime->forest->physical_perform_updates_and_registration(
                          regions[idx], local_version_info, this, idx,
                          completion_event/*wait for task to be done*/,
                          ApEvent::NO_AP_EVENT/*done immediately*/, 
                          result, trace_info, map_applied_conditions,
#ifdef DEBUG_LEGION
                          get_logging_name(), unique_op_id,
#endif
                          false/*track effects*/);
        regions[idx].privilege = mode; 
      }
    } 

    //--------------------------------------------------------------------------
    void SingleTask::launch_task(void)
    //--------------------------------------------------------------------------
    {
      DETAILED_PROFILER(runtime, LAUNCH_TASK_CALL);
#ifdef DEBUG_LEGION
      assert(regions.size() == physical_instances.size());
      assert(regions.size() == no_access_regions.size());
#endif 
      // If we have a shard manager that means we were replicated so
      // we just do the launch directly from the shard manager
      if ((shard_manager != NULL) && !is_shard_task())
      {
        shard_manager->launch();
        return;
      }
      // If we haven't computed our virtual mapping information
      // yet (e.g. because we origin mapped) then we have to
      // do that now
      if (virtual_mapped.size() != regions.size())
      {
        virtual_mapped.resize(regions.size());
        for (unsigned idx = 0; idx < regions.size(); idx++)
          virtual_mapped[idx] = physical_instances[idx].is_virtual_mapping();
      }
      VariantImpl *variant = 
        runtime->find_variant_impl(task_id, selected_variant);
      // STEP 1: Compute the precondition for the task launch
      std::set<ApEvent> wait_on_events;
      if (execution_fence_event.exists())
        wait_on_events.insert(execution_fence_event);
#ifdef LEGION_SPY
      // TODO: teach legion spy how to check the inner task optimization
      // for now we'll just turn it off whenever we are going to be
      // validating the runtime analysis
      const bool do_inner_task_optimization = false;
#else
      const bool do_inner_task_optimization = variant->is_inner();
#endif
      // Get the event to wait on unless we are 
      // doing the inner task optimization
      if (!do_inner_task_optimization)
      {
        std::set<ApEvent> ready_events;
        for (unsigned idx = 0; idx < regions.size(); idx++)
        {
          if (!virtual_mapped[idx] && !no_access_regions[idx])
            physical_instances[idx].update_wait_on_events(ready_events);
        }
        wait_on_events.insert(Runtime::merge_events(NULL, ready_events));
      }
      // Now add get all the other preconditions for the launch
      for (unsigned idx = 0; idx < futures.size(); idx++)
      {
        FutureImpl *impl = futures[idx].impl; 
        wait_on_events.insert(impl->get_ready_event());
      }
      for (unsigned idx = 0; idx < grants.size(); idx++)
      {
        GrantImpl *impl = grants[idx].impl;
        wait_on_events.insert(impl->acquire_grant());
      }
      for (unsigned idx = 0; idx < wait_barriers.size(); idx++)
      {
	ApEvent e = 
          Runtime::get_previous_phase(wait_barriers[idx].phase_barrier);
        wait_on_events.insert(e);
      }

      // STEP 2: Set up the task's context
      {
        if (!variant->is_leaf())
          execution_context = initialize_inner_execution_context(variant);
        else
          execution_context = new LeafContext(runtime, this);
        // Add a reference to our execution context
        execution_context->add_reference();
        std::vector<ApUserEvent> unmap_events(regions.size());
        std::vector<RegionRequirement> clone_requirements(regions.size());
        // Make physical regions for each our region requirements
        for (unsigned idx = 0; idx < regions.size(); idx++)
        {
#ifdef DEBUG_LEGION
          assert(regions[idx].handle_type == SINGULAR);
#endif
          // If it was virtual mapper so it doesn't matter anyway.
          if (virtual_mapped[idx] || no_access_regions[idx])
          {
            clone_requirements[idx] = regions[idx];
            localize_region_requirement(clone_requirements[idx]);
            execution_context->add_physical_region(clone_requirements[idx],
                false/*mapped*/, map_id, tag, unmap_events[idx],
                virtual_mapped[idx], physical_instances[idx]);
            // Don't switch coherence modes since we virtually
            // mapped it which means we will map in the parent's
            // context
          }
          else if (do_inner_task_optimization)
          {
            // If this is an inner task then we don't map
            // the region with a physical region, but instead
            // we mark that the unmap event which marks when
            // the region can be used by child tasks should
            // be the ready event.
            clone_requirements[idx] = regions[idx];
            localize_region_requirement(clone_requirements[idx]);
            // Also make the region requirement read-write to force
            // people to wait on the value
            if (!IS_REDUCE(regions[idx]))
              clone_requirements[idx].privilege = READ_WRITE;
            unmap_events[idx] = Runtime::create_ap_user_event();
            execution_context->add_physical_region(clone_requirements[idx],
                    false/*mapped*/, map_id, tag, unmap_events[idx],
                    false/*virtual mapped*/, physical_instances[idx]);
            // Trigger the user event when the region is 
            // actually ready to be used
            std::set<ApEvent> ready_events;
            physical_instances[idx].update_wait_on_events(ready_events);
            ApEvent precondition = Runtime::merge_events(NULL, ready_events);
            Runtime::trigger_event(unmap_events[idx], precondition);
          }
          else
          { 
            // If this is not virtual mapped, here is where we
            // switch coherence modes from whatever they are in
            // the enclosing context to exclusive within the
            // context of this task
            clone_requirements[idx] = regions[idx];
            localize_region_requirement(clone_requirements[idx]);
            unmap_events[idx] = Runtime::create_ap_user_event();
            execution_context->add_physical_region(clone_requirements[idx],
                    true/*mapped*/, map_id, tag, unmap_events[idx],
                    false/*virtual mapped*/, physical_instances[idx]);
            // We reset the reference below after we've
            // initialized the local contexts and received
            // back the local instance references
          }
        }
        // Initialize any region tree contexts
        execution_context->initialize_region_tree_contexts(clone_requirements,
            unmap_events, wait_on_events, map_applied_conditions);
      }
      // Merge together all the events for the start condition 
      ApEvent start_condition = Runtime::merge_events(NULL, wait_on_events);
      // Take all the locks in order in the proper way
      if (!atomic_locks.empty())
      {
        const ApEvent term_event = get_task_completion();
        for (std::map<Reservation,bool>::const_iterator it = 
              atomic_locks.begin(); it != atomic_locks.end(); it++)
        {
          start_condition = Runtime::acquire_ap_reservation(it->first, 
                                          it->second, start_condition);
          // We can also issue the release now dependent on this
          // task being complete, this way we do it before we launch
          // the task and the atomic_locks might be cleaned up
          Runtime::release_reservation(it->first, term_event);
        }
      }
      // STEP 3: Finally we get to launch the task
      // Mark that we have an outstanding task in this context 
      parent_ctx->increment_pending();
      // If this is a leaf task and we have no virtual instances
      // and the SingleTask sub-type says it is ok
      // we can trigger the task's completion event as soon as
      // the task is done running.  We first need to mark that this
      // is going to occur before actually launching the task to 
      // avoid the race.
      bool perform_chaining_optimization = false; 
      ApUserEvent chain_complete_event;
      if (variant->is_leaf() && can_early_complete(chain_complete_event))
        perform_chaining_optimization = true;
      // Note there is a potential scary race condition to be aware of here: 
      // once we launch this task it's possible for this task to run and 
      // clean up before we finish the execution of this function thereby
      // invalidating this SingleTask object's fields.  This means
      // that we need to save any variables we need for after the task
      // launch here on the stack before they can be invalidated.
#ifdef DEBUG_LEGION
      assert(!target_processors.empty());
#endif
      Processor launch_processor = target_processors[0];
      if (target_processors.size() > 1)
      {
        // Find the processor group for all the target processors
        launch_processor = runtime->find_processor_group(target_processors);
      }
      Realm::ProfilingRequestSet profiling_requests;
      // If the mapper requested profiling add that now too
      if (!task_profiling_requests.empty())
      {
        // See if we have any realm requests
        std::set<Realm::ProfilingMeasurementID> realm_measurements;
        for (std::vector<ProfilingMeasurementID>::const_iterator it = 
              task_profiling_requests.begin(); it != 
              task_profiling_requests.end(); it++)
        {
          if ((*it) < Mapping::PMID_LEGION_FIRST)
            realm_measurements.insert((Realm::ProfilingMeasurementID)(*it));
          else if ((*it) == Mapping::PMID_RUNTIME_OVERHEAD)
            execution_context->initialize_overhead_tracker();
          else
            assert(false); // should never get here
        }
        if (!realm_measurements.empty())
        {
          ProfilingResponseBase base(this);
          Realm::ProfilingRequest &request = profiling_requests.add_request(
              runtime->find_utility_group(), LG_LEGION_PROFILING_ID, 
              &base, sizeof(base));
          request.add_measurements(realm_measurements);
          int previous = 
            __sync_fetch_and_add(&outstanding_profiling_requests, 1);
          if ((previous == 1) && !profiling_reported.exists())
            profiling_reported = Runtime::create_rt_user_event();
        }
      }
      if (runtime->legion_spy_enabled)
      {
        LegionSpy::log_variant_decision(unique_op_id, selected_variant);
#ifdef LEGION_SPY
        if (perform_chaining_optimization)
          LegionSpy::log_operation_events(unique_op_id, start_condition, 
                                          chain_complete_event);
        else
          LegionSpy::log_operation_events(unique_op_id, start_condition, 
                                          get_task_completion());
#endif
        LegionSpy::log_task_priority(unique_op_id, task_priority);
        for (unsigned idx = 0; idx < futures.size(); idx++)
        {
          FutureImpl *impl = futures[idx].impl;
          if (impl->get_ready_event().exists())
            LegionSpy::log_future_use(unique_op_id, impl->get_ready_event());
        }
      }
      ApEvent task_launch_event = variant->dispatch_task(launch_processor, this,
                                 execution_context, start_condition, true_guard,
                                 task_priority, profiling_requests);
      // Finish the chaining optimization if we're doing it
      if (perform_chaining_optimization)
        Runtime::trigger_event(chain_complete_event, task_launch_event);
      // Finally if this is a predicated task and we have a speculative
      // guard then we need to launch a meta task to handle the case
      // where the task misspeculates
      if (false_guard.exists())
      {
        MisspeculationTaskArgs args(this);
        // Make sure this runs on an application processor where the
        // original task was going to go 
        runtime->issue_runtime_meta_task(args, LG_LATENCY_WORK_PRIORITY, 
                                         RtEvent(false_guard));
        // Fun little trick here: decrement the outstanding meta-task
        // counts for the mis-speculation task in case it doesn't run
        // If it does run, we'll increment the counts again
#ifdef DEBUG_LEGION
        runtime->decrement_total_outstanding_tasks(
            MisspeculationTaskArgs::TASK_ID, true/*meta*/);
#else
        runtime->decrement_total_outstanding_tasks();
#endif
#ifdef DEBUG_SHUTDOWN_HANG
        __sync_fetch_and_add(
            &runtime->outstanding_counts[MisspeculationTaskArgs::TASK_ID],-1);
#endif
      }
    }

    //--------------------------------------------------------------------------
    void SingleTask::complete_replay(ApEvent instance_ready_event)
    //--------------------------------------------------------------------------
    {
      if (!arrive_barriers.empty())
      {
        ApEvent done_event = get_task_completion();
        for (std::vector<PhaseBarrier>::const_iterator it =
             arrive_barriers.begin(); it !=
             arrive_barriers.end(); it++)
          Runtime::phase_barrier_arrive(*it, 1/*count*/, done_event);
      }
#ifdef DEBUG_LEGION
      assert(is_leaf());
#endif
      for (std::deque<InstanceSet>::iterator it = physical_instances.begin();
           it != physical_instances.end(); ++it)
        for (unsigned idx = 0; idx < it->size(); ++idx)
          (*it)[idx].set_ready_event(instance_ready_event);
      update_no_access_regions();
      launch_task();
    }

    //--------------------------------------------------------------------------
    void SingleTask::pack_profiling_requests(Serializer &rez) const
    //--------------------------------------------------------------------------
    {
      rez.serialize<size_t>(copy_profiling_requests.size());
      if (!copy_profiling_requests.empty())
      {
        for (unsigned idx = 0; idx < copy_profiling_requests.size(); idx++)
          rez.serialize(copy_profiling_requests[idx]);
        rez.serialize(profiling_priority);
        rez.serialize(runtime->find_utility_group());
        rez.serialize(RtEvent::NO_RT_EVENT);
        int previous = __sync_fetch_and_add(&outstanding_profiling_requests,
                                        RemoteOp::REMOTE_PROFILING_MAX_COUNT);
        if ((previous == 1) && !profiling_reported.exists())
          profiling_reported = Runtime::create_rt_user_event();
      }
    }

    //--------------------------------------------------------------------------
    void SingleTask::add_copy_profiling_request(
                                           Realm::ProfilingRequestSet &requests)
    //--------------------------------------------------------------------------
    {
      // Nothing to do if we don't have any copy profiling requests
      if (copy_profiling_requests.empty())
        return;
      ProfilingResponseBase base(this);
      Realm::ProfilingRequest &request = requests.add_request(
        runtime->find_utility_group(), LG_LEGION_PROFILING_ID, 
        &base, sizeof(base));
      for (std::vector<ProfilingMeasurementID>::const_iterator it = 
            copy_profiling_requests.begin(); it != 
            copy_profiling_requests.end(); it++)
        request.add_measurement((Realm::ProfilingMeasurementID)(*it));
      int previous = __sync_fetch_and_add(&outstanding_profiling_requests, 1);
      if ((previous == 1) && !profiling_reported.exists())
        profiling_reported = Runtime::create_rt_user_event();
    }

    //--------------------------------------------------------------------------
    void SingleTask::handle_profiling_response(
                                       const Realm::ProfilingResponse &response)
    //--------------------------------------------------------------------------
    {
      if (mapper == NULL)
        mapper = runtime->find_mapper(current_proc, map_id); 
      Mapping::Mapper::TaskProfilingInfo info;
      info.profiling_responses.attach_realm_profiling_response(response);
      if (response.has_measurement<
           Mapping::ProfilingMeasurements::OperationProcessorUsage>())
      {
        info.task_response = true;
        // If we had an overhead tracker 
        // see if this is the callback for the task
        if (execution_context->overhead_tracker != NULL)
        {
          // This is the callback for the task itself
          info.profiling_responses.attach_overhead(
              execution_context->overhead_tracker);
          // Mapper takes ownership
          execution_context->overhead_tracker = NULL;
        }
      }
      else
        info.task_response = false;
      mapper->invoke_task_report_profiling(this, &info);
      handle_profiling_update(-1);
    } 

    //--------------------------------------------------------------------------
    void SingleTask::handle_profiling_update(int count)
    //--------------------------------------------------------------------------
    {
#ifdef DEBUG_LEGION
      assert(outstanding_profiling_requests > 0);
      assert(profiling_reported.exists());
#endif
      const int remaining = 
        __sync_add_and_fetch(&outstanding_profiling_requests, count);
      if (remaining == 0)
        Runtime::trigger_event(profiling_reported);
    }

    //--------------------------------------------------------------------------
    InnerContext* SingleTask::initialize_inner_execution_context(VariantImpl *v)
    //--------------------------------------------------------------------------
    {
      InnerContext *inner_ctx = new InnerContext(runtime, this, 
          get_depth(), v->is_inner(), regions, parent_req_indexes, 
          virtual_mapped, unique_op_id);
      if (mapper == NULL)
        mapper = runtime->find_mapper(current_proc, map_id);
      inner_ctx->configure_context(mapper, task_priority);
      return inner_ctx;
    }

    /////////////////////////////////////////////////////////////
    // Multi Task 
    /////////////////////////////////////////////////////////////

    //--------------------------------------------------------------------------
    MultiTask::MultiTask(Runtime *rt)
      : TaskOp(rt)
    //--------------------------------------------------------------------------
    {
    }
    
    //--------------------------------------------------------------------------
    MultiTask::~MultiTask(void)
    //--------------------------------------------------------------------------
    {
    }

    //--------------------------------------------------------------------------
    void MultiTask::activate_multi(void)
    //--------------------------------------------------------------------------
    {
      DETAILED_PROFILER(runtime, ACTIVATE_MULTI_CALL);
      activate_task();
      launch_space = IndexSpace::NO_SPACE;
      internal_space = IndexSpace::NO_SPACE;
      sliced = false;
      redop = 0;
      deterministic_redop = false;
      reduction_op = NULL;
      serdez_redop_fns = NULL;
      reduction_state_size = 0;
      reduction_state = NULL;
      children_complete_invoked = false;
      children_commit_invoked = false;
      predicate_false_result = NULL;
      predicate_false_size = 0;
    }

    //--------------------------------------------------------------------------
    void MultiTask::deactivate_multi(void)
    //--------------------------------------------------------------------------
    {
      DETAILED_PROFILER(runtime, DEACTIVATE_MULTI_CALL);
      if (runtime->profiler != NULL)
        runtime->profiler->register_multi_task(this, task_id);
      deactivate_task();
      if (reduction_state != NULL)
      {
        legion_free(REDUCTION_ALLOC, reduction_state, reduction_state_size);
        reduction_state = NULL;
        reduction_state_size = 0;
      }
      if (!temporary_futures.empty())
      {
        for (std::map<DomainPoint,std::pair<void*,size_t> >::const_iterator it =
              temporary_futures.begin(); it != temporary_futures.end(); it++)
        {
          legion_free(FUTURE_RESULT_ALLOC, it->second.first, it->second.second);
        }
        temporary_futures.clear();
      }
      // Remove our reference to the point arguments 
      point_arguments = FutureMap();
      slices.clear(); 
      if (predicate_false_result != NULL)
      {
        legion_free(PREDICATE_ALLOC, predicate_false_result, 
                    predicate_false_size);
        predicate_false_result = NULL;
        predicate_false_size = 0;
      }
      predicate_false_future = Future();
    }

    //--------------------------------------------------------------------------
    bool MultiTask::is_sliced(void) const
    //--------------------------------------------------------------------------
    {
      return sliced;
    }

    //--------------------------------------------------------------------------
    void MultiTask::slice_index_space(void)
    //--------------------------------------------------------------------------
    {
      DETAILED_PROFILER(runtime, SLICE_INDEX_SPACE_CALL);
#ifdef DEBUG_LEGION
      assert(!sliced);
#endif
      sliced = true;
      stealable = false; // cannot steal something that has been sliced
      Mapper::SliceTaskInput input;
      Mapper::SliceTaskOutput output;
      input.domain_is = internal_space;
      runtime->forest->find_launch_space_domain(internal_space, input.domain);
      output.verify_correctness = false;
      if (mapper == NULL)
        mapper = runtime->find_mapper(current_proc, map_id);
      mapper->invoke_slice_task(this, &input, &output);
      if (output.slices.empty())
        REPORT_LEGION_ERROR(ERROR_INVALID_MAPPER_OUTPUT,
                      "Invalid mapper output from invocation of 'slice_task' "
                      "call on mapper %s. Mapper failed to specify an slices "
                      "for task %s (ID %lld).", mapper->get_mapper_name(),
                      get_task_name(), get_unique_id())

#ifdef DEBUG_LEGION
      size_t total_points = 0;
#endif
      for (unsigned idx = 0; idx < output.slices.size(); idx++)
      {
        Mapper::TaskSlice &slice = output.slices[idx]; 
        if (!slice.proc.exists())
          REPORT_LEGION_ERROR(ERROR_INVALID_MAPPER_OUTPUT,
                        "Invalid mapper output from invocation of 'slice_task' "
                        "on mapper %s. Mapper returned a slice for task "
                        "%s (ID %lld) with an invalid processor " IDFMT ".",
                        mapper->get_mapper_name(), get_task_name(),
                        get_unique_id(), slice.proc.id)
        // Check to see if we need to get an index space for this domain
        if (!slice.domain_is.exists() && (slice.domain.get_volume() > 0))
          slice.domain_is = 
            runtime->find_or_create_index_launch_space(slice.domain);
        if (slice.domain_is.get_type_tag() != internal_space.get_type_tag())
          REPORT_LEGION_ERROR(ERROR_INVALID_MAPPER_OUTPUT,
                        "Invalid mapper output from invocation of 'slice_task' "
                        "on mapper %s. Mapper returned slice index space %d "
                        "for task %s (UID %lld) with a different type than "
                        "original index space to be sliced.",
                        mapper->get_mapper_name(), slice.domain_is.get_id(),
                        get_task_name(), get_unique_id());
        if (is_recording() && !runtime->is_local(slice.proc))
          REPORT_LEGION_ERROR(ERROR_PHYSICAL_TRACING_REMOTE_MAPPING,
                              "Mapper %s remotely mapped a slice of task %s "
                              "(UID %lld) that is being memoized, but physical "
                              "tracing does not support remotely mapped "
                              "operations yet. Please change your mapper to "
                              "map this slice locally.",
                              mapper->get_mapper_name(),
                              get_task_name(), get_unique_id())
#ifdef DEBUG_LEGION
        // Check to make sure the domain is not empty
        Domain &d = slice.domain;
        if ((d == Domain::NO_DOMAIN) && slice.domain_is.exists())
          runtime->forest->find_launch_space_domain(slice.domain_is, d);
        bool empty = false;
	size_t volume = d.get_volume();
	if (volume == 0)
	  empty = true;
	else
	  total_points += volume;
        if (empty)
          REPORT_LEGION_ERROR(ERROR_INVALID_MAPPER_OUTPUT,
                        "Invalid mapper output from invocation of 'slice_task' "
                        "on mapper %s. Mapper returned an empty slice for task "
                        "%s (ID %lld).", mapper->get_mapper_name(),
                        get_task_name(), get_unique_id())
#endif
        SliceTask *new_slice = this->clone_as_slice_task(slice.domain_is,
                                                         slice.proc,
                                                         slice.recurse,
                                                         slice.stealable,
                                                         output.slices.size());
        slices.push_back(new_slice);
      }
#ifdef DEBUG_LEGION
      // If the volumes don't match, then something bad happend in the mapper
      if (total_points != input.domain.get_volume())
        REPORT_LEGION_ERROR(ERROR_INVALID_MAPPER_OUTPUT,
                      "Invalid mapper output from invocation of 'slice_task' "
                      "on mapper %s. Mapper returned slices with a total "
                      "volume %ld that does not match the expected volume of "
                      "%zd when slicing task %s (ID %lld).", 
                      mapper->get_mapper_name(), long(total_points),
                      input.domain.get_volume(), 
                      get_task_name(), get_unique_id())
#endif
      if (output.verify_correctness)
      {
        std::vector<IndexSpace> slice_spaces(slices.size());
        for (unsigned idx = 0; idx < output.slices.size(); idx++)
          slice_spaces[idx] = output.slices[idx].domain_is;
        runtime->forest->validate_slicing(internal_space, slice_spaces,
                                          this, mapper);
      }
      trigger_slices(); 
      // If we succeeded and this is an intermediate slice task
      // then we can reclaim it, otherwise, if it is the original
      // index task then we want to keep it around. Note it is safe
      // to call get_task_kind here despite the cleanup race because
      // it is a static property of the object.
      if (get_task_kind() == SLICE_TASK_KIND)
        deactivate();
    }

    //--------------------------------------------------------------------------
    void MultiTask::trigger_slices(void)
    //--------------------------------------------------------------------------
    {
      // Add our slices back into the queue of things that are ready to map
      // or send it to its remote node if necessary
      // Watch out for the cleanup race with some acrobatics here
      // to handle the case where the iterator is invalidated
      std::set<RtEvent> wait_for;
      std::list<SliceTask*>::const_iterator it = slices.begin();
      while (true)
      {
        SliceTask *slice = *it;
        // Have to update this before launching the task to avoid 
        // the clean-up race
        it++;
        const bool done = (it == slices.end());
        // Dumb case for must epoch operations, we need these to 
        // be mapped immediately, mapper be damned
        if (must_epoch != NULL)
        {
          TriggerTaskArgs trigger_args(slice);
          RtEvent done = runtime->issue_runtime_meta_task(trigger_args, 
                                           LG_THROUGHPUT_WORK_PRIORITY);
          wait_for.insert(done);
        }
        // Figure out whether this task is local or remote
        else if (!runtime->is_local(slice->target_proc))
        {
          // We can only send it away if it is not origin mapped
          // otherwise it has to stay here until it is fully mapped
          if (!slice->is_origin_mapped())
            runtime->send_task(slice);
          else
            slice->enqueue_ready_task(false/*use target*/);
        }
        else
          slice->enqueue_ready_task(true/*use target*/);
        if (done)
          break;
      }
      // Must-epoch operations are nasty little beasts and have
      // to wait for the effects to finish before returning
      if (!wait_for.empty())
      {
        RtEvent wait_on = Runtime::merge_events(wait_for);
        wait_on.wait();
      }
    }

    //--------------------------------------------------------------------------
    void MultiTask::clone_multi_from(MultiTask *rhs, IndexSpace is,
                                     Processor p, bool recurse, bool stealable)
    //--------------------------------------------------------------------------
    {
      DETAILED_PROFILER(runtime, CLONE_MULTI_CALL);
      this->clone_task_op_from(rhs, p, stealable, false/*duplicate*/);
      this->index_domain = rhs->index_domain;
      this->launch_space = rhs->launch_space;
      this->internal_space = is;
      this->must_epoch_task = rhs->must_epoch_task;
      this->sliced = !recurse;
      this->redop = rhs->redop;
      if (this->redop != 0)
      {
        this->deterministic_redop = rhs->deterministic_redop;
        if (!this->deterministic_redop)
        {
          // Only need to initialize this if we're not doing a 
          // deterministic reduction operation
          this->reduction_op = rhs->reduction_op;
          this->serdez_redop_fns = rhs->serdez_redop_fns;
          initialize_reduction_state();
        }
      }
      this->point_arguments = rhs->point_arguments;
      this->predicate_false_future = rhs->predicate_false_future;
      this->predicate_false_size = rhs->predicate_false_size;
      if (this->predicate_false_size > 0)
      {
#ifdef DEBUG_LEGION
        assert(this->predicate_false_result == NULL);
#endif
        this->predicate_false_result = malloc(this->predicate_false_size);
        memcpy(this->predicate_false_result, rhs->predicate_false_result,
               this->predicate_false_size);
      }
    }

    //--------------------------------------------------------------------------
    void MultiTask::trigger_mapping(void)
    //--------------------------------------------------------------------------
    {
      DETAILED_PROFILER(runtime, MULTI_TRIGGER_EXECUTION_CALL);
      if (is_remote())
      {
        // distribute, slice, then map/launch
        if (distribute_task())
        {
          // Still local
          if (is_sliced())
          {
            if (is_origin_mapped())
              launch_task();
            else
              map_and_launch();
          }
          else
            slice_index_space();
        }
      }
      else
      {
        // Not remote
        // If we're doing a must epoch launch then we don't
        // need to early map any regions because any interfering
        // regions that would be handled by this will be handled
        // by the map_must_epoch call
        if (must_epoch == NULL)
          early_map_task();
        if (is_origin_mapped())
        {
          if (is_sliced())
          {
            if (must_epoch != NULL)
              register_must_epoch();
            else
            {
              // See if we're going to send it
              // remotely.  If so we need to do
              // the mapping now.  Otherwise we
              // can defer the mapping until we get
              // on the target processor.
              if (target_proc.exists() && !runtime->is_local(target_proc))
              {
                RtEvent done_mapping = perform_mapping();
                if (done_mapping.exists() && !done_mapping.has_triggered())
                  defer_distribute_task(done_mapping);
                else
                {
#ifdef DEBUG_LEGION
#ifndef NDEBUG
                  bool still_local = 
#endif
#endif
                  distribute_task();
#ifdef DEBUG_LEGION
                  assert(!still_local);
#endif
                }
              }
              else
              {
                // We know that it is staying on one
                // of our local processors.  If it is
                // still this processor then map and run it
                if (distribute_task())
                {
                  // Still local so we can map and launch it
                  map_and_launch();
                }
              }
            }
          }
          else
            slice_index_space();
        }
        else
        {
          if (distribute_task())
          {
            // Still local try slicing, mapping, and launching
            if (is_sliced())
              map_and_launch();
            else
              slice_index_space();
          }
        }
      }
    } 

    //--------------------------------------------------------------------------
    void MultiTask::pack_multi_task(Serializer &rez, AddressSpaceID target)
    //--------------------------------------------------------------------------
    {
      DETAILED_PROFILER(runtime, PACK_MULTI_CALL);
      RezCheck z(rez);
      pack_base_task(rez, target);
      rez.serialize(launch_space);
      rez.serialize(sliced);
      rez.serialize(redop);
      if (redop > 0)
        rez.serialize<bool>(deterministic_redop);
    }

    //--------------------------------------------------------------------------
    void MultiTask::unpack_multi_task(Deserializer &derez,
                                      std::set<RtEvent> &ready_events)
    //--------------------------------------------------------------------------
    {
      DETAILED_PROFILER(runtime, UNPACK_MULTI_CALL);
      DerezCheck z(derez);
      unpack_base_task(derez, ready_events); 
      derez.deserialize(launch_space);
      derez.deserialize(sliced);
      derez.deserialize(redop);
      if (redop > 0)
      {
        derez.deserialize(deterministic_redop);
        // Only need to fill these in if we're not doing a 
        // deterministic reduction operation
        if (!deterministic_redop)
        {
          reduction_op = Runtime::get_reduction_op(redop);
          serdez_redop_fns = Runtime::get_serdez_redop_fns(redop);
          initialize_reduction_state();
        }
      }
    }

    //--------------------------------------------------------------------------
    void MultiTask::initialize_reduction_state(void)
    //--------------------------------------------------------------------------
    {
#ifdef DEBUG_LEGION
      assert(reduction_op != NULL);
      assert(reduction_op->is_foldable);
      assert(reduction_state == NULL);
#endif
      reduction_state_size = reduction_op->sizeof_rhs;
      reduction_state = legion_malloc(REDUCTION_ALLOC, reduction_state_size);
      // If we need to initialize specially, then we do that with a serdez fn
      if (serdez_redop_fns != NULL)
        (*(serdez_redop_fns->init_fn))(reduction_op, reduction_state, 
                                       reduction_state_size);
      else
        reduction_op->init(reduction_state, 1);
    }

    //--------------------------------------------------------------------------
    void MultiTask::fold_reduction_future(const void *result, 
                                          size_t result_size, 
                                          bool owner, bool exclusive)
    //--------------------------------------------------------------------------
    {
      // Apply the reduction operation
#ifdef DEBUG_LEGION
      assert(reduction_op != NULL);
      assert(reduction_op->is_foldable);
      assert(reduction_state != NULL);
#endif
      // Perform the reduction, see if we have to do serdez reductions
      if (serdez_redop_fns != NULL)
      {
        // Need to hold the lock to make the serialize/deserialize
        // process atomic
        AutoLock o_lock(op_lock);
        (*(serdez_redop_fns->fold_fn))(reduction_op, reduction_state,
                                       reduction_state_size, result);
      }
      else
        reduction_op->fold(reduction_state, result, 1, exclusive);

      // If we're the owner, then free the memory
      if (owner)
        free(const_cast<void*>(result));
    } 

    /////////////////////////////////////////////////////////////
    // Individual Task 
    /////////////////////////////////////////////////////////////

    //--------------------------------------------------------------------------
    IndividualTask::IndividualTask(Runtime *rt)
      : SingleTask(rt)
    //--------------------------------------------------------------------------
    {
    }

    //--------------------------------------------------------------------------
    IndividualTask::IndividualTask(const IndividualTask &rhs)
      : SingleTask(NULL)
    //--------------------------------------------------------------------------
    {
      // should never be called
      assert(false);
    }

    //--------------------------------------------------------------------------
    IndividualTask::~IndividualTask(void)
    //--------------------------------------------------------------------------
    {
    }

    //--------------------------------------------------------------------------
    IndividualTask& IndividualTask::operator=(const IndividualTask &rhs)
    //--------------------------------------------------------------------------
    {
      // should never be called
      assert(false);
      return *this;
    }

    //--------------------------------------------------------------------------
    void IndividualTask::activate(void)
    //--------------------------------------------------------------------------
    {
      DETAILED_PROFILER(runtime, ACTIVATE_INDIVIDUAL_CALL);
      activate_individual_task(); 
    }

    //--------------------------------------------------------------------------
    void IndividualTask::activate_individual_task(void)
    //--------------------------------------------------------------------------
    {
      activate_single();
      future_store = NULL;
      future_size = 0;
      predicate_false_result = NULL;
      predicate_false_size = 0;
      orig_task = this;
      remote_owner_uid = 0;
      remote_completion_event = get_completion_event();
      remote_unique_id = get_unique_id();
      sent_remotely = false;
      top_level_task = false;
      need_intra_task_alias_analysis = true;
    }

    //--------------------------------------------------------------------------
    void IndividualTask::deactivate(void)
    //--------------------------------------------------------------------------
    {
      DETAILED_PROFILER(runtime, DEACTIVATE_INDIVIDUAL_CALL);
      deactivate_individual_task(); 
      runtime->free_individual_task(this);
    }

    //--------------------------------------------------------------------------
    void IndividualTask::deactivate_individual_task(void)
    //--------------------------------------------------------------------------
    {
      deactivate_single();
      if (future_store != NULL)
      {
        legion_free(FUTURE_RESULT_ALLOC, future_store, future_size);
        future_store = NULL;
        future_size = 0;
      }
      if (predicate_false_result != NULL)
      {
        legion_free(PREDICATE_ALLOC, predicate_false_result, 
                    predicate_false_size);
        predicate_false_result = NULL;
        predicate_false_size = 0;
      }
      // Remove our reference on the future
      result = Future();
      predicate_false_future = Future();
      privilege_paths.clear();
      if (!acquired_instances.empty())
        release_acquired_instances(acquired_instances); 
      acquired_instances.clear();
    }

    //--------------------------------------------------------------------------
    Future IndividualTask::initialize_task(TaskContext *ctx,
                                           const TaskLauncher &launcher,
                                           bool track /*=true*/)
    //--------------------------------------------------------------------------
    {
      parent_ctx = ctx;
      task_id = launcher.task_id;
      indexes = launcher.index_requirements;
      regions = launcher.region_requirements;
      futures = launcher.futures;
      // Can't update these here in case we get restricted postconditions
      grants = launcher.grants;
      wait_barriers = launcher.wait_barriers;
      arrive_barriers = launcher.arrive_barriers;
      arglen = launcher.argument.get_size();
      if (arglen > 0)
      {
        args = legion_malloc(TASK_ARGS_ALLOC, arglen);
        memcpy(args,launcher.argument.get_ptr(),arglen);
      }
      map_id = launcher.map_id;
      tag = launcher.tag;
      index_point = launcher.point;
      index_domain = Domain(index_point, index_point);
      sharding_space = launcher.sharding_space;
      is_index_space = false;
      initialize_base_task(ctx, track, launcher.static_dependences,
                           launcher.predicate, task_id);
      remote_owner_uid = ctx->get_unique_id();
      need_intra_task_alias_analysis = !launcher.independent_requirements;
      if (launcher.predicate != Predicate::TRUE_PRED)
      {
        if (launcher.predicate_false_future.impl != NULL)
          predicate_false_future = launcher.predicate_false_future;
        else
        {
          predicate_false_size = launcher.predicate_false_result.get_size();
          if (predicate_false_size == 0)
          {
            // TODO: Put this check back in
#if 0
            if (variants->return_size > 0)
              log_run.error("Predicated task launch for task %s "
                                  "in parent task %s (UID %lld) has non-void "
                                  "return type but no default value for its "
                                  "future if the task predicate evaluates to "
                                  "false.  Please set either the "
                                  "'predicate_false_result' or "
                                  "'predicate_false_future' fields of the "
                                  "TaskLauncher struct.",
                                  get_task_name(), ctx->get_task_name(),
                                  ctx->get_unique_id())
#endif
          }
          else
          {
            // TODO: Put this check back in
#ifdef PERFORM_PREDICATE_SIZE_CHECKS
            if (predicate_false_size != variants->return_size)
              REPORT_LEGION_ERROR(ERROR_PREDICATED_TASK_LAUNCH,
                            "Predicated task launch for task %s "
                                 "in parent task %s (UID %lld) has predicated "
                                 "false return type of size %ld bytes, but the "
                                 "expected return size is %ld bytes.",
                                 get_task_name(), parent_ctx->get_task_name(),
                                 parent_ctx->get_unique_id(),
                                 predicate_false_size, variants->return_size)
#endif
#ifdef DEBUG_LEGION
            assert(predicate_false_result == NULL);
#endif
            predicate_false_result = 
              legion_malloc(PREDICATE_ALLOC, predicate_false_size);
            memcpy(predicate_false_result, 
                   launcher.predicate_false_result.get_ptr(),
                   predicate_false_size);
          }
        }
      } 
      // Get a future from the parent context to use as the result
      result = Future(new FutureImpl(runtime, true/*register*/,
            runtime->get_available_distributed_id(), 
            runtime->address_space, this));
      check_empty_field_requirements(); 
      if (runtime->legion_spy_enabled)
      {
        LegionSpy::log_individual_task(parent_ctx->get_unique_id(),
                                       unique_op_id,
                                       task_id, get_task_name());
        for (std::vector<PhaseBarrier>::const_iterator it = 
              launcher.wait_barriers.begin(); it !=
              launcher.wait_barriers.end(); it++)
        {
          ApEvent e = Runtime::get_previous_phase(it->phase_barrier);
          LegionSpy::log_phase_barrier_wait(unique_op_id, e);
        }
        LegionSpy::log_future_creation(unique_op_id, 
              result.impl->get_ready_event(), index_point);
      }
      return result;
    }

    //--------------------------------------------------------------------------
    void IndividualTask::set_top_level(void)
    //--------------------------------------------------------------------------
    {
      this->top_level_task = true;
      // Top-level tasks never do dependence analysis, so we
      // need to complete those stages now
      resolve_speculation();
    } 

    //--------------------------------------------------------------------------
    void IndividualTask::trigger_prepipeline_stage(void)
    //--------------------------------------------------------------------------
    {
      // First compute the parent indexes
      compute_parent_indexes();
      privilege_paths.resize(regions.size());
      for (unsigned idx = 0; idx < regions.size(); idx++)
        initialize_privilege_path(privilege_paths[idx], regions[idx]);
      update_no_access_regions();
      if (!options_selected)
      {
        const bool inline_task = select_task_options();
        if (inline_task) 
        {
          REPORT_LEGION_WARNING(LEGION_WARNING_MAPPER_REQUESTED_INLINE,
                          "Mapper %s requested to inline task %s "
                          "(UID %lld) but the 'enable_inlining' option was "
                          "not set on the task launcher so the request is "
                          "being ignored", mapper->get_mapper_name(),
                          get_task_name(), get_unique_id());
        }
      }
      // If we have a trace, it is unsound to do this until the dependence
      // analysis stage when all the operations are serialized in order
      if (need_intra_task_alias_analysis)
      {
        LegionTrace *local_trace = get_trace();
        if (local_trace == NULL)
          perform_intra_task_alias_analysis(false/*tracing*/, NULL/*trace*/,
                                            privilege_paths);
      }
      if (runtime->legion_spy_enabled)
      {
        for (unsigned idx = 0; idx < regions.size(); idx++)
        {
          log_requirement(unique_op_id, idx, regions[idx]);
        }
      }
    }

    //--------------------------------------------------------------------------
    void IndividualTask::trigger_dependence_analysis(void)
    //--------------------------------------------------------------------------
    {
      perform_base_dependence_analysis();
      ProjectionInfo projection_info;
      for (unsigned idx = 0; idx < regions.size(); idx++)
      {
        runtime->forest->perform_dependence_analysis(this, idx, regions[idx], 
                                                     projection_info,
                                                     privilege_paths[idx]);
      }
    }

    //--------------------------------------------------------------------------
    void IndividualTask::perform_base_dependence_analysis(void)
    //--------------------------------------------------------------------------
    {
#ifdef DEBUG_LEGION
      assert(memo_state != MEMO_REQ);
      assert(privilege_paths.size() == regions.size());
#endif
      if (runtime->check_privileges && !is_top_level_task())
        perform_privilege_checks();
      // If we have a trace we do our alias analysis now
      if (need_intra_task_alias_analysis)
      {
        LegionTrace *local_trace = get_trace();
        if (local_trace != NULL)
          perform_intra_task_alias_analysis(is_tracing(), local_trace,
                                            privilege_paths);
      }
      // To be correct with the new scheduler we also have to 
      // register mapping dependences on futures
      for (std::vector<Future>::const_iterator it = futures.begin();
            it != futures.end(); it++)
      {
#ifdef DEBUG_LEGION
        assert(it->impl != NULL);
#endif
        it->impl->register_dependence(this);
      }
      if (predicate_false_future.impl != NULL)
        predicate_false_future.impl->register_dependence(this);
      // Also have to register any dependences on our predicate
      register_predicate_dependence();
    }

    //--------------------------------------------------------------------------
    void IndividualTask::trigger_ready(void)
    //--------------------------------------------------------------------------
    {
      // Dumb case for must epoch operations, we need these to 
      // be mapped immediately, mapper be damned
      if (must_epoch != NULL)
      {
        TriggerTaskArgs trigger_args(this);
        runtime->issue_runtime_meta_task(trigger_args, 
                                         LG_THROUGHPUT_WORK_PRIORITY);
      }
      // Figure out whether this task is local or remote
      else if (!runtime->is_local(target_proc))
      {
        // We can only send it away if it is not origin mapped
        // otherwise it has to stay here until it is fully mapped
        if (!is_origin_mapped())
          runtime->send_task(this);
        else
          enqueue_ready_task(false/*use target*/);
      }
      else
        enqueue_ready_task(true/*use target*/);
    } 

    //--------------------------------------------------------------------------
    void IndividualTask::report_interfering_requirements(unsigned idx1, 
                                                         unsigned idx2)
    //--------------------------------------------------------------------------
    {
#if 1
      REPORT_LEGION_ERROR(ERROR_ALIASED_INTERFERING_REGION,
                    "Aliased and interfering region requirements for "
                    "individual tasks are not permitted. Region requirements "
                    "%d and %d of task %s (UID %lld) in parent task %s "
                    "(UID %lld) are interfering.", idx1, idx2, get_task_name(),
                    get_unique_id(), parent_ctx->get_task_name(),
                    parent_ctx->get_unique_id())
#else
      REPORT_LEGION_WARNING(LEGION_WARNING_REGION_REQUIREMENTS_INDIVIDUAL,
                      "Region requirements %d and %d of individual task "
                      "%s (UID %lld) in parent task %s (UID %lld) are "
                      "interfering.  This behavior is currently "
                      "undefined. You better really know what you are "
                      "doing.", idx1, idx2, get_task_name(), 
                      get_unique_id(), parent_ctx->get_task_name(), 
                      parent_ctx->get_unique_id())
#endif
    }

    //--------------------------------------------------------------------------
    std::map<PhysicalManager*,std::pair<unsigned,bool> >* 
                                IndividualTask::get_acquired_instances_ref(void)
    //--------------------------------------------------------------------------
    {
      return &acquired_instances;
    }

    //--------------------------------------------------------------------------
    void IndividualTask::resolve_false(bool speculated, bool launched)
    //--------------------------------------------------------------------------
    {
      // If we already launched, then return, otherwise continue
      // through and do the work to clean up the task 
      if (launched)
        return;
      // Set the future to the false result
      RtEvent execution_condition;
      if (predicate_false_future.impl != NULL)
      {
        ApEvent wait_on = predicate_false_future.impl->get_ready_event();
        if (wait_on.has_triggered())
        {
          const size_t result_size = 
            check_future_size(predicate_false_future.impl);
          if (result_size > 0)
            result.impl->set_result(
                predicate_false_future.impl->get_untyped_result(true),
                result_size, false/*own*/);
        }
        else
        {
          // Add references so they aren't garbage collected
          result.impl->add_base_gc_ref(DEFERRED_TASK_REF, this);
          predicate_false_future.impl->add_base_gc_ref(DEFERRED_TASK_REF, this);
          DeferredFutureSetArgs args(result.impl, 
                predicate_false_future.impl, this);
          execution_condition = 
            runtime->issue_runtime_meta_task(args,LG_LATENCY_WORK_PRIORITY,
                                             Runtime::protect_event(wait_on));
        }
      }
      else
      {
        if (predicate_false_size > 0)
          result.impl->set_result(predicate_false_result,
                                  predicate_false_size, false/*own*/);
      }
      // Then clean up this task instance
      complete_mapping();
      complete_execution(execution_condition);
      resolve_speculation();
      trigger_children_complete();
    }

    //--------------------------------------------------------------------------
    void IndividualTask::early_map_task(void)
    //--------------------------------------------------------------------------
    {
      // Nothing to do for now
    }

    //--------------------------------------------------------------------------
    bool IndividualTask::distribute_task(void)
    //--------------------------------------------------------------------------
    {
      if (target_proc.exists() && (target_proc != current_proc))
      {
        runtime->send_task(this);
        return false;
      }
      return true;
    }

    //--------------------------------------------------------------------------
    RtEvent IndividualTask::perform_mapping(
         MustEpochOp *must_epoch_owner/*=NULL*/, bool first_invocation/*=true*/)
    //--------------------------------------------------------------------------
    {
      DETAILED_PROFILER(runtime, INDIVIDUAL_PERFORM_MAPPING_CALL);
      // Now try to do the mapping, we can just use our completion
      // event since we know this task will object will be active
      // throughout the duration of the computation
      const RtEvent deferred = map_all_regions(get_task_completion(), 
                                  first_invocation, must_epoch_owner);
      if (deferred.exists())
        return deferred; 
      // If we mapped, then we are no longer stealable
      stealable = false;
      // We can now apply any arrives or releases
      if (!arrive_barriers.empty() || !grants.empty())
      {
        ApEvent done_event = get_task_completion();
        if (!effects_postconditions.empty())
        {
          const PhysicalTraceInfo trace_info(this);
          effects_postconditions.insert(done_event);
          done_event = 
            Runtime::merge_events(&trace_info, effects_postconditions);
        }
        for (unsigned idx = 0; idx < grants.size(); idx++)
          grants[idx].impl->register_operation(done_event);
        for (std::vector<PhaseBarrier>::const_iterator it = 
              arrive_barriers.begin(); it != arrive_barriers.end(); it++)
          Runtime::phase_barrier_arrive(*it, 1/*count*/, done_event);
      }
      // If we succeeded in mapping and it's a leaf task
      // then we get to mark that we are done mapping
      RtEvent applied_condition;
      if (!is_replicated())
      { 
        // The common path
        if (is_leaf())
        {
          if (!map_applied_conditions.empty())
          {
            applied_condition = Runtime::merge_events(map_applied_conditions);
            map_applied_conditions.clear();
          }
          // If we mapped remotely we might have a deferred complete mapping
          // that we can trigger now
          if (deferred_complete_mapping.exists())
          {
#ifdef DEBUG_LEGION
            assert(is_remote());
#endif
            Runtime::trigger_event(deferred_complete_mapping,applied_condition);
            applied_condition = deferred_complete_mapping;
            deferred_complete_mapping = RtUserEvent::NO_RT_USER_EVENT;
          }
        }
        else if (!is_remote())
        {
          // We did this mapping on the owner
#ifdef DEBUG_LEGION
          assert(!deferred_complete_mapping.exists());
#endif
          deferred_complete_mapping = Runtime::create_rt_user_event();
          applied_condition = deferred_complete_mapping;
        }
        else
        {
          // We did this mapping remotely so there better be an event
#ifdef DEBUG_LEGION
          assert(deferred_complete_mapping.exists());
#endif
          applied_condition = deferred_complete_mapping;
        }
      }
      else
      {
        // Replciated case
#ifdef DEBUG_LEGION
        assert(!deferred_complete_mapping.exists());
#endif
        deferred_complete_mapping = Runtime::create_rt_user_event();
        applied_condition = deferred_complete_mapping;
      }
      // Mark that we have completed mapping
      complete_mapping(applied_condition);
      return RtEvent::NO_RT_EVENT;
    }

    //--------------------------------------------------------------------------
    bool IndividualTask::is_stealable(void) const
    //--------------------------------------------------------------------------
    {
      return ((!map_origin) && stealable);
    }

    //--------------------------------------------------------------------------
    bool IndividualTask::can_early_complete(ApUserEvent &chain_event)
    //--------------------------------------------------------------------------
    {
      if (is_remote())
        return false;
      if (runtime->program_order_execution)
        return false;
      // Otherwise we're going to do it mark that we
      // don't need to trigger the underlying completion event.
      // Note we need to do this now to avoid any race condition.
      return request_early_complete_no_trigger(chain_event);
    }

    //--------------------------------------------------------------------------
    VersionInfo& IndividualTask::get_version_info(unsigned idx)
    //--------------------------------------------------------------------------
    {
#ifdef DEBUG_LEGION
      assert(idx < version_infos.size());
#endif
      return version_infos[idx];
    }

    //--------------------------------------------------------------------------
    RegionTreePath& IndividualTask::get_privilege_path(unsigned idx)
    //--------------------------------------------------------------------------
    {
#ifdef DEBUG_LEGION
      assert(idx < privilege_paths.size());
#endif
      return privilege_paths[idx];
    }

    //--------------------------------------------------------------------------
    ApEvent IndividualTask::get_task_completion(void) const
    //--------------------------------------------------------------------------
    {
      if (is_remote())
        return remote_completion_event;
      else
        return completion_event;
    }

    //--------------------------------------------------------------------------
    TaskOp::TaskKind IndividualTask::get_task_kind(void) const
    //--------------------------------------------------------------------------
    {
      return INDIVIDUAL_TASK_KIND;
    } 

    //--------------------------------------------------------------------------
    void IndividualTask::trigger_task_complete(bool deferred /*=false*/)
    //--------------------------------------------------------------------------
    {
      DETAILED_PROFILER(runtime, INDIVIDUAL_TRIGGER_COMPLETE_CALL);
      // Remove profiling our guard and trigger the profiling event if necessary
      if ((__sync_add_and_fetch(&outstanding_profiling_requests, -1) == 0) &&
          profiling_reported.exists())
        Runtime::trigger_event(profiling_reported);
      // Release any acquired instances that we have
      if (!acquired_instances.empty())
        release_acquired_instances(acquired_instances);
      // Invalidate any state that we had if we didn't already
      // Do this before sending the complete message to avoid the
      // race condition in the remote case where the top-level
      // context cleans on the owner node while we still need it
      if (execution_context != NULL)
      {
        execution_context->invalidate_region_tree_contexts();
        if (runtime->legion_spy_enabled)
          execution_context->log_created_requirements();
      }
      // For remote cases we have to keep track of the events for
      // returning any created logical state, we can't commit until
      // it is returned or we might prematurely release the references
      // that we hold on the version state objects
      if (!is_remote())
      {
        // Pass back our created and deleted operations
        if (execution_context != NULL)
        {
          if (top_level_task)
            execution_context->report_leaks_and_duplicates();
          else
            execution_context->return_resources(parent_ctx);
        }
        // The future has already been set so just trigger it
        result.impl->complete_future();
      }
      else
      {
        Serializer rez;
        pack_remote_complete(rez);
        runtime->send_individual_remote_complete(orig_proc,rez);
      }
      // See if we need to trigger that our children are complete
      // Note it is only safe to do this if we were not sent remotely
      bool need_commit = false;
      if (!sent_remotely && (execution_context != NULL))
        need_commit = execution_context->attempt_children_commit();
      if (must_epoch != NULL)
        must_epoch->notify_subop_complete(this);
      // Mark that this operation is complete
      complete_operation();
      if (need_commit)
        trigger_children_committed();
    }

    //--------------------------------------------------------------------------
    void IndividualTask::trigger_task_commit(void)
    //--------------------------------------------------------------------------
    {
      DETAILED_PROFILER(runtime, INDIVIDUAL_TRIGGER_COMMIT_CALL);
      if (is_remote())
      {
        Serializer rez;
        pack_remote_commit(rez);
        runtime->send_individual_remote_commit(orig_proc,rez);
      }
      if (must_epoch != NULL)
        must_epoch->notify_subop_commit(this);
      commit_operation(true/*deactivate*/, profiling_reported);
    }

    //--------------------------------------------------------------------------
    void IndividualTask::handle_future(const void *res, size_t res_size,
                                       bool owned)
    //--------------------------------------------------------------------------
    {
      // Save our future value so we can set it or send it back later
      if (is_remote())
      {
        if (owned)
        {
          future_store = const_cast<void*>(res);
          future_size = res_size;
        }
        else
        {
          future_size = res_size;
          future_store = legion_malloc(FUTURE_RESULT_ALLOC, future_size);
          memcpy(future_store,res,future_size);
        }
      }
      else
      {
        // Set our future, but don't trigger it yet
        if (must_epoch == NULL)
          result.impl->set_result(res, res_size, owned);
        else
          must_epoch->set_future(index_point, res, res_size, owned);
      }
    }

    //--------------------------------------------------------------------------
    void IndividualTask::handle_post_mapped(bool deferral,
                                            RtEvent mapped_precondition)
    //--------------------------------------------------------------------------
    {
      DETAILED_PROFILER(runtime, INDIVIDUAL_POST_MAPPED_CALL);
      if (deferred_complete_mapping.exists())
      {
        if (mapped_precondition.exists())
          map_applied_conditions.insert(mapped_precondition);
        // Little race condition here so pull it on the stack first
        RtUserEvent to_trigger = deferred_complete_mapping;
        deferred_complete_mapping = RtUserEvent::NO_RT_USER_EVENT;
        if (!map_applied_conditions.empty())
          Runtime::trigger_event(to_trigger, 
              Runtime::merge_events(map_applied_conditions)); 
        else
          Runtime::trigger_event(to_trigger);
      }
#ifdef DEBUG_LEGION
#ifndef NDEBUG
      else
      {
        assert(!mapped_precondition.exists());
        assert(map_applied_conditions.empty());
      }
#endif
#endif
    } 

    //--------------------------------------------------------------------------
    void IndividualTask::handle_misspeculation(void)
    //--------------------------------------------------------------------------
    {
      // First thing: increment the meta-task counts since we decremented
      // them in case we didn't end up running
#ifdef DEBUG_LEGION
      runtime->increment_total_outstanding_tasks(
          MisspeculationTaskArgs::TASK_ID, true/*meta*/);
#else
      runtime->increment_total_outstanding_tasks();
#endif
#ifdef DEBUG_SHUTDOWN_HANG
      __sync_fetch_and_add(
            &runtime->outstanding_counts[MisspeculationTaskArgs::TASK_ID],1);
#endif
      // Pretend like we executed the task
      execution_context->begin_misspeculation();
      if (predicate_false_future.impl != NULL)
      {
        // Wait for the future to be ready
        ApEvent wait_on = predicate_false_future.impl->get_ready_event();
        wait_on.wait();
        void *ptr = predicate_false_future.impl->get_untyped_result(true);
        size_t size = predicate_false_future.impl->get_untyped_size();
        execution_context->end_misspeculation(ptr, size); 
      }
      else
        execution_context->end_misspeculation(predicate_false_result,
                                              predicate_false_size);
    }

    //--------------------------------------------------------------------------
    void IndividualTask::record_reference_mutation_effect(RtEvent event)
    //--------------------------------------------------------------------------
    {
      map_applied_conditions.insert(event);
    }

    //--------------------------------------------------------------------------
    bool IndividualTask::pack_task(Serializer &rez, Processor target)
    //--------------------------------------------------------------------------
    {
      DETAILED_PROFILER(runtime, INDIVIDUAL_PACK_TASK_CALL);
      // Check to see if we are stealable, if not and we have not
      // yet been sent remotely, then send the state now
      AddressSpaceID addr_target = runtime->find_address_space(target);
      RezCheck z(rez);
      pack_single_task(rez, addr_target);
      rez.serialize(orig_task);
      rez.serialize(remote_completion_event);
      rez.serialize(remote_unique_id);
      rez.serialize(remote_owner_uid);
      rez.serialize(top_level_task);
      if (predicate_false_future.impl != NULL)
        rez.serialize(predicate_false_future.impl->did);
      else
        rez.serialize<DistributedID>(0);
      rez.serialize(predicate_false_size);
      if (predicate_false_size > 0)
        rez.serialize(predicate_false_result, predicate_false_size);
      // Mark that we sent this task remotely
      sent_remotely = true;
      // If this task is remote, then deactivate it, otherwise
      // we're local so we don't want to be deactivated for when
      // return messages get sent back.
      return is_remote();
    }

    //--------------------------------------------------------------------------
    bool IndividualTask::unpack_task(Deserializer &derez, Processor current,
                                     std::set<RtEvent> &ready_events)
    //--------------------------------------------------------------------------
    {
      DETAILED_PROFILER(runtime, INDIVIDUAL_UNPACK_TASK_CALL);
      DerezCheck z(derez);
      unpack_single_task(derez, ready_events);
      derez.deserialize(orig_task);
      derez.deserialize(remote_completion_event);
      derez.deserialize(remote_unique_id);
      set_current_proc(current);
      derez.deserialize(remote_owner_uid);
      derez.deserialize(top_level_task);
      // Quick check to see if we've been sent back to our original node
      if (!is_remote())
      {
#ifdef DEBUG_LEGION
        // Need to make the deserializer happy in debug mode
        // 2 *sizeof(size_t) since we're two DerezChecks deep
        derez.advance_pointer(derez.get_remaining_bytes() - 2*sizeof(size_t));
#endif
        // If we were sent back then mark that we are no longer remote
        orig_task->sent_remotely = false;
        // Put the original instance back on the mapping queue and
        // deactivate this version of the task
        runtime->add_to_ready_queue(current_proc, orig_task);
        deactivate();
        return false;
      }
      // Unpack the predicate false infos
      DistributedID pred_false_did;
      derez.deserialize(pred_false_did);
      if (pred_false_did != 0)
      {
        WrapperReferenceMutator mutator(ready_events);
        FutureImpl *impl = 
          runtime->find_or_create_future(pred_false_did, &mutator);
        impl->add_base_gc_ref(FUTURE_HANDLE_REF, &mutator);
        predicate_false_future = Future(impl, false/*need reference*/);
      }
      derez.deserialize(predicate_false_size);
      if (predicate_false_size > 0)
      {
#ifdef DEBUG_LEGION
        assert(predicate_false_result == NULL);
#endif
        predicate_false_result = malloc(predicate_false_size);
        derez.deserialize(predicate_false_result, predicate_false_size);
      }
      // Figure out what our parent context is
      RtEvent ctx_ready;
      parent_ctx = runtime->find_context(remote_owner_uid, false, &ctx_ready);
      if (ctx_ready.exists())
        ready_events.insert(ctx_ready);
      // Set our parent task for the user
      parent_task = parent_ctx->get_task();
      // Have to do this before resolving speculation in case
      // we get cleaned up after the resolve speculation call
      if (runtime->legion_spy_enabled)
      {
        LegionSpy::log_point_point(remote_unique_id, get_unique_id());
#ifdef LEGION_SPY
        LegionSpy::log_event_dependence(completion_event, 
                                        remote_completion_event);
#endif
      }
      // If we're remote, we've already resolved speculation for now
      resolve_speculation();
      // Return true to add ourselves to the ready queue
      return true;
    }

    //--------------------------------------------------------------------------
    void IndividualTask::pack_as_shard_task(Serializer &rez,AddressSpace target)
    //--------------------------------------------------------------------------
    {
      pack_single_task(rez, target);
      // Finally pack our context information
      rez.serialize(remote_owner_uid);
    }

    //--------------------------------------------------------------------------
    void IndividualTask::perform_inlining(void)
    //--------------------------------------------------------------------------
    {
      // See if there is anything that we need to wait on before running
      std::set<ApEvent> wait_on_events;
      for (unsigned idx = 0; idx < futures.size(); idx++)
      {
        FutureImpl *impl = futures[idx].impl; 
        wait_on_events.insert(impl->ready_event);
      }
      for (unsigned idx = 0; idx < grants.size(); idx++)
      {
        GrantImpl *impl = grants[idx].impl;
        wait_on_events.insert(impl->acquire_grant());
      }
      for (unsigned idx = 0; idx < wait_barriers.size(); idx++)
      {
        ApEvent e = 
          Runtime::get_previous_phase(wait_barriers[idx].phase_barrier);
        wait_on_events.insert(e);
      }
      // Merge together all the events for the start condition 
      ApEvent start_condition = Runtime::merge_events(NULL, wait_on_events);
      // Get the processor that we will be running on
      Processor current = parent_ctx->get_executing_processor();
      // Select the variant to use
      VariantImpl *variant = parent_ctx->select_inline_variant(this);
      if (!runtime->unsafe_mapper)
      {
        MapperManager *mapper = runtime->find_mapper(current, map_id);
        validate_variant_selection(mapper, variant, "select_task_variant");
      }
      // Now make an inline context to use for the execution
      InlineContext *inline_ctx = new InlineContext(runtime, parent_ctx, this);
      // Save this for when we are done executing
      TaskContext *enclosing = parent_ctx;
      // Set the context to be the current inline context
      parent_ctx = inline_ctx;
      // See if we need to wait for anything
      if (start_condition.exists())
        start_condition.wait();
      variant->dispatch_inline(current, inline_ctx); 
      // Return any created privilege state
      inline_ctx->return_resources(enclosing);
      // Then delete the inline context
      delete inline_ctx;
    }

    //--------------------------------------------------------------------------
    void IndividualTask::end_inline_task(const void *res, 
                                         size_t res_size, bool owned) 
    //--------------------------------------------------------------------------
    {
      // Save the future result and trigger it
      result.impl->set_result(res, res_size, owned);
      result.impl->complete_future();
      // Trigger our completion event
      Runtime::trigger_event(completion_event);
      // Now we're done, someone else will deactivate us
    }

    //--------------------------------------------------------------------------
    void IndividualTask::pack_remote_complete(Serializer &rez)
    //--------------------------------------------------------------------------
    {
      DETAILED_PROFILER(runtime, INDIVIDUAL_PACK_REMOTE_COMPLETE_CALL);
      AddressSpaceID target = runtime->find_address_space(orig_proc);
      if ((execution_context != NULL) &&
          execution_context->has_created_requirements())
        execution_context->send_back_created_state(target); 
      // Send back the pointer to the task instance, then serialize
      // everything else that needs to be sent back
      rez.serialize(orig_task);
      RezCheck z(rez);
      // Pack the privilege state
<<<<<<< HEAD
      if (execution_context != NULL)
      {
        rez.serialize<bool>(true);
        execution_context->pack_privilege_state(rez, target, true/*returning*/);
      }
      else
        rez.serialize<bool>(false);
=======
      execution_context->pack_resources_return(rez, target);
>>>>>>> 6e30708c
      // Then pack the future result
      {
        RezCheck z2(rez);
        rez.serialize(future_size);
        rez.serialize(future_store,future_size);
      }
    }
    
    //--------------------------------------------------------------------------
    void IndividualTask::unpack_remote_complete(Deserializer &derez)
    //--------------------------------------------------------------------------
    {
      DETAILED_PROFILER(runtime, INDIVIDUAL_UNPACK_REMOTE_COMPLETE_CALL);
      DerezCheck z(derez);
      // First unpack the privilege state
<<<<<<< HEAD
      bool has_privilege_state;
      derez.deserialize(has_privilege_state);
      if (has_privilege_state)
        ResourceTracker::unpack_privilege_state(derez, parent_ctx);
=======
      ResourceTracker::unpack_resources_return(derez, parent_ctx);
>>>>>>> 6e30708c
      // Unpack the future result
      {
        DerezCheck z2(derez);
        size_t future_size;
        derez.deserialize(future_size);
        const void *future_ptr = derez.get_current_pointer();
        handle_future(future_ptr, future_size, false/*owned*/); 
        derez.advance_pointer(future_size);
      }
      // Mark that we have both finished executing and that our
      // children are complete
      complete_execution();
      trigger_children_complete();
    }

    //--------------------------------------------------------------------------
    void IndividualTask::pack_remote_commit(Serializer &rez)
    //--------------------------------------------------------------------------
    {
      // Only need to send back the pointer to the task instance
      rez.serialize(orig_task);
    }

    //--------------------------------------------------------------------------
    void IndividualTask::unpack_remote_commit(Deserializer &derez)
    //--------------------------------------------------------------------------
    {
      trigger_children_committed();
    }

    //--------------------------------------------------------------------------
    void IndividualTask::replay_analysis(void)
    //--------------------------------------------------------------------------
    {
#ifdef LEGION_SPY
      LegionSpy::log_replay_operation(unique_op_id);
#endif
      if (runtime->legion_spy_enabled)
      {
        for (unsigned idx = 0; idx < regions.size(); idx++)
          TaskOp::log_requirement(unique_op_id, idx, regions[idx]);
      }
      tpl->register_operation(this);
      complete_mapping();
    }

    //--------------------------------------------------------------------------
    /*static*/ void IndividualTask::process_unpack_remote_complete(
                                                            Deserializer &derez)
    //--------------------------------------------------------------------------
    {
      IndividualTask *task;
      derez.deserialize(task);
      task->unpack_remote_complete(derez);
    }

    //--------------------------------------------------------------------------
    /*static*/ void IndividualTask::process_unpack_remote_commit(
                                                            Deserializer &derez)
    //--------------------------------------------------------------------------
    {
      IndividualTask *task;
      derez.deserialize(task);
      task->unpack_remote_commit(derez);
    }

    /////////////////////////////////////////////////////////////
    // Point Task 
    /////////////////////////////////////////////////////////////

    //--------------------------------------------------------------------------
    PointTask::PointTask(Runtime *rt)
      : SingleTask(rt)
    //--------------------------------------------------------------------------
    {
    }

    //--------------------------------------------------------------------------
    PointTask::PointTask(const PointTask &rhs)
      : SingleTask(NULL)
    //--------------------------------------------------------------------------
    {
      // should never be called
      assert(false);
    }

    //--------------------------------------------------------------------------
    PointTask::~PointTask(void)
    //--------------------------------------------------------------------------
    {
    }

    //--------------------------------------------------------------------------
    PointTask& PointTask::operator=(const PointTask &rhs)
    //--------------------------------------------------------------------------
    {
      // should never be called
      assert(false);
      return *this;
    }

    //--------------------------------------------------------------------------
    void PointTask::activate(void)
    //--------------------------------------------------------------------------
    {
      DETAILED_PROFILER(runtime, POINT_ACTIVATE_CALL);
      activate_single();
      // Point tasks never have to resolve speculation
      resolve_speculation();
      slice_owner = NULL;
      point_termination = ApUserEvent::NO_AP_USER_EVENT;
    }

    //--------------------------------------------------------------------------
    void PointTask::deactivate(void)
    //--------------------------------------------------------------------------
    {
      DETAILED_PROFILER(runtime, POINT_DEACTIVATE_CALL);
      if (runtime->profiler != NULL)
        runtime->profiler->register_slice_owner(
            this->slice_owner->get_unique_op_id(),
            this->get_unique_op_id());
      deactivate_single();
      if (!remote_instances.empty())
      {
        UniqueID local_uid = get_unique_id();
        Serializer rez;
        {
          RezCheck z(rez);
          rez.serialize(local_uid);
        }
        for (std::map<AddressSpaceID,RemoteTask*>::const_iterator it = 
              remote_instances.begin(); it != remote_instances.end(); it++)
        {
          runtime->send_remote_context_free(it->first, rez);
        }
        remote_instances.clear();
      }
      runtime->free_point_task(this);
    } 

    //--------------------------------------------------------------------------
    void PointTask::trigger_dependence_analysis(void)
    //--------------------------------------------------------------------------
    {
      // should never be called
      assert(false);
    }

    //--------------------------------------------------------------------------
    void PointTask::report_interfering_requirements(unsigned idx1,
                                                    unsigned idx2)
    //--------------------------------------------------------------------------
    {
      switch (index_point.get_dim())
      {
        case 1:
          {
            REPORT_LEGION_ERROR(ERROR_ALIASED_REGION_REQUIREMENTS,
                    "Aliased and interfering region requirements for "
                    "point tasks are not permitted. Region requirements "
                    "%d and %d of point %lld of index space task %s (UID %lld) "
                    "in parent task %s (UID %lld) are interfering.", 
                    idx1, idx2, index_point[0], get_task_name(),
                    get_unique_id(), parent_ctx->get_task_name(),
                    parent_ctx->get_unique_id());
            break;
          }
#if LEGION_MAX_DIM >= 2
        case 2:
          {
            REPORT_LEGION_ERROR(ERROR_ALIASED_REGION_REQUIREMENTS,
                    "Aliased and interfering region requirements for "
                    "point tasks are not permitted. Region requirements "
                    "%d and %d of point (%lld,%lld) of index space task %s "
                    "(UID %lld) in parent task %s (UID %lld) are interfering.",
                    idx1, idx2, index_point[0], index_point[1], 
                    get_task_name(), get_unique_id(), 
                    parent_ctx->get_task_name(), parent_ctx->get_unique_id());
            break;
          }
#endif
#if LEGION_MAX_DIM >= 3
        case 3:
          {
            REPORT_LEGION_ERROR(ERROR_ALIASED_REGION_REQUIREMENTS,
                    "Aliased and interfering region requirements for "
                    "point tasks are not permitted. Region requirements "
                    "%d and %d of point (%lld,%lld,%lld) of index space task %s"
                    " (UID %lld) in parent task %s (UID %lld) are interfering.",
                    idx1, idx2, index_point[0], index_point[1], 
                    index_point[2], get_task_name(), get_unique_id(), 
                    parent_ctx->get_task_name(), parent_ctx->get_unique_id());
            break;
          }
#endif
#if LEGION_MAX_DIM >= 4
        case 4:
          {
            REPORT_LEGION_ERROR(ERROR_ALIASED_REGION_REQUIREMENTS,
                    "Aliased and interfering region requirements for "
                    "point tasks are not permitted. Region requirements "
                    "%d and %d of point (%lld,%lld,%lld,%lld) of index space " 
                    "task %s (UID %lld) in parent task %s (UID %lld) are "
                    "interfering.", idx1, idx2, index_point[0], index_point[1],
                    index_point[2], index_point[3], get_task_name(), 
                    get_unique_id(), parent_ctx->get_task_name(), 
                    parent_ctx->get_unique_id());
            break;
          }
#endif
#if LEGION_MAX_DIM >= 5
        case 5:
          {
            REPORT_LEGION_ERROR(ERROR_ALIASED_REGION_REQUIREMENTS,
                    "Aliased and interfering region requirements for "
                    "point tasks are not permitted. Region requirements "
                    "%d and %d of point (%lld,%lld,%lld,%lld,%lld) of index "
                    "space task %s (UID %lld) in parent task %s (UID %lld) are "
                    "interfering.", idx1, idx2, index_point[0], index_point[1],
                    index_point[2], index_point[3], index_point[4], 
                    get_task_name(), get_unique_id(), 
                    parent_ctx->get_task_name(), parent_ctx->get_unique_id());
            break;
          }
#endif
#if LEGION_MAX_DIM >= 6
        case 6:
          {
            REPORT_LEGION_ERROR(ERROR_ALIASED_REGION_REQUIREMENTS,
                    "Aliased and interfering region requirements for "
                    "point tasks are not permitted. Region requirements "
                    "%d and %d of point (%lld,%lld,%lld,%lld,%lld,%lld) of "
                    "index space task %s (UID %lld) in parent task %s (UID "
                    "%lld) are interfering.", idx1, idx2, index_point[0], 
                    index_point[1], index_point[2], index_point[3], 
                    index_point[4], index_point[5], get_task_name(), 
                    get_unique_id(), parent_ctx->get_task_name(), 
                    parent_ctx->get_unique_id());
            break;
          }
#endif
#if LEGION_MAX_DIM >= 7
        case 7:
          {
            REPORT_LEGION_ERROR(ERROR_ALIASED_REGION_REQUIREMENTS,
                    "Aliased and interfering region requirements for "
                    "point tasks are not permitted. Region requirements "
                    "%d and %d of point (%lld,%lld,%lld,%lld,%lld,%lld,%lld) of"
                    " index space task %s (UID %lld) in parent task %s (UID "
                    "%lld) are interfering.", idx1, idx2, index_point[0], 
                    index_point[1], index_point[2], index_point[3], 
                    index_point[4], index_point[5], index_point[6],
                    get_task_name(), get_unique_id(), 
                    parent_ctx->get_task_name(), parent_ctx->get_unique_id());
            break;
          }
#endif
#if LEGION_MAX_DIM >= 8
        case 8:
          {
            REPORT_LEGION_ERROR(ERROR_ALIASED_REGION_REQUIREMENTS,
                    "Aliased and interfering region requirements for "
                    "point tasks are not permitted. Region requirements "
                    "%d and %d of point (%lld,%lld,%lld,%lld,%lld,%lld,%lld,"
                    "%lld) of index space task %s (UID %lld) in parent task "
                    "%s (UID %lld) are interfering.", idx1, idx2, 
                    index_point[0], index_point[1], index_point[2], 
                    index_point[3], index_point[4], index_point[5], 
                    index_point[6], index_point[7], get_task_name(), 
                    get_unique_id(), parent_ctx->get_task_name(), 
                    parent_ctx->get_unique_id());
            break;
          }
#endif
#if LEGION_MAX_DIM >= 9
        case 9:
          {
            REPORT_LEGION_ERROR(ERROR_ALIASED_REGION_REQUIREMENTS,
                    "Aliased and interfering region requirements for "
                    "point tasks are not permitted. Region requirements "
                    "%d and %d of point (%lld,%lld,%lld,%lld,%lld,%lld,%lld,"
                    "%lld,%lld) of index space task %s (UID %lld) in parent "
                    "task %s (UID %lld) are interfering.", idx1, idx2, 
                    index_point[0], index_point[1], index_point[2], 
                    index_point[3], index_point[4], index_point[5], 
                    index_point[6], index_point[7], index_point[8],
                    get_task_name(), get_unique_id(), 
                    parent_ctx->get_task_name(), parent_ctx->get_unique_id());
            break;
          }
#endif
        default:
          assert(false);
      }
    }

    //--------------------------------------------------------------------------
    void PointTask::resolve_false(bool speculated, bool launched)
    //--------------------------------------------------------------------------
    {
      // should never be called
      assert(false);
    }

    //--------------------------------------------------------------------------
    void PointTask::early_map_task(void)
    //--------------------------------------------------------------------------
    {
      // Point tasks are always done with early mapping
    }

    //--------------------------------------------------------------------------
    bool PointTask::distribute_task(void)
    //--------------------------------------------------------------------------
    {
      // Point tasks are never sent anywhere
      return true;
    }

    //--------------------------------------------------------------------------
    RtEvent PointTask::perform_mapping(MustEpochOp *must_epoch_owner/*=NULL*/,
                                       bool first_invocation/*=true*/)
    //--------------------------------------------------------------------------
    {
      // For point tasks we use the point termination event which as the
      // end event for this task since point tasks can be moved and
      // the completion event is therefore not guaranteed to survive
      // the length of the task's execution
      const RtEvent deferred = 
        map_all_regions(point_termination, first_invocation, must_epoch_owner);
      if (deferred.exists())
        return deferred;
      RtEvent applied_condition;
      ApEvent effects_condition;
      // If we succeeded in mapping and we're a leaf so we are done mapping
      if (is_leaf() && !is_replicated())
      {
        if (!map_applied_conditions.empty())
        {
          applied_condition = Runtime::merge_events(map_applied_conditions);
          map_applied_conditions.clear();
        }
        if (!effects_postconditions.empty())
        {
          const PhysicalTraceInfo trace_info(this);
          effects_condition = 
            Runtime::merge_events(&trace_info, effects_postconditions);
          effects_postconditions.clear();
        }
        // If we mapped remotely we might have a deferred complete mapping
        // that we can trigger now
        if (deferred_complete_mapping.exists())
        {
#ifdef DEBUG_LEGION
          assert(is_remote());
#endif
          Runtime::trigger_event(deferred_complete_mapping, applied_condition);
          applied_condition = deferred_complete_mapping;
          deferred_complete_mapping = RtUserEvent::NO_RT_USER_EVENT;
        }
        if (deferred_effects.exists())
        {
#ifdef DEBUG_LEGION
          assert(is_remote());
#endif
          Runtime::trigger_event(deferred_effects, effects_condition);
          effects_condition = deferred_effects;
          deferred_effects = ApUserEvent::NO_AP_USER_EVENT;
        }
      }
      else
      {
#ifdef DEBUG_LEGION
        assert(!deferred_complete_mapping.exists());
        assert(!deferred_effects.exists());
#endif
        deferred_complete_mapping = Runtime::create_rt_user_event();
        applied_condition = deferred_complete_mapping;
        deferred_effects = Runtime::create_ap_user_event();
        effects_condition = deferred_effects;
      }
      slice_owner->record_child_mapped(applied_condition, effects_condition);
      complete_mapping(applied_condition);
      return RtEvent::NO_RT_EVENT;
    }

    //--------------------------------------------------------------------------
    void PointTask::shard_off(RtEvent mapped_precondition)
    //--------------------------------------------------------------------------
    {
      slice_owner->record_child_mapped(mapped_precondition, 
                                       ApEvent::NO_AP_EVENT);
      SingleTask::shard_off(mapped_precondition);
    }

    //--------------------------------------------------------------------------
    bool PointTask::is_stealable(void) const
    //--------------------------------------------------------------------------
    {
      // should never be called
      assert(false);
      return false;
    }

    //--------------------------------------------------------------------------
    bool PointTask::can_early_complete(ApUserEvent &chain_event)
    //--------------------------------------------------------------------------
    {
      chain_event = point_termination;
      return true;
    }

    //--------------------------------------------------------------------------
    VersionInfo& PointTask::get_version_info(unsigned idx)
    //--------------------------------------------------------------------------
    {
      // See if we've copied over the versions from our slice
      // if not we can just use our slice owner
      if (idx < version_infos.size())
        return version_infos[idx];
      return slice_owner->get_version_info(idx);
    }

    //--------------------------------------------------------------------------
    ApEvent PointTask::get_task_completion(void) const
    //--------------------------------------------------------------------------
    {
      return point_termination;
    }

    //--------------------------------------------------------------------------
    TaskOp::TaskKind PointTask::get_task_kind(void) const
    //--------------------------------------------------------------------------
    {
      return POINT_TASK_KIND;
    }

    //--------------------------------------------------------------------------
    void PointTask::perform_inlining(void)
    //--------------------------------------------------------------------------
    {
      // Should never be called
      assert(false);
    }

    //--------------------------------------------------------------------------
    std::map<PhysicalManager*,std::pair<unsigned,bool> >* 
                                     PointTask::get_acquired_instances_ref(void)
    //--------------------------------------------------------------------------
    {
      return slice_owner->get_acquired_instances_ref();
    }

    //--------------------------------------------------------------------------
    void PointTask::trigger_task_complete(bool deferred /*=false*/)
    //--------------------------------------------------------------------------
    {
      DETAILED_PROFILER(runtime, POINT_TASK_COMPLETE_CALL);
      // Remove profiling our guard and trigger the profiling event if necessary
      if ((__sync_add_and_fetch(&outstanding_profiling_requests, -1) == 0) &&
          profiling_reported.exists())
        Runtime::trigger_event(profiling_reported);
      // Pass back our created and deleted operations 
      if (execution_context != NULL)
      {
        slice_owner->return_privileges(execution_context);
        if (runtime->legion_spy_enabled)
          execution_context->log_created_requirements();
        // Invalidate any context that we had so that the child
        // operations can begin committing
        execution_context->invalidate_region_tree_contexts();
        // Since this point is now complete we know
        // that we can trigger it. Note we don't need to do
        // this if we're a leaf task with no virtual mappings
        // because we would have performed the leaf task
        // early complete chaining operation.
        if (!is_leaf())
          Runtime::trigger_event(point_termination);
      }
      else
        Runtime::trigger_event(point_termination);
      slice_owner->record_child_complete();
      // See if we need to trigger that our children are complete
      const bool need_commit = (execution_context != NULL) ? 
        execution_context->attempt_children_commit() : false;
      // Mark that this operation is now complete
      complete_operation();
      if (need_commit)
        trigger_children_committed();
    }

    //--------------------------------------------------------------------------
    void PointTask::trigger_task_commit(void)
    //--------------------------------------------------------------------------
    {
      DETAILED_PROFILER(runtime, POINT_TASK_COMMIT_CALL);
      // A little strange here, but we don't directly commit this
      // operation, instead we just tell our slice that we are commited
      // In the deactivation of the slice task is when we will actually
      // have our commit call done
      slice_owner->record_child_committed(profiling_reported);
    }

    //--------------------------------------------------------------------------
    bool PointTask::pack_task(Serializer &rez, Processor target)
    //--------------------------------------------------------------------------
    {
      DETAILED_PROFILER(runtime, POINT_PACK_TASK_CALL);
      RezCheck z(rez);
      pack_single_task(rez, runtime->find_address_space(target));
      rez.serialize(point_termination); 
#ifdef DEBUG_LEGION
      assert(is_origin_mapped()); // should be origin mapped if we're here
#endif
      rez.serialize(deferred_effects);
      deferred_effects = ApUserEvent::NO_AP_USER_EVENT;
      // Return false since point tasks should always be deactivated
      // once they are sent to a remote node
      return false;
    }

    //--------------------------------------------------------------------------
    bool PointTask::unpack_task(Deserializer &derez, Processor current,
                                std::set<RtEvent> &ready_events)
    //--------------------------------------------------------------------------
    {
      DETAILED_PROFILER(runtime, POINT_UNPACK_TASK_CALL);
      DerezCheck z(derez);
      unpack_single_task(derez, ready_events);
      derez.deserialize(point_termination);
#ifdef DEBUG_LEGION
      assert(!deferred_effects.exists());
#endif
      derez.deserialize(deferred_effects);
      set_current_proc(current);
      // Get the context information from our slice owner
      parent_ctx = slice_owner->get_context();
      parent_task = parent_ctx->get_task();
      // We should always just apply these things now since we were mapped 
      // on the owner node
#ifdef DEBUG_LEGION
      assert(is_origin_mapped());
#endif
      slice_owner->record_child_mapped(deferred_complete_mapping,
                                       deferred_effects);
#ifdef LEGION_SPY
      LegionSpy::log_event_dependence(completion_event, point_termination);
#endif
      return false;
    }

    //--------------------------------------------------------------------------
    void PointTask::pack_as_shard_task(Serializer &rez, AddressSpace target)
    //--------------------------------------------------------------------------
    {
      pack_single_task(rez, target);
      // Finally pack our context information
      rez.serialize(slice_owner->get_remote_owner_uid());
    }

    //--------------------------------------------------------------------------
    void PointTask::handle_future(const void *res, size_t res_size, bool owner)
    //--------------------------------------------------------------------------
    {
      slice_owner->handle_future(index_point, res, res_size, owner);
    }

    //--------------------------------------------------------------------------
    void PointTask::handle_post_mapped(bool deferral, 
                                       RtEvent mapped_precondition)
    //--------------------------------------------------------------------------
    {
      DETAILED_PROFILER(runtime, POINT_TASK_POST_MAPPED_CALL);
      if (deferred_effects.exists())
      {
        if (!effects_postconditions.empty())
        {
          const PhysicalTraceInfo trace_info(this);
          Runtime::trigger_event(deferred_effects,
            Runtime::merge_events(&trace_info, effects_postconditions));
        }
        else
          Runtime::trigger_event(deferred_effects);
        deferred_effects = ApUserEvent::NO_AP_USER_EVENT;
      }
#ifdef DEBUG_LEGION
#ifndef NDEBUG
      else
        assert(!effects_postconditions.empty()); 
#endif
#endif
      if (deferred_complete_mapping.exists())
      {
        if (mapped_precondition.exists())
          map_applied_conditions.insert(mapped_precondition);
        // Little race condition here so pull it on the stack first
        RtUserEvent to_trigger = deferred_complete_mapping;
        deferred_complete_mapping = RtUserEvent::NO_RT_USER_EVENT;
        if (!map_applied_conditions.empty())
          Runtime::trigger_event(to_trigger, 
              Runtime::merge_events(map_applied_conditions)); 
        else
          Runtime::trigger_event(to_trigger);
      }
#ifdef DEBUG_LEGION
#ifndef NDEBUG
      else
      {
        assert(!mapped_precondition.exists());
        assert(map_applied_conditions.empty());
      }
#endif
#endif
    }

    //--------------------------------------------------------------------------
    void PointTask::handle_misspeculation(void)
    //--------------------------------------------------------------------------
    {
      // First thing: increment the meta-task counts since we decremented
      // them in case we didn't end up running
#ifdef DEBUG_LEGION
      runtime->increment_total_outstanding_tasks(
          MisspeculationTaskArgs::TASK_ID, true/*meta*/);
#else
      runtime->increment_total_outstanding_tasks();
#endif
#ifdef DEBUG_SHUTDOWN_HANG
      __sync_fetch_and_add(
            &runtime->outstanding_counts[MisspeculationTaskArgs::TASK_ID],1);
#endif
      // Pretend like we executed the task
      execution_context->begin_misspeculation();
      size_t result_size;
      const void *result = slice_owner->get_predicate_false_result(result_size);
      execution_context->end_misspeculation(result, result_size);
    }

    //--------------------------------------------------------------------------
    void PointTask::record_reference_mutation_effect(RtEvent event)
    //--------------------------------------------------------------------------
    {
      map_applied_conditions.insert(event);
    }

    //--------------------------------------------------------------------------
    const DomainPoint& PointTask::get_domain_point(void) const
    //--------------------------------------------------------------------------
    {
      return index_point;
    }

    //--------------------------------------------------------------------------
    void PointTask::set_projection_result(unsigned idx, LogicalRegion result)
    //--------------------------------------------------------------------------
    {
#ifdef DEBUG_LEGION
      assert(idx < regions.size());
#endif
      RegionRequirement &req = regions[idx];
#ifdef DEBUG_LEGION
      assert(req.handle_type != SINGULAR);
#endif
      req.region = result;
      req.handle_type = SINGULAR;
      // Check to see if the region is a NO_REGION,
      // if it is then switch the privilege to NO_ACCESS
      if (req.region == LogicalRegion::NO_REGION)
        req.privilege = NO_ACCESS;
    }

    //--------------------------------------------------------------------------
    void PointTask::initialize_point(SliceTask *owner, const DomainPoint &point,
                                     const FutureMap &point_arguments)
    //--------------------------------------------------------------------------
    {
      slice_owner = owner;
      // Get our point
      index_point = point;
      // Get our argument
      if (point_arguments.impl != NULL)
      {
        Future f = point_arguments.impl->get_future(point, true/*allow empty*/);
        if (f.impl != NULL)
        {
          ApEvent ready = f.impl->get_ready_event();
          ready.wait();
          local_arglen = f.impl->get_untyped_size();
          // Have to make a local copy since the point takes ownership
          if (local_arglen > 0)
          {
            local_args = malloc(local_arglen);
            memcpy(local_args, f.impl->get_untyped_result(), local_arglen);
          }
        }
      }
      // Make a new termination event for this point
      point_termination = Runtime::create_ap_user_event();
    }

    //--------------------------------------------------------------------------
    void PointTask::send_back_created_state(AddressSpaceID target)
    //--------------------------------------------------------------------------
    {
      if (execution_context->has_created_requirements())
        execution_context->send_back_created_state(target);
    } 

    //--------------------------------------------------------------------------
    void PointTask::replay_analysis(void)
    //--------------------------------------------------------------------------
    {
#ifdef LEGION_SPY
      LegionSpy::log_replay_operation(unique_op_id);
#endif
      tpl->register_operation(this);
      complete_mapping();
    }

    //--------------------------------------------------------------------------
    TraceLocalID PointTask::get_trace_local_id() const
    //--------------------------------------------------------------------------
    {
      return TraceLocalID(trace_local_id, get_domain_point());
    }

    /////////////////////////////////////////////////////////////
    // Shard Task 
    /////////////////////////////////////////////////////////////

    //--------------------------------------------------------------------------
    ShardTask::ShardTask(Runtime *rt, ShardManager *manager,
                         ShardID id, Processor proc)
      : SingleTask(rt), shard_id(id)
    //--------------------------------------------------------------------------
    {
      activate_single();
      target_proc = proc;
      current_proc = proc;
      shard_manager = manager;
      if (manager->original_task != NULL)
        remote_owner_uid = 
          manager->original_task->get_context()->get_unique_id();
    }
    
    //--------------------------------------------------------------------------
    ShardTask::ShardTask(const ShardTask &rhs)
      : SingleTask(NULL), shard_id(0)
    //--------------------------------------------------------------------------
    {
      // should never be called
      assert(false);
    }

    //--------------------------------------------------------------------------
    ShardTask::~ShardTask(void)
    //--------------------------------------------------------------------------
    {
      // Set our shard manager to NULL since we are not supposed to delete it
      shard_manager = NULL;
      // We clear out instance top view here since we know that all
      // our sibling shards are done at this point too, this allows
      // us to remove any references to the context and hopefully to
      // delete it
      if ((execution_context != NULL) && execution_context->is_inner_context())
      {
#ifdef DEBUG_LEGION
        ReplicateContext *repl_ctx = 
          dynamic_cast<ReplicateContext*>(execution_context);
        assert(repl_ctx != NULL);
#else
        ReplicateContext *repl_ctx = 
          static_cast<ReplicateContext*>(execution_context);
#endif
        repl_ctx->clear_instance_top_views();
      }
      deactivate_single();
    }

    //--------------------------------------------------------------------------
    ShardTask& ShardTask::operator=(const ShardTask &rhs)
    //--------------------------------------------------------------------------
    {
      // should never be called
      assert(false);
      return *this;
    }

    //--------------------------------------------------------------------------
    void ShardTask::activate(void)
    //--------------------------------------------------------------------------
    {
      assert(false);
    }

    //--------------------------------------------------------------------------
    void ShardTask::deactivate(void)
    //--------------------------------------------------------------------------
    {
      assert(false);
    }

    //--------------------------------------------------------------------------
<<<<<<< HEAD
    bool ShardTask::is_top_level_task(void) const
=======
    FutureMap IndexTask::initialize_task(TaskContext *ctx,
                                         const IndexTaskLauncher &launcher,
                                         IndexSpace launch_sp, 
                                         bool track /*= true*/)
>>>>>>> 6e30708c
    //--------------------------------------------------------------------------
    {
      return shard_manager->top_level_task;
    }

    //--------------------------------------------------------------------------
    void ShardTask::replay_analysis(void)
    //--------------------------------------------------------------------------
    {
      assert(false);
    }

    //--------------------------------------------------------------------------
    void ShardTask::trigger_dependence_analysis(void)
    //--------------------------------------------------------------------------
    {
      assert(false);
    }

    //--------------------------------------------------------------------------
    void ShardTask::resolve_false(bool speculated, bool launched)
    //--------------------------------------------------------------------------
    {
      assert(false);
    }

    //--------------------------------------------------------------------------
    void ShardTask::early_map_task(void)
    //--------------------------------------------------------------------------
    {
      assert(false);
    }

    //--------------------------------------------------------------------------
    bool ShardTask::distribute_task(void)
    //--------------------------------------------------------------------------
    {
      assert(false);
      return false;
    }

    //--------------------------------------------------------------------------
    RtEvent ShardTask::perform_must_epoch_version_analysis(MustEpochOp *own)
    //--------------------------------------------------------------------------
    {
      assert(false);
      return RtEvent::NO_RT_EVENT;
    }

    //--------------------------------------------------------------------------
    RtEvent ShardTask::perform_mapping(MustEpochOp *owner,bool first_invocation)
    //--------------------------------------------------------------------------
    {
      assert(false);
      return RtEvent::NO_RT_EVENT;
    }
    
    //--------------------------------------------------------------------------
    bool ShardTask::is_stealable(void) const
    //--------------------------------------------------------------------------
    {
      return false;
    }

    //--------------------------------------------------------------------------
    bool ShardTask::can_early_complete(ApUserEvent &chain_event)
    //--------------------------------------------------------------------------
    {
      // no point for early completion for shard tasks
      return false;
    }

    //--------------------------------------------------------------------------
    std::map<PhysicalManager*,std::pair<unsigned,bool> >*
                                     ShardTask::get_acquired_instances_ref(void)
    //--------------------------------------------------------------------------
    {
      // We shouldn't actually have any references for this kind of task
      return NULL;
    }

    //--------------------------------------------------------------------------
    ApEvent ShardTask::get_task_completion(void) const
    //--------------------------------------------------------------------------
    {
      return get_completion_event();
    }

    //--------------------------------------------------------------------------
    TaskOp::TaskKind ShardTask::get_task_kind(void) const
    //--------------------------------------------------------------------------
    {
      return SHARD_TASK_KIND;
    }

    //--------------------------------------------------------------------------
    void ShardTask::trigger_mapping(void)
    //--------------------------------------------------------------------------
    {
      assert(false);
    }

    //--------------------------------------------------------------------------
    void ShardTask::trigger_task_complete(bool deferred /*=false*/)
    //--------------------------------------------------------------------------
    {
      // First invoke the method on the shard manager 
      shard_manager->trigger_task_complete(true/*local*/);
      // Then do the normal clean-up operations
      // Remove profiling our guard and trigger the profiling event if necessary
      if ((__sync_add_and_fetch(&outstanding_profiling_requests, -1) == 0) &&
          profiling_reported.exists())
        Runtime::trigger_event(profiling_reported);
      // Invalidate any context that we had so that the child
      // operations can begin committing
      execution_context->invalidate_region_tree_contexts();
      if (runtime->legion_spy_enabled)
        execution_context->log_created_requirements();
      // See if we need to trigger that our children are complete
      const bool need_commit = execution_context->attempt_children_commit();
      // Mark that this operation is complete
      complete_operation();
      if (need_commit)
        trigger_children_committed();
    }

    //--------------------------------------------------------------------------
    void ShardTask::trigger_task_commit(void)
    //--------------------------------------------------------------------------
    {
      // Commit this operation
      // Dont' deactivate ourselves, the shard manager will do that for us
      commit_operation(false/*deactivate*/, profiling_reported);
      // If we still have to report profiling information then we must
      // block here to avoid a race with the shard manager deactivating
      // us before we are done with this object
      if (profiling_reported.exists() && !profiling_reported.has_triggered())
        profiling_reported.wait();
      // Lastly invoke the method on the shard manager, this could
      // delete us so it has to be last
      shard_manager->trigger_task_commit(true/*local*/);
    }

    //--------------------------------------------------------------------------
    VersionInfo& ShardTask::get_version_info(unsigned idx)
    //--------------------------------------------------------------------------
    {
#ifdef DEBUG_LEGION
      assert(idx < version_infos.size());
#endif
      return version_infos[idx];
    }

    //--------------------------------------------------------------------------
    void ShardTask::perform_physical_traversal(unsigned idx,
                                      RegionTreeContext ctx, InstanceSet &valid)
    //--------------------------------------------------------------------------
    {
      assert(false);
    }

    //--------------------------------------------------------------------------
    bool ShardTask::pack_task(Serializer &rez, Processor target)
    //--------------------------------------------------------------------------
    {
      AddressSpaceID addr_target = runtime->find_address_space(target);
      RezCheck z(rez);
      pack_single_task(rez, addr_target);
      rez.serialize(remote_owner_uid);
      return false;
    }

    //--------------------------------------------------------------------------
    bool ShardTask::unpack_task(Deserializer &derez, Processor current,
                                std::set<RtEvent> &ready_events)
    //--------------------------------------------------------------------------
    {
      DerezCheck z(derez);
      unpack_single_task(derez, ready_events);
      derez.deserialize(remote_owner_uid);
      // Figure out what our parent context is
      RtEvent ctx_ready;
      parent_ctx = runtime->find_context(remote_owner_uid, false, &ctx_ready);
      if (ctx_ready.exists())
        ready_events.insert(ctx_ready);
      // Set our parent task for the user
      parent_task = parent_ctx->get_task();
      return false;
    }

    //--------------------------------------------------------------------------
    void ShardTask::pack_as_shard_task(Serializer &rez, AddressSpace target)
    //--------------------------------------------------------------------------
    {
      pack_single_task(rez, target);
      // Finally pack our context information
      rez.serialize(remote_owner_uid);
    }

    //--------------------------------------------------------------------------
    RtEvent ShardTask::unpack_shard_task(Deserializer &derez)
    //--------------------------------------------------------------------------
    {
      std::set<RtEvent> ready_events; 
      unpack_single_task(derez, ready_events);
      derez.deserialize(remote_owner_uid);
      // Figure out our parent context
      RtEvent ctx_ready;
      parent_ctx = runtime->find_context(remote_owner_uid, false, &ctx_ready);
      if (ctx_ready.exists())
        ready_events.insert(ctx_ready);
      // Set our parent task
      parent_task = parent_ctx->get_task();
      if (!ready_events.empty())
        return Runtime::merge_events(ready_events);
      else
        return RtEvent::NO_RT_EVENT;
    }

    //--------------------------------------------------------------------------
    void ShardTask::perform_inlining(void)
    //--------------------------------------------------------------------------
    {
      assert(false);
    }

    //--------------------------------------------------------------------------
    void ShardTask::handle_future(const void *res, size_t res_size, bool owned)
    //--------------------------------------------------------------------------
    {
      shard_manager->handle_post_execution(res, res_size, owned, true/*local*/);
    }

    //--------------------------------------------------------------------------
    void ShardTask::handle_post_mapped(bool deferral, 
                                       RtEvent mapped_precondition)
    //--------------------------------------------------------------------------
    {
      shard_manager->handle_post_mapped(true/*local*/, mapped_precondition);
    }

    //--------------------------------------------------------------------------
    void ShardTask::handle_misspeculation(void)
    //--------------------------------------------------------------------------
    {
      // TODO: figure out how misspeculation works with control replication
      assert(false);
    }

    //--------------------------------------------------------------------------
    InnerContext* ShardTask::initialize_inner_execution_context(VariantImpl *v)
    //--------------------------------------------------------------------------
    {
      if (runtime->legion_spy_enabled)
        LegionSpy::log_shard(shard_manager->repl_id, shard_id, get_unique_id());
      // Check to see if we are control replicated or not
      if (shard_manager->control_replicated)
      {
        // If we have a control replication context then we do the special path
        ReplicateContext *repl_ctx = new ReplicateContext(runtime, this,
            get_depth(), v->is_inner(), regions, parent_req_indexes,
            virtual_mapped, unique_op_id, shard_manager);
        if (mapper == NULL)
          mapper = runtime->find_mapper(current_proc, map_id);
        repl_ctx->configure_context(mapper, task_priority);
        // Save the execution context early since we'll need it
        execution_context = repl_ctx;
        // Wait until all the other shards are ready too
        shard_manager->complete_startup_initialization();
        // Hold a reference during this to prevent collectives 
        // from deleting the context prematurely
        repl_ctx->add_reference();
        // The replicate contexts all need to sync up to exchange resources 
        repl_ctx->exchange_common_resources();
        // Remove our reference, DO NOT CHECK FOR DELETION
        repl_ctx->remove_reference();
        return repl_ctx;
      }
      else // No control replication so do the normal thing
        return SingleTask::initialize_inner_execution_context(v);
    }

    //--------------------------------------------------------------------------
    void ShardTask::launch_shard(void)
    //--------------------------------------------------------------------------
    {
      // If it is a leaf then we can mark it mapped right now, 
      // otherwise wait for the call back, note we already know
      // that it has no virtual instances because it is a 
      // replicated task
      if (is_leaf())
        shard_manager->handle_post_mapped(true/*local*/, RtEvent::NO_RT_EVENT);
      // Speculation can always be resolved here
      resolve_speculation();
      // Then launch the task for execution
      launch_task();
    }

    //--------------------------------------------------------------------------
    void ShardTask::extract_event_preconditions(
                                   const std::deque<InstanceSet> &all_instances)
    //--------------------------------------------------------------------------
    {
#ifdef DEBUG_LEGION
      assert(all_instances.size() == physical_instances.size());
#endif
      for (unsigned region_idx = 0; 
            region_idx < physical_instances.size(); region_idx++)
      {
        InstanceSet &local_instances = physical_instances[region_idx];
        const InstanceSet &instances = all_instances[region_idx];
        for (unsigned idx1 = 0; idx1 < local_instances.size(); idx1++)
        {
          InstanceRef &ref = local_instances[idx1];
#ifdef DEBUG_LEGION
          bool found = false;
#endif
          for (unsigned idx2 = 0; idx2 < instances.size(); idx2++)
          {
            const InstanceRef &other_ref = instances[idx2];
            if (ref.get_manager() != other_ref.get_manager())
              continue;
            ref.set_ready_event(other_ref.get_ready_event());
#ifdef DEBUG_LEGION
            found = true;
#endif
            break;
          }
#ifdef DEBUG_LEGION
          assert(found);
#endif
        }
      }
    }

    //--------------------------------------------------------------------------
    void ShardTask::return_privilege_state(ResourceTracker *target)
    //--------------------------------------------------------------------------
    {
#ifdef DEBUG_LEGION
      assert(execution_context != NULL);
#endif
      execution_context->return_privilege_state(target);
    }

    //--------------------------------------------------------------------------
    void ShardTask::handle_collective_message(Deserializer &derez)
    //--------------------------------------------------------------------------
    {
#ifdef DEBUG_LEGION
      assert(execution_context != NULL);
      ReplicateContext *repl_ctx = 
        dynamic_cast<ReplicateContext*>(execution_context);
      assert(repl_ctx != NULL);
#else
      ReplicateContext *repl_ctx = 
        static_cast<ReplicateContext*>(execution_context);
#endif
      repl_ctx->handle_collective_message(derez);
    }

    //--------------------------------------------------------------------------
    void ShardTask::handle_future_map_request(Deserializer &derez)
    //--------------------------------------------------------------------------
    {
#ifdef DEBUG_LEGION
      assert(execution_context != NULL);
      ReplicateContext *repl_ctx = 
        dynamic_cast<ReplicateContext*>(execution_context);
      assert(repl_ctx != NULL);
#else
      ReplicateContext *repl_ctx = 
        static_cast<ReplicateContext*>(execution_context);
#endif
      repl_ctx->handle_future_map_request(derez);
    }

    //--------------------------------------------------------------------------
    void ShardTask::handle_equivalence_set_request(Deserializer &derez)
    //--------------------------------------------------------------------------
    {
#ifdef DEBUG_LEGION
      assert(execution_context != NULL);
      ReplicateContext *repl_ctx = 
        dynamic_cast<ReplicateContext*>(execution_context);
      assert(repl_ctx != NULL);
#else
      ReplicateContext *repl_ctx = 
        static_cast<ReplicateContext*>(execution_context);
#endif
      repl_ctx->handle_equivalence_set_request(derez);
    }

    //--------------------------------------------------------------------------
    InstanceView* ShardTask::create_instance_top_view(PhysicalManager *manager,
                                                      AddressSpaceID source)
    //--------------------------------------------------------------------------
    {
#ifdef DEBUG_LEGION
      assert(execution_context != NULL);
      ReplicateContext *repl_ctx = 
        dynamic_cast<ReplicateContext*>(execution_context);
      assert(repl_ctx != NULL);
#else
      ReplicateContext *repl_ctx = 
        static_cast<ReplicateContext*>(execution_context);
#endif
      return repl_ctx->create_replicate_instance_top_view(manager, source);
    } 

    /////////////////////////////////////////////////////////////
    // Index Task 
    /////////////////////////////////////////////////////////////

    //--------------------------------------------------------------------------
    IndexTask::IndexTask(Runtime *rt)
      : MultiTask(rt)
    //--------------------------------------------------------------------------
    {
    }

    //--------------------------------------------------------------------------
    IndexTask::IndexTask(const IndexTask &rhs)
      : MultiTask(NULL)
    //--------------------------------------------------------------------------
    {
      // should never be called
      assert(false);
    }

    //--------------------------------------------------------------------------
    IndexTask::~IndexTask(void)
    //--------------------------------------------------------------------------
    {
    }

    //--------------------------------------------------------------------------
    IndexTask& IndexTask::operator=(const IndexTask &rhs)
    //--------------------------------------------------------------------------
    {
      // should never be called
      assert(false);
      return *this;
    }

    //--------------------------------------------------------------------------
    void IndexTask::activate(void)
    //--------------------------------------------------------------------------
    {
      DETAILED_PROFILER(runtime, INDEX_ACTIVATE_CALL);
      activate_index_task(); 
    }

    //--------------------------------------------------------------------------
    void IndexTask::activate_index_task(void)
    //--------------------------------------------------------------------------
    {
      activate_multi();
      serdez_redop_fns = NULL;
      slice_fraction = Fraction<long long>(0,1); // empty fraction
      total_points = 0;
      mapped_points = 0;
      complete_points = 0;
      committed_points = 0;
      need_intra_task_alias_analysis = true;
    }

    //--------------------------------------------------------------------------
    void IndexTask::deactivate(void)
    //--------------------------------------------------------------------------
    {
      DETAILED_PROFILER(runtime, INDEX_DEACTIVATE_CALL);
      deactivate_index_task(); 
      runtime->free_index_task(this);
    }

    //--------------------------------------------------------------------------
    void IndexTask::deactivate_index_task(void)
    //--------------------------------------------------------------------------
    {
      deactivate_multi();
      privilege_paths.clear();
      if (!origin_mapped_slices.empty())
      {
        for (std::deque<SliceTask*>::const_iterator it = 
              origin_mapped_slices.begin(); it != 
              origin_mapped_slices.end(); it++)
        {
          (*it)->deactivate();
        }
        origin_mapped_slices.clear();
      } 
      // Remove our reference to the future map
      future_map = FutureMap(); 
      // Remove our reference to the reduction future
      reduction_future = Future();
      map_applied_conditions.clear();
      version_infos.clear();
#ifdef DEBUG_LEGION
      interfering_requirements.clear();
      assert(acquired_instances.empty());
#endif
      acquired_instances.clear();
    }

    //--------------------------------------------------------------------------
    FutureMap IndexTask::initialize_task(TaskContext *ctx,
                                         const IndexTaskLauncher &launcher,
                                         IndexSpace launch_sp,
                                         bool check_privileges,
                                         bool track /*= true*/)
    //--------------------------------------------------------------------------
    {
      parent_ctx = ctx;
      task_id = launcher.task_id;
      indexes = launcher.index_requirements;
      regions = launcher.region_requirements;
      futures = launcher.futures;
      update_grants(launcher.grants);
      wait_barriers = launcher.wait_barriers;
      update_arrival_barriers(launcher.arrive_barriers);
      arglen = launcher.global_arg.get_size();
      if (arglen > 0)
      {
#ifdef DEBUG_LEGION
        assert(arg_manager == NULL);
#endif
        arg_manager = new AllocManager(arglen);
        arg_manager->add_reference();
        args = arg_manager->get_allocation();
        memcpy(args, launcher.global_arg.get_ptr(), arglen);
      }
      point_arguments = 
        FutureMap(launcher.argument_map.impl->freeze(parent_ctx));
      map_id = launcher.map_id;
      tag = launcher.tag;
      is_index_space = true;
      launch_space = launch_sp;
      if (!launcher.launch_domain.exists())
        runtime->forest->find_launch_space_domain(launch_space, index_domain);
      else
        index_domain = launcher.launch_domain;
      internal_space = launch_space;
      sharding_space = launcher.sharding_space;
      need_intra_task_alias_analysis = !launcher.independent_requirements;
      initialize_base_task(ctx, track, launcher.static_dependences,
                           launcher.predicate, task_id);
      if (launcher.predicate != Predicate::TRUE_PRED)
        initialize_predicate(launcher.predicate_false_future,
                             launcher.predicate_false_result);
      future_map = FutureMap(
          create_future_map(ctx, launch_space, launcher.sharding_space));
#ifdef DEBUG_LEGION
      future_map.impl->add_valid_domain(index_domain);
#endif
      check_empty_field_requirements(); 
<<<<<<< HEAD
      if (check_privileges)
        perform_privilege_checks();
=======
 
>>>>>>> 6e30708c
      if (runtime->legion_spy_enabled)
      {
        LegionSpy::log_index_task(parent_ctx->get_unique_id(),
                                  unique_op_id, task_id,
                                  get_task_name());
        for (std::vector<PhaseBarrier>::const_iterator it = 
              launcher.wait_barriers.begin(); it !=
              launcher.wait_barriers.end(); it++)
        {
          ApEvent e = Runtime::get_previous_phase(it->phase_barrier);
          LegionSpy::log_phase_barrier_wait(unique_op_id, e);
        }
      }
      return future_map;
    }

    //--------------------------------------------------------------------------
    Future IndexTask::initialize_task(TaskContext *ctx,
                                      const IndexTaskLauncher &launcher,
                                      IndexSpace launch_sp,
                                      ReductionOpID redop_id, 
                                      bool deterministic,
                                      bool track /*= true*/)
    //--------------------------------------------------------------------------
    {
      parent_ctx = ctx;
      task_id = launcher.task_id;
      indexes = launcher.index_requirements;
      regions = launcher.region_requirements;
      futures = launcher.futures;
      update_grants(launcher.grants);
      wait_barriers = launcher.wait_barriers;
      update_arrival_barriers(launcher.arrive_barriers);
      arglen = launcher.global_arg.get_size();
      if (arglen > 0)
      {
#ifdef DEBUG_LEGION
        assert(arg_manager == NULL);
#endif
        arg_manager = new AllocManager(arglen);
        arg_manager->add_reference();
        args = arg_manager->get_allocation();
        memcpy(args, launcher.global_arg.get_ptr(), arglen);
      }
      point_arguments = 
        FutureMap(launcher.argument_map.impl->freeze(parent_ctx));
      map_id = launcher.map_id;
      tag = launcher.tag;
      is_index_space = true;
      launch_space = launch_sp;
      if (!launcher.launch_domain.exists())
        runtime->forest->find_launch_space_domain(launch_space, index_domain);
      else
        index_domain = launcher.launch_domain;
      internal_space = launch_space;
      sharding_space = launcher.sharding_space;
      need_intra_task_alias_analysis = !launcher.independent_requirements;
      redop = redop_id;
      reduction_op = Runtime::get_reduction_op(redop);
      deterministic_redop = deterministic;
      serdez_redop_fns = Runtime::get_serdez_redop_fns(redop);
      if (!reduction_op->is_foldable)
        REPORT_LEGION_ERROR(ERROR_REDUCTION_OPERATION_INDEX,
                      "Reduction operation %d for index task launch %s "
                      "(ID %lld) is not foldable.",
                      redop, get_task_name(), get_unique_id())
      else
        initialize_reduction_state();
      initialize_base_task(ctx, track, launcher.static_dependences,
                           launcher.predicate, task_id);
      if (launcher.predicate != Predicate::TRUE_PRED)
        initialize_predicate(launcher.predicate_false_future,
                             launcher.predicate_false_result);
      reduction_future = Future(new FutureImpl(runtime,
            true/*register*/, runtime->get_available_distributed_id(), 
            runtime->address_space, this));
      check_empty_field_requirements();
      if (runtime->legion_spy_enabled)
      {
        LegionSpy::log_index_task(parent_ctx->get_unique_id(),
                                  unique_op_id, task_id,
                                  get_task_name());
        for (std::vector<PhaseBarrier>::const_iterator it = 
              launcher.wait_barriers.begin(); it !=
              launcher.wait_barriers.end(); it++)
        {
          ApEvent e = Runtime::get_previous_phase(it->phase_barrier);
          LegionSpy::log_phase_barrier_wait(unique_op_id, e);
        }
        LegionSpy::log_future_creation(unique_op_id, 
              reduction_future.impl->get_ready_event(), index_point);
      }
      return reduction_future;
    }

    //--------------------------------------------------------------------------
    void IndexTask::initialize_predicate(const Future &pred_future,
                                         const TaskArgument &pred_arg)
    //--------------------------------------------------------------------------
    {
      if (pred_future.impl != NULL)
        predicate_false_future = pred_future;
      else
      {
        predicate_false_size = pred_arg.get_size();
        if (predicate_false_size == 0)
        {
          // TODO: Reenable this error if we want to track predicate defaults
#if 0
          if (variants->return_size > 0)
            log_run.error("Predicated index task launch for task %s "
                          "in parent task %s (UID %lld) has non-void "
                          "return type but no default value for its "
                          "future if the task predicate evaluates to "
                          "false.  Please set either the "
                          "'predicate_false_result' or "
                          "'predicate_false_future' fields of the "
                          "IndexTaskLauncher struct.",
                          get_task_name(), parent_ctx->get_task_name(),
                          parent_ctx->get_unique_id())
          }
#endif
        }
        else
        {
          // TODO: Reenable this error if we want to track predicate defaults
#ifdef PERFORM_PREDICATE_SIZE_CHECKS
          if (predicate_false_size != variants->return_size)
            REPORT_LEGION_ERROR(ERROR_PREDICATED_INDEX_TASK,
                          "Predicated index task launch for task %s "
                          "in parent task %s (UID %lld) has predicated "
                          "false return type of size %ld bytes, but the "
                          "expected return size is %ld bytes.",
                          get_task_name(), parent_ctx->get_task_name(),
                          parent_ctx->get_unique_id(),
                          predicate_false_size, variants->return_size)
#endif
#ifdef DEBUG_LEGION
          assert(predicate_false_result == NULL);
#endif
          predicate_false_result = 
            legion_malloc(PREDICATE_ALLOC, predicate_false_size);
          memcpy(predicate_false_result, pred_arg.get_ptr(),
                 predicate_false_size);
        }
      }
    }

    //--------------------------------------------------------------------------
    void IndexTask::trigger_prepipeline_stage(void)
    //--------------------------------------------------------------------------
    {
      // First compute the parent indexes
      compute_parent_indexes();
      // Annotate any regions which are going to need to be early mapped
      for (unsigned idx = 0; idx < regions.size(); idx++)
      {
        if (!IS_WRITE(regions[idx]))
          continue;
        if (regions[idx].handle_type == SINGULAR)
          regions[idx].flags |= MUST_PREMAP_FLAG;
        else if (regions[idx].handle_type == REG_PROJECTION)
        {
          ProjectionFunction *function = runtime->find_projection_function(
                                                    regions[idx].projection);
          if (function->depth == 0)
            regions[idx].flags |= MUST_PREMAP_FLAG;
        }
      }
      // Initialize the privilege paths
      privilege_paths.resize(regions.size());
      for (unsigned idx = 0; idx < regions.size(); idx++)
        initialize_privilege_path(privilege_paths[idx], regions[idx]);
      if (!options_selected)
      {
        const bool inline_task = select_task_options();
        if (inline_task) 
        {
          REPORT_LEGION_WARNING(LEGION_WARNING_MAPPER_REQUESTED_INLINE,
                          "Mapper %s requested to inline task %s "
                          "(UID %lld) but the 'enable_inlining' option was "
                          "not set on the task launcher so the request is "
                          "being ignored", mapper->get_mapper_name(),
                          get_task_name(), get_unique_id());
        }
      }
      if (need_intra_task_alias_analysis)
      {
        // If we don't have a trace, we do our alias analysis now
        LegionTrace *local_trace = get_trace();
        if (local_trace == NULL)
          perform_intra_task_alias_analysis(false/*tracing*/, NULL/*trace*/,
                                            privilege_paths);
      }
      if (runtime->legion_spy_enabled)
      { 
        for (unsigned idx = 0; idx < regions.size(); idx++)
          TaskOp::log_requirement(unique_op_id, idx, regions[idx]);
        runtime->forest->log_launch_space(launch_space, unique_op_id);
      }
    }

    //--------------------------------------------------------------------------
    void IndexTask::trigger_dependence_analysis(void)
    //--------------------------------------------------------------------------
    {
      perform_base_dependence_analysis();
      for (unsigned idx = 0; idx < regions.size(); idx++)
      {
        ProjectionInfo projection_info(runtime, regions[idx], launch_space);
        runtime->forest->perform_dependence_analysis(this, idx, regions[idx], 
                                                     projection_info,
                                                     privilege_paths[idx]);
      }
    }

    //--------------------------------------------------------------------------
    void IndexTask::perform_base_dependence_analysis(void)
    //--------------------------------------------------------------------------
    {
#ifdef DEBUG_LEGION
      assert(memo_state != MEMO_REQ);
      assert(privilege_paths.size() == regions.size());
#endif 
      if (runtime->check_privileges)
        perform_privilege_checks();
      if (need_intra_task_alias_analysis)
      {
        // If we have a trace we do our alias analysis now
        LegionTrace *local_trace = get_trace();
        if (local_trace != NULL)
          perform_intra_task_alias_analysis(is_tracing(), local_trace,
                                            privilege_paths);
      }
      // To be correct with the new scheduler we also have to 
      // register mapping dependences on futures
      for (std::vector<Future>::const_iterator it = futures.begin();
            it != futures.end(); it++)
      {
#ifdef DEBUG_LEGION
        assert(it->impl != NULL);
#endif
        it->impl->register_dependence(this);
      }
      if (predicate_false_future.impl != NULL)
        predicate_false_future.impl->register_dependence(this);
      // Also have to register any dependences on our predicate
      register_predicate_dependence();
    }

    //--------------------------------------------------------------------------
    void IndexTask::report_interfering_requirements(unsigned idx1,unsigned idx2)
    //--------------------------------------------------------------------------
    {
#if 0
      REPORT_LEGION_ERROR(ERROR_ALIASED_REGION_REQUIREMENTS,
                          "Aliased region requirements for index tasks "
                          "are not permitted. Region requirements %d and %d "
                          "of task %s (UID %lld) in parent task %s (UID %lld) "
                          "are interfering.", idx1, idx2, get_task_name(),
                          get_unique_id(), parent_ctx->get_task_name(),
                          parent_ctx->get_unique_id())
#else
      REPORT_LEGION_WARNING(LEGION_WARNING_REGION_REQUIREMENTS_INDEX,
                      "Region requirements %d and %d of index task %s "
                      "(UID %lld) in parent task %s (UID %lld) are potentially "
                      "interfering.  It's possible that this is a false "
                      "positive if there are projection region requirements "
                      "and each of the point tasks are non-interfering. "
                      "If the runtime is built in debug mode then it will "
                      "check that the region requirements of all points are "
                      "actually non-interfering. If you see no further error "
                      "messages for this index task launch then everything "
                      "is good.", idx1, idx2, get_task_name(), get_unique_id(),
                      parent_ctx->get_task_name(), parent_ctx->get_unique_id())
#endif
#ifdef DEBUG_LEGION
      interfering_requirements.insert(std::pair<unsigned,unsigned>(idx1,idx2));
#endif
    }

    //--------------------------------------------------------------------------
    RegionTreePath& IndexTask::get_privilege_path(unsigned idx)
    //--------------------------------------------------------------------------
    {
#ifdef DEBUG_LEGION
      assert(idx < privilege_paths.size());
#endif
      return privilege_paths[idx];
    }

    //--------------------------------------------------------------------------
    void IndexTask::resolve_false(bool speculated, bool launched)
    //--------------------------------------------------------------------------
    {
      // If we already launched, then we can just return
      // otherwise continue through to do the cleanup work
      if (launched)
        return;
      RtEvent execution_condition;
      // Fill in the index task map with the default future value
      if (redop == 0)
      {
        // Only need to do this if the internal domain exists, it
        // might not in a control replication context
        if (internal_space.exists())
        {
          // Get the domain that we will have to iterate over
          Domain local_domain;
          runtime->forest->find_launch_space_domain(internal_space, 
                                                    local_domain);
          // Handling the future map case
          if (predicate_false_future.impl != NULL)
          {
            ApEvent wait_on = predicate_false_future.impl->get_ready_event();
            if (wait_on.has_triggered())
            {
              const size_t result_size = 
                check_future_size(predicate_false_future.impl);
              const void *result = 
                predicate_false_future.impl->get_untyped_result(true);
              for (Domain::DomainPointIterator itr(local_domain); itr; itr++)
              {
                Future f = future_map.get_future(itr.p);
                if (result_size > 0)
                  f.impl->set_result(result, result_size, false/*own*/);
              }
            }
            else
            {
              // Add references so things won't be prematurely collected
              future_map.impl->add_base_resource_ref(DEFERRED_TASK_REF);
              predicate_false_future.impl->add_base_gc_ref(DEFERRED_TASK_REF,
                                                           this);
              DeferredFutureMapSetArgs args(future_map.impl,
                  predicate_false_future.impl, local_domain, this);
              execution_condition = 
                runtime->issue_runtime_meta_task(args, LG_LATENCY_WORK_PRIORITY,
                                               Runtime::protect_event(wait_on));
            }
          }
          else
          {
            for (Domain::DomainPointIterator itr(local_domain); itr; itr++)
            {
              Future f = future_map.get_future(itr.p);
              if (predicate_false_size > 0)
                f.impl->set_result(predicate_false_result,
                                   predicate_false_size, false/*own*/);
            }
          }
        }
      }
      else
      {
        // Handling a reduction case
        if (predicate_false_future.impl != NULL)
        {
          ApEvent wait_on = predicate_false_future.impl->get_ready_event();
          if (wait_on.has_triggered())
          {
            const size_t result_size = 
                        check_future_size(predicate_false_future.impl);
            if (result_size > 0)
              reduction_future.impl->set_result(
                  predicate_false_future.impl->get_untyped_result(true),
                  result_size, false/*own*/);
          }
          else
          {
            // Add references so they aren't garbage collected 
            reduction_future.impl->add_base_gc_ref(DEFERRED_TASK_REF, this);
            predicate_false_future.impl->add_base_gc_ref(DEFERRED_TASK_REF, 
                                                         this);
            DeferredFutureSetArgs args(reduction_future.impl,
                                    predicate_false_future.impl, this);
            execution_condition = 
              runtime->issue_runtime_meta_task(args, LG_LATENCY_WORK_PRIORITY,
                                               Runtime::protect_event(wait_on));
          }
        }
        else
        {
          if (predicate_false_size > 0)
            reduction_future.impl->set_result(predicate_false_result,
                                  predicate_false_size, false/*own*/);
        }
      }
      // Then clean up this task execution
      complete_mapping();
      complete_execution(execution_condition);
      resolve_speculation();
      trigger_children_complete();
      trigger_children_committed();
    }

    //--------------------------------------------------------------------------
    void IndexTask::early_map_task(void)
    //--------------------------------------------------------------------------
    {
      DETAILED_PROFILER(runtime, INDEX_EARLY_MAP_TASK_CALL);
      std::vector<unsigned> early_map_indexes;
      for (unsigned idx = 0; idx < regions.size(); idx++)
      {
        const RegionRequirement &req = regions[idx];
        if (req.must_premap())
          early_map_indexes.push_back(idx);
      }
      if (!early_map_indexes.empty())
      {
        early_map_regions(map_applied_conditions, early_map_indexes);
        if (!acquired_instances.empty())
          release_acquired_instances(acquired_instances);
      }
    }

    //--------------------------------------------------------------------------
    bool IndexTask::distribute_task(void)
    //--------------------------------------------------------------------------
    {
      DETAILED_PROFILER(runtime, INDEX_DISTRIBUTE_CALL);
      if (is_origin_mapped())
      {
        // This will only get called if we had slices that couldn't map, but
        // they have now all mapped
#ifdef DEBUG_LEGION
        assert(slices.empty());
#endif
        // We're never actually run
        return false;
      }
      else
      {
        if (!is_sliced() && target_proc.exists() && 
            (target_proc != current_proc))
        {
          // Make a slice copy and send it away
          SliceTask *clone = clone_as_slice_task(internal_space, target_proc,
                                                 true/*needs slice*/,
                                                 stealable, 1LL);
          runtime->send_task(clone);
          return false; // We have now been sent away
        }
        else
          return true; // Still local so we can be sliced
      }
    }

    //--------------------------------------------------------------------------
    RtEvent IndexTask::perform_mapping(MustEpochOp *owner/*=NULL*/,
                                       bool first_invocation/*=true*/)
    //--------------------------------------------------------------------------
    {
      DETAILED_PROFILER(runtime, INDEX_PERFORM_MAPPING_CALL);
      // This will only get called if we had slices that failed to origin map 
#ifdef DEBUG_LEGION
      assert(!slices.empty());
      // Should never get duplicate invocations here
      assert(first_invocation);
#endif
      for (std::list<SliceTask*>::iterator it = slices.begin();
            it != slices.end(); /*nothing*/)
      {
        (*it)->trigger_mapping();
        it = slices.erase(it);
      }
      return RtEvent::NO_RT_EVENT;
    }

    //--------------------------------------------------------------------------
    void IndexTask::launch_task(void)
    //--------------------------------------------------------------------------
    {
      // should never be called
      assert(false);
    }

    //--------------------------------------------------------------------------
    bool IndexTask::is_stealable(void) const
    //--------------------------------------------------------------------------
    {
      // Index space tasks are never stealable, they must first be
      // split into slices which can then be stolen.  Note that slicing
      // always happens after premapping so we know stealing is safe.
      return false;
    }

    //--------------------------------------------------------------------------
    void IndexTask::map_and_launch(void)
    //--------------------------------------------------------------------------
    {
      // This should only ever be called if we had slices which failed to map
#ifdef DEBUG_LEGION
      assert(is_sliced());
      assert(!slices.empty());
#endif
      trigger_slices();
    }

    //--------------------------------------------------------------------------
    ApEvent IndexTask::get_task_completion(void) const
    //--------------------------------------------------------------------------
    {
      return get_completion_event();
    }

    //--------------------------------------------------------------------------
    TaskOp::TaskKind IndexTask::get_task_kind(void) const
    //--------------------------------------------------------------------------
    {
      return INDEX_TASK_KIND;
    }

    //--------------------------------------------------------------------------
    void IndexTask::trigger_task_complete(bool deferred /*=false*/)
    //--------------------------------------------------------------------------
    {
      DETAILED_PROFILER(runtime, INDEX_COMPLETE_CALL);
      // Trigger all the futures or set the reduction future result
      // and then trigger it
      if (redop != 0)
      {
        // Set the future if we actually ran the task or we speculated
        if ((speculation_state != RESOLVE_FALSE_STATE) || false_guard.exists())
        {
          // If we're doing a deterministic reduction this is the point
          // at which we can collapse all the futures down to a single
          // value since we know we have them all in the temporary futures
          if (deterministic_redop)
          {
            for (std::map<DomainPoint,std::pair<void*,size_t> >::const_iterator
                  it = temporary_futures.begin();
                  it != temporary_futures.end(); it++)
              fold_reduction_future(it->second.first, it->second.second,
                                    false/*owner*/, true/*exclusive*/);
          }
          reduction_future.impl->set_result(reduction_state,
                                            reduction_state_size, 
                                            false/*owner*/);
        }
        reduction_future.impl->complete_future();
      }
      else
        future_map.impl->complete_all_futures();
      if (must_epoch != NULL)
        must_epoch->notify_subop_complete(this);
      if (!effects_postconditions.empty())
      {
        const PhysicalTraceInfo trace_info(this);
        ApEvent done = 
          Runtime::merge_events(&trace_info, effects_postconditions);
        request_early_complete(done);
      }
      complete_operation();
#ifdef LEGION_SPY
      LegionSpy::log_operation_events(unique_op_id, ApEvent::NO_AP_EVENT,
                                      completion_event);
#endif
    }

    //--------------------------------------------------------------------------
    void IndexTask::trigger_task_commit(void)
    //--------------------------------------------------------------------------
    {
      DETAILED_PROFILER(runtime, INDEX_COMMIT_CALL);
      if (must_epoch != NULL)
        must_epoch->notify_subop_commit(this);
      // Mark that this operation is now committed
      commit_operation(true/*deactivate*/);
    }

    //--------------------------------------------------------------------------
    bool IndexTask::pack_task(Serializer &rez, Processor target)
    //--------------------------------------------------------------------------
    {
      // should never be called
      assert(false);
      return false;
    }

    //--------------------------------------------------------------------------
    bool IndexTask::unpack_task(Deserializer &derez, Processor current,
                                std::set<RtEvent> &ready_events)
    //--------------------------------------------------------------------------
    {
      // should never be called
      assert(false);
      return false;
    }

    //--------------------------------------------------------------------------
    void IndexTask::perform_inlining(void)
    //--------------------------------------------------------------------------
    {
      DETAILED_PROFILER(runtime, INDEX_PERFORM_INLINING_CALL);
      // See if there is anything to wait for
      std::set<ApEvent> wait_on_events;
      for (unsigned idx = 0; idx < futures.size(); idx++)
      {
        FutureImpl *impl = futures[idx].impl; 
        wait_on_events.insert(impl->ready_event);
      }
      for (unsigned idx = 0; idx < grants.size(); idx++)
      {
        GrantImpl *impl = grants[idx].impl;
        wait_on_events.insert(impl->acquire_grant());
      }
      for (unsigned idx = 0; idx < wait_barriers.size(); idx++)
      {
	ApEvent e = 
          Runtime::get_previous_phase(wait_barriers[idx].phase_barrier);
        wait_on_events.insert(e);
      }
      // Merge together all the events for the start condition 
      ApEvent start_condition = Runtime::merge_events(NULL, wait_on_events);
      // Enumerate all of the points of our index space and run
      // the task for each one of them either saving or reducing their futures
      Processor current = parent_ctx->get_executing_processor();
      // Select the variant to use
      VariantImpl *variant = parent_ctx->select_inline_variant(this);
      // See if we need to wait for anything
      if (start_condition.exists())
        start_condition.wait();
      // Save this for when things are being returned
      TaskContext *enclosing = parent_ctx;
      // Make a copy of our region requirements
      std::vector<RegionRequirement> copy_requirements(regions.size());
      for (unsigned idx = 0; idx < regions.size(); idx++)
        copy_requirements[idx] = regions[idx];
      bool first = true;
      for (Domain::DomainPointIterator itr(index_domain); itr; itr++)
      {
        // If this is not the first we have to restore the region
        // requirements from copy that we made before hand
        if (!first)
        {
          for (unsigned idx = 0; idx < regions.size(); idx++)
            regions[idx] = copy_requirements[idx];
        }
        else
          first = false;
        index_point = itr.p; 
        // Get our local args
        Future local_arg = point_arguments.impl->get_future(index_point);
        if (local_arg.impl != NULL)
        {
          local_args = local_arg.impl->get_untyped_result(true);
          local_arglen = local_arg.impl->get_untyped_size();
        }
        else
        {
          local_args = NULL;
          local_arglen = 0;
        }
        compute_point_region_requirements();
        InlineContext *inline_ctx = new InlineContext(runtime, enclosing, this);
        // Save the inner context as the parent ctx
        parent_ctx = inline_ctx;
        variant->dispatch_inline(current, inline_ctx);
        // Return any created privilege state
        inline_ctx->return_resources(enclosing);
        // Then we can delete the inline context
        delete inline_ctx;
      }
      if (redop == 0)
        future_map.impl->complete_all_futures();
      else
      {
        reduction_future.impl->set_result(reduction_state,
                                          reduction_state_size,false/*owner*/);
        reduction_future.impl->complete_future();
      }
      // Trigger all our events event
      Runtime::trigger_event(completion_event);
    }

    //--------------------------------------------------------------------------
    void IndexTask::end_inline_task(const void *res, size_t res_size,bool owned)
    //--------------------------------------------------------------------------
    {
      if (redop == 0)
      {
        Future f = future_map.impl->get_future(index_point);
        f.impl->set_result(res, res_size, owned);
      }
      else
        fold_reduction_future(res, res_size, owned, true/*exclusive*/);
    }

    //--------------------------------------------------------------------------
    VersionInfo& IndexTask::get_version_info(unsigned idx)
    //--------------------------------------------------------------------------
    {
      return version_infos[idx];
    }

    //--------------------------------------------------------------------------
    std::map<PhysicalManager*,std::pair<unsigned,bool> >* 
                                     IndexTask::get_acquired_instances_ref(void)
    //--------------------------------------------------------------------------
    {
      return &acquired_instances;
    }

    //--------------------------------------------------------------------------
    SliceTask* IndexTask::clone_as_slice_task(IndexSpace is, Processor p,
                                              bool recurse, bool stealable,
                                              long long scale_denominator)
    //--------------------------------------------------------------------------
    {
      DETAILED_PROFILER(runtime, INDEX_CLONE_AS_SLICE_CALL);
      SliceTask *result = runtime->get_available_slice_task(); 
      result->initialize_base_task(parent_ctx, false/*track*/, NULL/*deps*/,
                                   Predicate::TRUE_PRED, this->task_id);
      result->clone_multi_from(this, is, p, recurse, stealable);
      result->index_complete = this->completion_event;
      result->denominator = scale_denominator;
      result->index_owner = this;
      result->remote_owner_uid = parent_ctx->get_unique_id();
      result->trace_local_id = trace_local_id;
      result->tpl = tpl;
      result->memo_state = memo_state;
      if (runtime->legion_spy_enabled)
        LegionSpy::log_index_slice(get_unique_id(), 
                                   result->get_unique_id());
      if (runtime->profiler != NULL)
        runtime->profiler->register_slice_owner(get_unique_op_id(),
                                                result->get_unique_op_id());
      return result;
    }

    //--------------------------------------------------------------------------
    void IndexTask::handle_future(const DomainPoint &point, const void *result,
                                  size_t result_size, bool owner)
    //--------------------------------------------------------------------------
    {
      DETAILED_PROFILER(runtime, INDEX_HANDLE_FUTURE);
      // Need to hold the lock when doing this since it could
      // be going in parallel with other users
      if (reduction_op != NULL)
      {
        // If we're doing a deterministic reduction then we need to 
        // buffer up these future values until we get all of them so
        // that we can fold them in a deterministic way
        if (deterministic_redop)
        {
          // Store it in our temporary futures
          if (owner)
          {
            // Hold the lock to protect the data structure
            AutoLock o_lock(op_lock);
#ifdef DEBUG_LEGION
            assert(temporary_futures.find(point) == temporary_futures.end());
#endif
            temporary_futures[point] = 
              std::pair<void*,size_t>(const_cast<void*>(result),result_size);
          }
          else
          {
            void *copy = legion_malloc(FUTURE_RESULT_ALLOC, result_size);
            memcpy(copy,result,result_size);
            // Hold the lock to protect the data structure
            AutoLock o_lock(op_lock);
#ifdef DEBUG_LEGION
            assert(temporary_futures.find(point) == temporary_futures.end());
#endif
            temporary_futures[point] = 
              std::pair<void*,size_t>(copy,result_size);
          }
        }
        else
          fold_reduction_future(result, result_size, owner, false/*exclusive*/);
      }
      else
      {
        if (must_epoch == NULL)
        {
          Future f = future_map.get_future(point);
          f.impl->set_result(result, result_size, owner);
        }
        else
          must_epoch->set_future(point, result, result_size, owner);
      }
    }

    //--------------------------------------------------------------------------
    void IndexTask::register_must_epoch(void)
    //--------------------------------------------------------------------------
    {
      // should never be called
      assert(false);
    }

    //--------------------------------------------------------------------------
    FutureMapImpl* IndexTask::create_future_map(TaskContext *ctx,
                             IndexSpace launch_space, IndexSpace sharding_space) 
    //--------------------------------------------------------------------------
    {
      return new FutureMapImpl(ctx, this, runtime,
            runtime->get_available_distributed_id(), runtime->address_space);
    }

    //--------------------------------------------------------------------------
    void IndexTask::record_reference_mutation_effect(RtEvent event)
    //--------------------------------------------------------------------------
    {
      map_applied_conditions.insert(event);
    }

    //--------------------------------------------------------------------------
    void IndexTask::record_origin_mapped_slice(SliceTask *local_slice)
    //--------------------------------------------------------------------------
    {
      AutoLock o_lock(op_lock);
      origin_mapped_slices.push_back(local_slice);
    }

    //--------------------------------------------------------------------------
    void IndexTask::return_slice_mapped(unsigned points, long long denom,
                                RtEvent applied_condition, ApEvent effects_done)
    //--------------------------------------------------------------------------
    {
      DETAILED_PROFILER(runtime, INDEX_RETURN_SLICE_MAPPED_CALL);
      bool need_trigger = false;
      bool trigger_children_completed = false;
      bool trigger_children_commit = false;
      {
        AutoLock o_lock(op_lock);
        total_points += points;
        mapped_points += points;
        slice_fraction.add(Fraction<long long>(1,denom));
        if (applied_condition.exists())
          map_applied_conditions.insert(applied_condition);
        if (effects_done.exists())
          effects_postconditions.insert(effects_done);
        // Already know that mapped points is the same as total points
        if (slice_fraction.is_whole())
        {
          need_trigger = true;
          if ((complete_points == total_points) &&
              !children_complete_invoked)
          {
            trigger_children_completed = true;
            children_complete_invoked = true;
          }
          if ((committed_points == total_points) &&
              !children_commit_invoked)
          {
            trigger_children_commit = true;
            children_commit_invoked = true;
          }
        }
      }
      if (need_trigger)
      {
        // Get the mapped precondition note we can now access this
        // without holding the lock because we know we've seen
        // all the responses so no one else will be mutating it.
        if (!map_applied_conditions.empty())
        {
          RtEvent map_condition = Runtime::merge_events(map_applied_conditions);
          complete_mapping(map_condition);
        }
        else
          complete_mapping();
      }
      if (trigger_children_completed)
        trigger_children_complete();
      if (trigger_children_commit)
        trigger_children_committed();
    }

    //--------------------------------------------------------------------------
    void IndexTask::return_slice_complete(unsigned points, 
                                          ApEvent slice_postcondition)
    //--------------------------------------------------------------------------
    {
      DETAILED_PROFILER(runtime, INDEX_RETURN_SLICE_COMPLETE_CALL);
      bool trigger_execution = false;
      bool need_trigger = false;
      {
        AutoLock o_lock(op_lock);
        complete_points += points;
        // Always add it if we're doing legion spy validation
#ifndef LEGION_SPY
        if (!slice_postcondition.has_triggered())
#endif
          effects_postconditions.insert(slice_postcondition);
#ifdef DEBUG_LEGION
        assert(!complete_received);
        assert(complete_points <= total_points);
#endif
        if (slice_fraction.is_whole() && 
            (complete_points == total_points))
        {
          trigger_execution = true;
          if (!children_complete_invoked)
          {
            need_trigger = true;
            children_complete_invoked = true;
          }
        }
      }
      if (trigger_execution)
        complete_execution();
      if (need_trigger)
        trigger_children_complete();
    }

    //--------------------------------------------------------------------------
    void IndexTask::return_slice_commit(unsigned points)
    //--------------------------------------------------------------------------
    {
      DETAILED_PROFILER(runtime, INDEX_RETURN_SLICE_COMMIT_CALL);
      bool need_trigger = false;
      {
        AutoLock o_lock(op_lock);
        committed_points += points;
#ifdef DEBUG_LEGION
        assert(committed_points <= total_points);
#endif
        if (slice_fraction.is_whole() &&
            (committed_points == total_points) && 
            !children_commit_invoked)
        {
          need_trigger = true;
          children_commit_invoked = true;
        }
      }
      if (need_trigger)
        trigger_children_committed();
    } 

    //--------------------------------------------------------------------------
    void IndexTask::unpack_slice_mapped(Deserializer &derez, 
                                        AddressSpaceID source)
    //--------------------------------------------------------------------------
    {
      DerezCheck z(derez);
      size_t points;
      derez.deserialize(points);
      long long denom;
      derez.deserialize(denom);
      RtEvent applied_condition;
      derez.deserialize(applied_condition);
      ApEvent restrict_postcondition;
      derez.deserialize(restrict_postcondition);
#ifdef DEBUG_LEGION
      if (!is_origin_mapped())
      {
        std::map<DomainPoint,std::vector<LogicalRegion> > local_requirements;
        for (unsigned idx = 0; idx < points; idx++)
        {
          DomainPoint point;
          derez.deserialize(point);
          std::vector<LogicalRegion> &reqs = local_requirements[point];
          reqs.resize(regions.size());
          for (unsigned idx2 = 0; idx2 < regions.size(); idx2++)
            derez.deserialize(reqs[idx2]);
        }
        check_point_requirements(local_requirements);
      }
#endif
      return_slice_mapped(points, denom, applied_condition, 
                          restrict_postcondition);
    }

    //--------------------------------------------------------------------------
    void IndexTask::unpack_slice_complete(Deserializer &derez)
    //--------------------------------------------------------------------------
    {
      DerezCheck z(derez);
      size_t points;
      derez.deserialize(points);
      ApEvent slice_postcondition;
      derez.deserialize(slice_postcondition);
      ResourceTracker::unpack_resources_return(derez, parent_ctx);
      if (redop == 0)
      {
        // No reduction so we can unpack these futures directly
        for (unsigned idx = 0; idx < points; idx++)
        {
          DomainPoint p;
          derez.deserialize(p);
          DerezCheck z2(derez);
          size_t future_size;
          derez.deserialize(future_size);
          const void *future_ptr = derez.get_current_pointer();
          handle_future(p, future_ptr, future_size, false/*owner*/);
          // Advance the pointer on the deserializer
          derez.advance_pointer(future_size);
        }
      }
      else if (deterministic_redop)
      {
#ifdef DEBUG_LEGION
        assert(reduction_op != NULL);
        assert(reduction_state_size == reduction_op->sizeof_rhs);
#endif
        // Unpack these futures and save them so we can do a
        // deterministic reduction fold operation later
        for (unsigned idx = 0; idx < points; idx++)
        {
          DomainPoint p;
          derez.deserialize(p);
          size_t size;
          derez.deserialize(size);
          const void *ptr = derez.get_current_pointer();
          handle_future(p, ptr, size, false/*owner*/);
          derez.advance_pointer(size);
        }
      }
      else
      {
#ifdef DEBUG_LEGION
        assert(reduction_op != NULL);
        assert(reduction_state_size == reduction_op->sizeof_rhs);
#endif
        const void *reduc_ptr = derez.get_current_pointer();
        DomainPoint dummy_point;
        handle_future(dummy_point, reduc_ptr, 
                      reduction_state_size, false/*owner*/);
        // Advance the pointer on the deserializer
        derez.advance_pointer(reduction_state_size);
      }
      return_slice_complete(points, slice_postcondition);
    }

    //--------------------------------------------------------------------------
    void IndexTask::unpack_slice_commit(Deserializer &derez)
    //--------------------------------------------------------------------------
    {
      DerezCheck z(derez);
      size_t points;
      derez.deserialize(points);
      return_slice_commit(points);
    }

    //--------------------------------------------------------------------------
    void IndexTask::replay_analysis(void)
    //--------------------------------------------------------------------------
    {
#ifdef DEBUG_LEGION
      assert(is_replaying());
      assert(current_proc.exists());
#endif
#ifdef LEGION_SPY
      LegionSpy::log_replay_operation(unique_op_id);
#endif
      if (runtime->legion_spy_enabled)
      {
        for (unsigned idx = 0; idx < regions.size(); idx++)
          TaskOp::log_requirement(unique_op_id, idx, regions[idx]);
      }
      SliceTask *new_slice = this->clone_as_slice_task(internal_space,
                                                       current_proc,
                                                       false,
                                                       false, 1LL);
      slices.push_back(new_slice);
      new_slice->enumerate_points();
      new_slice->replay_analysis();
    }

    //--------------------------------------------------------------------------
    /*static*/ void IndexTask::process_slice_mapped(Deserializer &derez,
                                                    AddressSpaceID source)
    //--------------------------------------------------------------------------
    {
      IndexTask *task;
      derez.deserialize(task);
      task->unpack_slice_mapped(derez, source);
    }

    //--------------------------------------------------------------------------
    /*static*/ void IndexTask::process_slice_complete(Deserializer &derez)
    //--------------------------------------------------------------------------
    {
      IndexTask *task;
      derez.deserialize(task);
      task->unpack_slice_complete(derez);
    }

    //--------------------------------------------------------------------------
    /*static*/ void IndexTask::process_slice_commit(Deserializer &derez)
    //--------------------------------------------------------------------------
    {
      IndexTask *task;
      derez.deserialize(task);
      task->unpack_slice_commit(derez);
    }

#ifdef DEBUG_LEGION
    //--------------------------------------------------------------------------
    void IndexTask::check_point_requirements(
            const std::map<DomainPoint,std::vector<LogicalRegion> > &point_reqs)
    //--------------------------------------------------------------------------
    {
      std::set<std::pair<unsigned,unsigned> > local_interfering = 
        interfering_requirements;
      // Handle any region requirements that interfere with itself
      for (unsigned idx = 0; idx < regions.size(); idx++)
      {
        const RegionRequirement &req = regions[idx];
        if (!IS_WRITE(req) || (req.must_premap() && !IS_EXCLUSIVE(req)))
          continue;
        local_interfering.insert(std::pair<unsigned,unsigned>(idx,idx));
      }
      // Nothing to do if there are no interfering requirements
      if (local_interfering.empty())
        return;
      std::map<DomainPoint,std::vector<LogicalRegion> > point_requirements;
      for (std::map<DomainPoint,std::vector<LogicalRegion> >::const_iterator 
            pit = point_reqs.begin(); pit != point_reqs.end(); pit++)
      {
        // Add it to the set of point requirements
        point_requirements.insert(*pit);
        const std::vector<LogicalRegion> &point_reqs = pit->second;
        for (std::map<DomainPoint,std::vector<LogicalRegion> >::const_iterator
              oit = point_requirements.begin(); 
              oit != point_requirements.end(); oit++)
        {
          const std::vector<LogicalRegion> &other_reqs = oit->second;
          const bool same_point = (pit->first == oit->first);
          // Now check for interference with any other points
          for (std::set<std::pair<unsigned,unsigned> >::const_iterator it =
                local_interfering.begin(); it !=
                local_interfering.end(); it++)
          {
            // Skip same region requireemnt for same point
            if (same_point && (it->first == it->second))
              continue;
            // If either one are the NO_REGION then there is no interference
            if (!point_reqs[it->first].exists() || 
                !other_reqs[it->second].exists())
              continue;
            if (!runtime->forest->are_disjoint(
                  point_reqs[it->first].get_index_space(), 
                  other_reqs[it->second].get_index_space()))
            {
              if (pit->first.get_dim() <= 1) 
              {
                REPORT_LEGION_ERROR(ERROR_INDEX_SPACE_TASK,
                              "Index space task launch has intefering "
                              "region requirements %d of point %lld and region "
                              "requirement %d of point %lld of %s (UID %lld) "
                              "in parent task %s (UID %lld) are interfering.",
                              it->first, pit->first[0], it->second,
                              oit->first[0], get_task_name(), get_unique_id(),
                              parent_ctx->get_task_name(),
                              parent_ctx->get_unique_id());
              } 
              else if (pit->first.get_dim() == 2) 
              {
                REPORT_LEGION_ERROR(ERROR_INDEX_SPACE_TASK,
                              "Index space task launch has intefering "
                              "region requirements %d of point (%lld,%lld) and "
                              "region requirement %d of point (%lld,%lld) of "
                              "%s (UID %lld) in parent task %s (UID %lld) are "
                              "interfering.", it->first, pit->first[0],
                              pit->first[1], it->second, oit->first[0],
                              oit->first[1], get_task_name(), get_unique_id(),
                              parent_ctx->get_task_name(),
                              parent_ctx->get_unique_id());
              } 
              else if (pit->first.get_dim() == 3) 
              {
                REPORT_LEGION_ERROR(ERROR_INDEX_SPACE_TASK,
                              "Index space task launch has intefering "
                              "region requirements %d of point (%lld,%lld,%lld)"
                              " and region requirement %d of point "
                              "(%lld,%lld,%lld) of %s (UID %lld) in parent "
                              "task %s (UID %lld) are interfering.", it->first,
                              pit->first[0], pit->first[1], pit->first[2],
                              it->second, oit->first[0], oit->first[1],
                              oit->first[2], get_task_name(), get_unique_id(),
                              parent_ctx->get_task_name(),
                              parent_ctx->get_unique_id());
              }
              assert(false);
            }
          }
        }
      }
    }
#endif

    /////////////////////////////////////////////////////////////
    // Slice Task 
    /////////////////////////////////////////////////////////////

    //--------------------------------------------------------------------------
    SliceTask::SliceTask(Runtime *rt)
      : MultiTask(rt)
    //--------------------------------------------------------------------------
    {
    }

    //--------------------------------------------------------------------------
    SliceTask::SliceTask(const SliceTask &rhs)
      : MultiTask(NULL)
    //--------------------------------------------------------------------------
    {
      // should never be called
      assert(false);
    }

    //--------------------------------------------------------------------------
    SliceTask::~SliceTask(void)
    //--------------------------------------------------------------------------
    {
    }

    //--------------------------------------------------------------------------
    SliceTask& SliceTask::operator=(const SliceTask &rhs)
    //--------------------------------------------------------------------------
    {
      // should never be called
      assert(false);
      return *this;
    }

    //--------------------------------------------------------------------------
    void SliceTask::activate(void)
    //--------------------------------------------------------------------------
    {
      DETAILED_PROFILER(runtime, SLICE_ACTIVATE_CALL);
      activate_multi();
      // Slice tasks never have to resolve speculation
      resolve_speculation();
      index_complete = ApEvent::NO_AP_EVENT;
      num_unmapped_points = 0;
      num_uncomplete_points = 0;
      num_uncommitted_points = 0;
      denominator = 0;
      index_owner = NULL;
      remote_owner_uid = 0;
      remote_unique_id = get_unique_id();
      origin_mapped = false;
    }

    //--------------------------------------------------------------------------
    void SliceTask::deactivate(void)
    //--------------------------------------------------------------------------
    {
      DETAILED_PROFILER(runtime, SLICE_DEACTIVATE_CALL);
      deactivate_multi();
      // Deactivate all our points 
      for (std::vector<PointTask*>::const_iterator it = points.begin();
            it != points.end(); it++)
      {
        // Check to see if we are origin mapped or not which 
        // determines whether we should commit this operation or
        // just deactivate it like normal
        if (is_origin_mapped() && !is_remote())
          (*it)->deactivate();
        else
          (*it)->commit_operation(true/*deactivate*/);
      }
      points.clear(); 
      if (!acquired_instances.empty())
        release_acquired_instances(acquired_instances);
#ifdef DEBUG_LEGION
      assert(local_regions.empty());
      assert(local_fields.empty());
#endif
      acquired_instances.clear();
      map_applied_conditions.clear();
      commit_preconditions.clear();
      created_regions.clear();
      created_fields.clear();
      created_field_spaces.clear();
      created_index_spaces.clear();
      created_index_partitions.clear();
      runtime->free_slice_task(this);
    }

    //--------------------------------------------------------------------------
    void SliceTask::trigger_dependence_analysis(void)
    //--------------------------------------------------------------------------
    {
      // should never be called
      assert(false);
    }

    //--------------------------------------------------------------------------
    void SliceTask::resolve_false(bool speculated, bool launched)
    //--------------------------------------------------------------------------
    {
      // should never be called
      assert(false);
    }

    //--------------------------------------------------------------------------
    void SliceTask::early_map_task(void)
    //--------------------------------------------------------------------------
    {
      // Slices are already done with early mapping 
    }

    //--------------------------------------------------------------------------
    std::map<PhysicalManager*,std::pair<unsigned,bool> >* 
                                     SliceTask::get_acquired_instances_ref(void)
    //--------------------------------------------------------------------------
    {
      return &acquired_instances;
    }

    //--------------------------------------------------------------------------
    void SliceTask::check_target_processors(void) const
    //--------------------------------------------------------------------------
    {
#ifdef DEBUG_LEGION
      assert(!points.empty());
#endif
      if (points.size() == 1)
        return;
      const AddressSpaceID target_space = 
        runtime->find_address_space(points[0]->target_proc);
      for (unsigned idx = 1; idx < points.size(); idx++)
      {
        if (target_space != 
            runtime->find_address_space(points[idx]->target_proc))
          REPORT_LEGION_ERROR(ERROR_INVALID_MAPPER_OUTPUT,
                      "Invalid mapper output: two different points in one "
                      "slice of %s (UID %lld) mapped to processors in two"
                      "different address spaces (%d and %d) which is illegal.",
                      get_task_name(), get_unique_id(), target_space,
                      runtime->find_address_space(points[idx]->target_proc))
      }
    }

    //--------------------------------------------------------------------------
    void SliceTask::update_target_processor(void)
    //--------------------------------------------------------------------------
    {
      if (points.empty())
        return;
#ifdef DEBUG_LEGION
      check_target_processors();
#endif
      this->target_proc = points[0]->target_proc;
    }

    //--------------------------------------------------------------------------
    bool SliceTask::distribute_task(void)
    //--------------------------------------------------------------------------
    {
      DETAILED_PROFILER(runtime, SLICE_DISTRIBUTE_CALL);
      update_target_processor();
      if (target_proc.exists() && (target_proc != current_proc))
      {
        runtime->send_task(this);
        // The runtime will deactivate this task
        // after it has been sent
        return false;
      }
      return true;
    }

    //--------------------------------------------------------------------------
    RtEvent SliceTask::perform_mapping(MustEpochOp *epoch_owner/*=NULL*/,
                                       bool first_invocation/*=true*/)
    //--------------------------------------------------------------------------
    {
      DETAILED_PROFILER(runtime, SLICE_PERFORM_MAPPING_CALL);
#ifdef DEBUG_LEGION
      // Should never get duplicate invocations here
      assert(first_invocation);
#endif
      // Check to see if we already enumerated all the points, if
      // not then do so now
      if (points.empty())
        enumerate_points();
      // Once we start mapping then we are no longer stealable
      stealable = false;
      std::set<RtEvent> mapped_events;
      for (std::vector<PointTask*>::const_iterator it = 
            points.begin(); it != points.end(); it++)
      {
        const RtEvent map_event = (*it)->perform_mapping(epoch_owner);
        if (map_event.exists())
          mapped_events.insert(map_event);
      }
      if (!mapped_events.empty())
        return Runtime::merge_events(mapped_events);
      return RtEvent::NO_RT_EVENT;
    }

    //--------------------------------------------------------------------------
    void SliceTask::launch_task(void)
    //--------------------------------------------------------------------------
    {
      DETAILED_PROFILER(runtime, SLICE_LAUNCH_CALL);
#ifdef DEBUG_LEGION
      assert(!points.empty());
#endif
      // Launch all of our child points
      for (unsigned idx = 0; idx < points.size(); idx++)
        points[idx]->launch_task();
    }

    //--------------------------------------------------------------------------
    bool SliceTask::is_stealable(void) const
    //--------------------------------------------------------------------------
    {
      return ((!map_origin) && stealable);
    }

    //--------------------------------------------------------------------------
    void SliceTask::map_and_launch(void)
    //--------------------------------------------------------------------------
    {
      DETAILED_PROFILER(runtime, SLICE_MAP_AND_LAUNCH_CALL);
      // First enumerate all of our points if we haven't already done so
      if (points.empty())
        enumerate_points();
      // Mark that this task is no longer stealable.  Once we start
      // executing things onto a specific processor slices cannot move.
      stealable = false;
#ifdef DEBUG_LEGION
      assert(!points.empty());
#endif
      const size_t num_points = points.size();
      for (unsigned idx = 0; idx < num_points; idx++)
      {
        PointTask *point = points[idx];
        const RtEvent map_event = point->perform_mapping();
        if (map_event.exists() && !map_event.has_triggered())
          point->defer_launch_task(map_event);
        else
          point->launch_task();
      }
    }

    //--------------------------------------------------------------------------
    ApEvent SliceTask::get_task_completion(void) const
    //--------------------------------------------------------------------------
    {
      return index_complete;
    }

    //--------------------------------------------------------------------------
    TaskOp::TaskKind SliceTask::get_task_kind(void) const
    //--------------------------------------------------------------------------
    {
      return SLICE_TASK_KIND;
    }

    //--------------------------------------------------------------------------
    bool SliceTask::pack_task(Serializer &rez, Processor target)
    //--------------------------------------------------------------------------
    {
      DETAILED_PROFILER(runtime, SLICE_PACK_TASK_CALL);
      // Check to see if we are stealable or not yet fully sliced,
      // if both are false and we're not remote, then we can send the state
      // now or check to see if we are remotely mapped
      AddressSpaceID addr_target = runtime->find_address_space(target);
      RezCheck z(rez);
      // Preamble used in TaskOp::unpack
      rez.serialize(points.size());
      pack_multi_task(rez, addr_target);
      rez.serialize(denominator);
      rez.serialize(index_owner);
      rez.serialize(index_complete);
      rez.serialize(remote_unique_id);
      rez.serialize(origin_mapped);
      rez.serialize(remote_owner_uid);
      rez.serialize(internal_space);
      if (predicate_false_future.impl != NULL)
        rez.serialize(predicate_false_future.impl->did);
      else
        rez.serialize<DistributedID>(0);
      rez.serialize(predicate_false_size);
      if (predicate_false_size > 0)
        rez.serialize(predicate_false_result, predicate_false_size);
      for (unsigned idx = 0; idx < points.size(); idx++)
      {
        points[idx]->pack_task(rez, target);
      }
      // If we don't have any points, we have to pack up the argument map
      if (points.empty())
      {
        if (point_arguments.impl != NULL)
          rez.serialize(point_arguments.impl->did);
        else
          rez.serialize<DistributedID>(0);
      }
      bool deactivate_now = true;
      if (!is_remote() && is_origin_mapped())
      {
        // If we're not remote and origin mapped then we need
        // to hold onto these version infos until we are done
        // with the whole index space task, so tell our owner
        index_owner->record_origin_mapped_slice(this);
        deactivate_now = false;
      }
      // Always return true for slice tasks since they should
      // always be deactivated after they are sent somewhere else
      return deactivate_now;
    }
    
    //--------------------------------------------------------------------------
    bool SliceTask::unpack_task(Deserializer &derez, Processor current,
                                std::set<RtEvent> &ready_events)
    //--------------------------------------------------------------------------
    {
      DETAILED_PROFILER(runtime, SLICE_UNPACK_TASK_CALL);
      DerezCheck z(derez);
      size_t num_points;
      derez.deserialize(num_points);
      unpack_multi_task(derez, ready_events);
      set_current_proc(current);
      derez.deserialize(denominator);
      derez.deserialize(index_owner);
      derez.deserialize(index_complete);
      derez.deserialize(remote_unique_id); 
      derez.deserialize(origin_mapped);
      derez.deserialize(remote_owner_uid);
      derez.deserialize(internal_space);
      if (runtime->legion_spy_enabled)
        LegionSpy::log_slice_slice(remote_unique_id, get_unique_id());
      if (runtime->profiler != NULL)
        runtime->profiler->register_slice_owner(remote_unique_id,
            get_unique_op_id());
      num_unmapped_points = num_points;
      num_uncomplete_points = num_points;
      num_uncommitted_points = num_points;
      // Check to see if we ended up back on the original node
      // We have to do this before unpacking the points
      if (is_remote())
      {
        RtEvent ctx_ready;
        parent_ctx = runtime->find_context(remote_owner_uid, false, &ctx_ready);
        if (ctx_ready.exists())
          ready_events.insert(ctx_ready);
      }
      else
        parent_ctx = index_owner->parent_ctx;
      // Unpack the predicate false infos
      DistributedID pred_false_did;
      derez.deserialize(pred_false_did);
      if (pred_false_did != 0)
      {
        WrapperReferenceMutator mutator(ready_events);
        FutureImpl *impl = 
          runtime->find_or_create_future(pred_false_did, &mutator);
        impl->add_base_gc_ref(FUTURE_HANDLE_REF, &mutator);
        predicate_false_future = Future(impl, false/*need reference*/);
      }
      derez.deserialize(predicate_false_size);
      if (predicate_false_size > 0)
      {
#ifdef DEBUG_LEGION
        assert(predicate_false_result == NULL);
#endif
        predicate_false_result = malloc(predicate_false_size);
        derez.deserialize(predicate_false_result, predicate_false_size);
      }
      for (unsigned idx = 0; idx < num_points; idx++)
      {
        PointTask *point = runtime->get_available_point_task(); 
        point->slice_owner = this;
        point->unpack_task(derez, current, ready_events);
        point->parent_ctx = parent_ctx;
        points.push_back(point);
        if (runtime->legion_spy_enabled)
          LegionSpy::log_slice_point(get_unique_id(), 
                                     point->get_unique_id(),
                                     point->index_point);
      }
      if (num_points == 0)
      {
        DistributedID future_map_did;
        derez.deserialize(future_map_did);
        if (future_map_did > 0)
        {
          WrapperReferenceMutator mutator(ready_events);
          FutureMapImpl *impl = runtime->find_or_create_future_map(
                                  future_map_did, parent_ctx, &mutator);
          impl->add_base_gc_ref(FUTURE_HANDLE_REF, &mutator);
          point_arguments = FutureMap(impl, false/*need reference*/);
        }
      }
      // Return true to add this to the ready queue
      return true;
    }

    //--------------------------------------------------------------------------
    void SliceTask::perform_inlining(void)
    //--------------------------------------------------------------------------
    {
      // should never be called
      assert(false);
    }

    //--------------------------------------------------------------------------
    SliceTask* SliceTask::clone_as_slice_task(IndexSpace is, Processor p,
                                              bool recurse, bool stealable,
                                              long long scale_denominator)
    //--------------------------------------------------------------------------
    {
      DETAILED_PROFILER(runtime, SLICE_CLONE_AS_SLICE_CALL);
      SliceTask *result = runtime->get_available_slice_task(); 
      result->initialize_base_task(parent_ctx,  false/*track*/, NULL/*deps*/,
                                   Predicate::TRUE_PRED, this->task_id);
      result->clone_multi_from(this, is, p, recurse, stealable);
      result->index_complete = this->index_complete;
      result->denominator = this->denominator * scale_denominator;
      result->index_owner = this->index_owner;
      result->remote_owner_uid = this->remote_owner_uid;
      result->trace_local_id = trace_local_id;
      result->tpl = tpl;
      result->memo_state = memo_state;
      if (runtime->legion_spy_enabled)
        LegionSpy::log_slice_slice(get_unique_id(), 
                                   result->get_unique_id());
      if (runtime->profiler != NULL)
        runtime->profiler->register_slice_owner(get_unique_op_id(),
            result->get_unique_op_id());
      return result;
    }

    //--------------------------------------------------------------------------
    void SliceTask::handle_future(const DomainPoint &point, const void *result,
                                  size_t result_size, bool owner)
    //--------------------------------------------------------------------------
    {
      DETAILED_PROFILER(runtime, SLICE_HANDLE_FUTURE_CALL);
      // If we're remote, just handle it ourselves, otherwise pass
      // it back to the enclosing index owner
      if (is_remote())
      {
        // Store the future result in our temporary futures unless we're 
        // doing a non-deterministic reduction in which case we can eagerly
        // fold this now into our reduction buffer
        if ((redop == 0) || deterministic_redop)
        {
          // Store it in our temporary futures
          if (owner)
          {
            // Hold the lock to protect the data structure
            AutoLock o_lock(op_lock);
#ifdef DEBUG_LEGION
            assert(temporary_futures.find(point) == temporary_futures.end());
#endif
            temporary_futures[point] = 
              std::pair<void*,size_t>(const_cast<void*>(result),result_size);
          }
          else
          {
            void *copy = legion_malloc(FUTURE_RESULT_ALLOC, result_size);
            memcpy(copy,result,result_size);
            // Hold the lock to protect the data structure
            AutoLock o_lock(op_lock);
#ifdef DEBUG_LEGION
            assert(temporary_futures.find(point) == temporary_futures.end());
#endif
            temporary_futures[point] = 
              std::pair<void*,size_t>(copy,result_size);
          }
        }
        else
          fold_reduction_future(result, result_size, owner, false/*exclusive*/);
      }
      else
        index_owner->handle_future(point, result, result_size, owner);
    }

    //--------------------------------------------------------------------------
    void SliceTask::register_must_epoch(void)
    //--------------------------------------------------------------------------
    {
#ifdef DEBUG_LEGION
      assert(must_epoch != NULL);
#endif
      if (points.empty())
        enumerate_points();
      must_epoch->register_slice_task(this);
      for (unsigned idx = 0; idx < points.size(); idx++)
      {
        PointTask *point = points[idx];
        must_epoch->register_single_task(point, must_epoch_index);
      }
    }

    //--------------------------------------------------------------------------
    PointTask* SliceTask::clone_as_point_task(const DomainPoint &point)
    //--------------------------------------------------------------------------
    {
      DETAILED_PROFILER(runtime, SLICE_CLONE_AS_POINT_CALL);
      PointTask *result = runtime->get_available_point_task();
      result->initialize_base_task(parent_ctx, false/*track*/, NULL/*deps*/,
                                   Predicate::TRUE_PRED, this->task_id);
      result->clone_task_op_from(this, this->target_proc, 
                                 false/*stealable*/, true/*duplicate*/);
      result->is_index_space = true;
      result->must_epoch_task = this->must_epoch_task;
      result->index_domain = this->index_domain;
      result->trace_local_id = trace_local_id;
      result->tpl = tpl;
      result->memo_state = memo_state;
      // Now figure out our local point information
      result->initialize_point(this, point, point_arguments);
      if (runtime->legion_spy_enabled)
        LegionSpy::log_slice_point(get_unique_id(), 
                                   result->get_unique_id(),
                                   result->index_point);
      return result;
    }

    //--------------------------------------------------------------------------
    void SliceTask::enumerate_points(void)
    //--------------------------------------------------------------------------
    {
      DETAILED_PROFILER(runtime, SLICE_ENUMERATE_POINTS_CALL);
      Domain internal_domain;
      runtime->forest->find_launch_space_domain(internal_space,internal_domain);
      size_t num_points = internal_domain.get_volume();
#ifdef DEBUG_LEGION
      assert(num_points > 0);
#endif
      unsigned point_idx = 0;
      points.resize(num_points);
      // Enumerate all the points in our slice and make point tasks
      for (Domain::DomainPointIterator itr(internal_domain); 
            itr; itr++, point_idx++)
        points[point_idx] = clone_as_point_task(itr.p);
      // Compute any projection region requirements
      for (unsigned idx = 0; idx < regions.size(); idx++)
      {
        if (regions[idx].handle_type == SINGULAR)
          continue;
        else 
        {
          ProjectionFunction *function = 
            runtime->find_projection_function(regions[idx].projection);
          function->project_points(regions[idx], idx, runtime, 
                                   index_domain, points);
        }
      }
      // Update the no access regions
      for (unsigned idx = 0; idx < points.size(); idx++)
        points[idx]->complete_point_projection();
      // Mark how many points we have
      num_unmapped_points = points.size();
      num_uncomplete_points = points.size();
      num_uncommitted_points = points.size();
    } 

    //--------------------------------------------------------------------------
    const void* SliceTask::get_predicate_false_result(size_t &result_size)
    //--------------------------------------------------------------------------
    {
      if (predicate_false_future.impl != NULL)
      {
        // Wait for the future to be ready
        ApEvent wait_on = predicate_false_future.impl->get_ready_event();
        wait_on.wait(); 
        result_size = predicate_false_future.impl->get_untyped_size();
        return predicate_false_future.impl->get_untyped_result(true);
      }
      else
      {
        result_size = predicate_false_size;
        return predicate_false_result;
      }
    }

    //--------------------------------------------------------------------------
    void SliceTask::trigger_task_complete(bool deferred /*=false*/)
    //--------------------------------------------------------------------------
    {
      trigger_slice_complete();
    }

    //--------------------------------------------------------------------------
    void SliceTask::trigger_task_commit(void)
    //--------------------------------------------------------------------------
    {
      trigger_slice_commit();
    } 

    //--------------------------------------------------------------------------
    void SliceTask::record_reference_mutation_effect(RtEvent event)
    //--------------------------------------------------------------------------
    {
      map_applied_conditions.insert(event);
    }

    //--------------------------------------------------------------------------
    void SliceTask::return_privileges(TaskContext *point_context)
    //--------------------------------------------------------------------------
    {
      // If we're remote, pass our privileges back to ourself
      // otherwise pass them directly back to the index owner
      if (is_remote())
        point_context->return_resources(this);
      else
        point_context->return_resources(parent_ctx);
    }

    //--------------------------------------------------------------------------
    void SliceTask::record_child_mapped(RtEvent child_complete,
                                        ApEvent effects_done)
    //--------------------------------------------------------------------------
    {
      bool needs_trigger = false;
      {
        AutoLock o_lock(op_lock);
        if (child_complete.exists())
          map_applied_conditions.insert(child_complete);
        if (effects_done.exists())
          effects_postconditions.insert(effects_done);
#ifdef DEBUG_LEGION
        assert(num_unmapped_points > 0);
#endif
        num_unmapped_points--;
        if (num_unmapped_points == 0)
          needs_trigger = true;
      }
      if (needs_trigger)
        trigger_slice_mapped();
    }

    //--------------------------------------------------------------------------
    void SliceTask::record_child_complete(void)
    //--------------------------------------------------------------------------
    {
      bool needs_trigger = false;
      {
        AutoLock o_lock(op_lock);
#ifdef DEBUG_LEGION
        assert(num_uncomplete_points > 0);
#endif
        num_uncomplete_points--;
        if ((num_uncomplete_points == 0) && !children_complete_invoked)
        {
          needs_trigger = true;
          children_complete_invoked = true;
        }
      }
      if (needs_trigger)
        trigger_children_complete();
    }

    //--------------------------------------------------------------------------
    void SliceTask::record_child_committed(RtEvent commit_precondition)
    //--------------------------------------------------------------------------
    {
      bool needs_trigger = false;
      {
        AutoLock o_lock(op_lock);
#ifdef DEBUG_LEGION
        assert(num_uncommitted_points > 0);
#endif
        if (commit_precondition.exists())
          commit_preconditions.insert(commit_precondition);
        num_uncommitted_points--;
        if ((num_uncommitted_points == 0) && !children_commit_invoked)
        {
          needs_trigger = true;
          children_commit_invoked = true;
        }
      }
      if (needs_trigger)
        trigger_children_committed();
    }

    //--------------------------------------------------------------------------
    void SliceTask::trigger_slice_mapped(void)
    //--------------------------------------------------------------------------
    {
      DETAILED_PROFILER(runtime, SLICE_MAPPED_CALL);
      RtEvent applied_condition;
      if (!map_applied_conditions.empty())
        applied_condition = Runtime::merge_events(map_applied_conditions);
      if (is_remote())
      {
        // Only need to send something back if this wasn't origin mapped 
        if (!is_origin_mapped())
        {
          Serializer rez;
          pack_remote_mapped(rez, applied_condition);
          runtime->send_slice_remote_mapped(orig_proc, rez);
        }
      }
      else
      {
#ifdef DEBUG_LEGION
        // In debug mode, get all our point region requirements and
        // then pass them back to the index space task
        std::map<DomainPoint,std::vector<LogicalRegion> > local_requirements;
        for (std::vector<PointTask*>::const_iterator it = 
              points.begin(); it != points.end(); it++)
        {
          std::vector<LogicalRegion> &reqs = 
            local_requirements[(*it)->index_point];
          reqs.resize(regions.size());
          for (unsigned idx = 0; idx < regions.size(); idx++)
            reqs[idx] = (*it)->regions[idx].region;
        }
        index_owner->check_point_requirements(local_requirements);
#endif
        if (!effects_postconditions.empty())
        {
          const PhysicalTraceInfo trace_info(this);
          ApEvent effects_done = 
            Runtime::merge_events(&trace_info, effects_postconditions);
          index_owner->return_slice_mapped(points.size(), denominator,
                                           applied_condition, effects_done);
        }
        else
          index_owner->return_slice_mapped(points.size(), denominator, 
                             applied_condition, ApEvent::NO_AP_EVENT);
      }
      complete_mapping(applied_condition); 
      complete_execution();
    }

    //--------------------------------------------------------------------------
    void SliceTask::trigger_slice_complete(void)
    //--------------------------------------------------------------------------
    {
      DETAILED_PROFILER(runtime, SLICE_COMPLETE_CALL);
      // Compute the merge of all our point task completions 
      std::set<ApEvent> slice_postconditions;
      for (unsigned idx = 0; idx < points.size(); idx++)
      {
        ApEvent point_completion = points[idx]->get_task_completion();
#ifndef LEGION_SPY
        if (point_completion.has_triggered())
          continue;
#endif
        slice_postconditions.insert(point_completion);
      }
      ApEvent slice_postcondition = 
        Runtime::merge_events(NULL, slice_postconditions);
      // For remote cases we have to keep track of the events for
      // returning any created logical state, we can't commit until
      // it is returned or we might prematurely release the references
      // that we hold on the version state objects
      if (is_remote())
      {
        // Send back the message saying that this slice is complete
        Serializer rez;
        pack_remote_complete(rez, slice_postcondition);
        runtime->send_slice_remote_complete(orig_proc, rez);
      }
      else
      {
        std::set<ApEvent> slice_postconditions;
        index_owner->return_slice_complete(points.size(), slice_postcondition);
      }
      if (!acquired_instances.empty())
        release_acquired_instances(acquired_instances);
      complete_operation();
    }

    //--------------------------------------------------------------------------
    void SliceTask::trigger_slice_commit(void)
    //--------------------------------------------------------------------------
    {
      DETAILED_PROFILER(runtime, SLICE_COMMIT_CALL);
      if (is_remote())
      {
        Serializer rez;
        pack_remote_commit(rez);
        runtime->send_slice_remote_commit(orig_proc, rez);
      }
      else
      {
        // created and deleted privilege information already passed back
        // futures already sent back
        index_owner->return_slice_commit(points.size());
      }
      if (!commit_preconditions.empty())
        commit_operation(true/*deactivate*/, 
            Runtime::merge_events(commit_preconditions));
      else
        commit_operation(true/*deactivate*/);
    }

    //--------------------------------------------------------------------------
    void SliceTask::pack_remote_mapped(Serializer &rez, 
                                       RtEvent applied_condition)
    //--------------------------------------------------------------------------
    {
      rez.serialize(index_owner);
      RezCheck z(rez);
      rez.serialize(points.size());
      rez.serialize(denominator);
      rez.serialize(applied_condition);
      if (!effects_postconditions.empty())
      {
        const PhysicalTraceInfo trace_info(this);
        ApEvent effects_done =
          Runtime::merge_events(&trace_info, effects_postconditions);
        rez.serialize(effects_done);
      }
      else
        rez.serialize(ApEvent::NO_AP_EVENT);
#ifdef DEBUG_LEGION
      if (!is_origin_mapped())
      {
        for (std::vector<PointTask*>::const_iterator it = 
              points.begin(); it != points.end(); it++)
        {
          rez.serialize((*it)->index_point);
          for (unsigned idx = 0; idx < regions.size(); idx++)
            rez.serialize((*it)->regions[idx].region);
        }
      }
#endif
    }

    //--------------------------------------------------------------------------
    void SliceTask::pack_remote_complete(Serializer &rez, 
                                         ApEvent slice_postcondition)
    //--------------------------------------------------------------------------
    {
      // Send back any created state that our point tasks made
      AddressSpaceID target = runtime->find_address_space(orig_proc);
      for (std::vector<PointTask*>::const_iterator it = points.begin();
            it != points.end(); it++)
        (*it)->send_back_created_state(target);
      rez.serialize(index_owner);
      RezCheck z(rez);
      rez.serialize<size_t>(points.size());
      rez.serialize(slice_postcondition);
      // Serialize the privilege state
      pack_resources_return(rez, target); 
      // Now pack up the future results
      if (redop == 0)
      {
        // Already know how many futures we are packing 
#ifdef DEBUG_LEGION
        assert(temporary_futures.size() == points.size());
#endif
        for (std::map<DomainPoint,std::pair<void*,size_t> >::const_iterator it =
              temporary_futures.begin(); it != temporary_futures.end(); it++)
        {
          rez.serialize(it->first);
          RezCheck z2(rez);
          rez.serialize(it->second.second);
          rez.serialize(it->second.first,it->second.second);
        }
      }
      else if (deterministic_redop)
      {
        // Same as above but without the extra rez check
#ifdef DEBUG_LEGION
        assert(temporary_futures.size() == points.size());
#endif
        for (std::map<DomainPoint,std::pair<void*,size_t> >::const_iterator it =
              temporary_futures.begin(); it != temporary_futures.end(); it++)
        {
          rez.serialize(it->first);
          rez.serialize(it->second.second);
          rez.serialize(it->second.first,it->second.second);
        }
      }
      else
      {
        // Don't need to pack the size since they already 
        // know it on the other side
        rez.serialize(reduction_state,reduction_state_size);
      }
    }

    //--------------------------------------------------------------------------
    void SliceTask::pack_remote_commit(Serializer &rez)
    //--------------------------------------------------------------------------
    {
      rez.serialize(index_owner);
      RezCheck z(rez);
      rez.serialize(points.size());
    }

    //--------------------------------------------------------------------------
    /*static*/ void SliceTask::handle_slice_return(Runtime *rt, 
                                                   Deserializer &derez)
    //--------------------------------------------------------------------------
    {
      DerezCheck z(derez);
      RtUserEvent ready_event;
      derez.deserialize(ready_event);
      Runtime::trigger_event(ready_event);
    }

    //--------------------------------------------------------------------------
    void SliceTask::register_region_creations(std::set<LogicalRegion> &regs)
    //--------------------------------------------------------------------------
    {
      AutoLock o_lock(op_lock);
      if (!created_regions.empty())
      {
        for (std::set<LogicalRegion>::const_iterator it = regs.begin();
              it != regs.end(); it++)
        {
#ifdef DEBUG_LEGION
          assert(created_regions.find(*it) == created_regions.end());
#endif
          created_regions.insert(*it);
        }
      }
      else
        created_regions.swap(regs);
    }

    //--------------------------------------------------------------------------
    void SliceTask::register_region_deletions(std::vector<LogicalRegion> &regs)
    //--------------------------------------------------------------------------
    {
      AutoLock o_lock(op_lock);
      if (!deleted_regions.empty())
        deleted_regions.insert(deleted_regions.end(), regs.begin(), regs.end());
      else
        deleted_regions.swap(regs);
    }

    //--------------------------------------------------------------------------
    void SliceTask::register_field_creations(
                               std::set<std::pair<FieldSpace,FieldID> > &fields)
    //--------------------------------------------------------------------------
    {
      AutoLock o_lock(op_lock);
      if (!created_fields.empty())
      {
        for (std::set<std::pair<FieldSpace,FieldID> >::const_iterator it = 
              fields.begin(); it != fields.end(); it++)
        {
#ifdef DEBUG_LEGION
          assert(created_fields.find(*it) == created_fields.end());
#endif
          created_fields.insert(*it);
        }
      }
      else
        created_fields.swap(fields);
    }

    //--------------------------------------------------------------------------
    void SliceTask::register_field_deletions(
                            std::vector<std::pair<FieldSpace,FieldID> > &fields)
    //--------------------------------------------------------------------------
    {
      AutoLock o_lock(op_lock);
      if (!deleted_fields.empty())
        deleted_fields.insert(deleted_fields.end(), 
                              fields.begin(), fields.end());
      else
        deleted_fields.swap(fields);
    }

    //--------------------------------------------------------------------------
    void SliceTask::register_field_space_creations(std::set<FieldSpace> &spaces)
    //--------------------------------------------------------------------------
    {
      AutoLock o_lock(op_lock);
      if (!created_field_spaces.empty())
      {
        for (std::set<FieldSpace>::const_iterator it = spaces.begin();
              it != spaces.end(); it++)
        {
#ifdef DEBUG_LEGION
          assert(created_field_spaces.find(*it) == created_field_spaces.end());
#endif
          created_field_spaces.insert(*it);
        }
      }
      else
        created_field_spaces.swap(spaces);
    }

    //--------------------------------------------------------------------------
    void SliceTask::register_latent_field_spaces(
                                          std::map<FieldSpace,unsigned> &spaces)
    //--------------------------------------------------------------------------
    {
      AutoLock o_lock(op_lock);
      if (!latent_field_spaces.empty())
      {
        for (std::map<FieldSpace,unsigned>::const_iterator it = 
              spaces.begin(); it != spaces.end(); it++)
        {
          std::map<FieldSpace,unsigned>::iterator finder = 
            latent_field_spaces.find(it->first);
          if (finder == latent_field_spaces.end())
            latent_field_spaces.insert(*it);
          else
            finder->second += it->second;
        }
      }
      else
        latent_field_spaces.swap(spaces);
    }

    //--------------------------------------------------------------------------
    void SliceTask::register_field_space_deletions(std::vector<FieldSpace> &sps)
    //--------------------------------------------------------------------------
    {
      AutoLock o_lock(op_lock);
      if (!deleted_field_spaces.empty())
        deleted_field_spaces.insert(deleted_field_spaces.end(), 
                                    sps.begin(), sps.end());
      else
        deleted_field_spaces.swap(sps);
    }

    //--------------------------------------------------------------------------
    void SliceTask::register_index_space_creations(std::set<IndexSpace> &spaces)
    //--------------------------------------------------------------------------
    {
      AutoLock o_lock(op_lock);
      if (!created_index_spaces.empty())
      {
        for (std::set<IndexSpace>::const_iterator it = spaces.begin();
              it != spaces.end(); it++)
        {
#ifdef DEBUG_LEGION
          assert(created_index_spaces.find(*it) == created_index_spaces.end());
#endif
          created_index_spaces.insert(*it);
        }
      }
      else
        created_index_spaces.swap(spaces);
    }

    //--------------------------------------------------------------------------
    void SliceTask::register_index_space_deletions(std::vector<IndexSpace> &sps)
    //--------------------------------------------------------------------------
    {
      AutoLock o_lock(op_lock);
      if (!deleted_index_spaces.empty())
        deleted_index_spaces.insert(deleted_index_spaces.end(), 
                                    sps.begin(), sps.end());
      else
        deleted_index_spaces.swap(sps);
    }

    //--------------------------------------------------------------------------
    void SliceTask::register_index_partition_creations(
                                                std::set<IndexPartition> &parts)
    //--------------------------------------------------------------------------
    {
      AutoLock o_lock(op_lock);
      if (!created_index_partitions.empty())
      {
        for (std::set<IndexPartition>::const_iterator it = parts.begin();
              it != parts.end(); it++)
        {
#ifdef DEBUG_LEGION
          assert(created_index_partitions.find(*it) == 
                 created_index_partitions.end());
#endif
          created_index_partitions.insert(*it);
        }
      }
      else
        created_index_partitions.swap(parts);
    }

    //--------------------------------------------------------------------------
    void SliceTask::register_index_partition_deletions(
                                             std::vector<IndexPartition> &parts)
    //--------------------------------------------------------------------------
    {
      AutoLock o_lock(op_lock);
      if (!deleted_index_partitions.empty())
        deleted_index_partitions.insert(deleted_index_partitions.end(),
                                        parts.begin(), parts.end());
      else
        deleted_index_partitions.swap(parts);
    }

    //--------------------------------------------------------------------------
    void SliceTask::replay_analysis(void)
    //--------------------------------------------------------------------------
    {
      for (unsigned idx = 0; idx < points.size(); idx++)
      {
        PointTask *point = points[idx];
        point->replay_analysis();
        record_child_mapped(RtEvent::NO_RT_EVENT, ApEvent::NO_AP_EVENT);
      }
    }

  }; // namespace Internal 
}; // namespace Legion 

#undef PRINT_REG

// EOF
<|MERGE_RESOLUTION|>--- conflicted
+++ resolved
@@ -5834,17 +5834,13 @@
       rez.serialize(orig_task);
       RezCheck z(rez);
       // Pack the privilege state
-<<<<<<< HEAD
       if (execution_context != NULL)
       {
         rez.serialize<bool>(true);
-        execution_context->pack_privilege_state(rez, target, true/*returning*/);
+        execution_context->pack_resources_return(rez, target);
       }
       else
         rez.serialize<bool>(false);
-=======
-      execution_context->pack_resources_return(rez, target);
->>>>>>> 6e30708c
       // Then pack the future result
       {
         RezCheck z2(rez);
@@ -5860,14 +5856,10 @@
       DETAILED_PROFILER(runtime, INDIVIDUAL_UNPACK_REMOTE_COMPLETE_CALL);
       DerezCheck z(derez);
       // First unpack the privilege state
-<<<<<<< HEAD
       bool has_privilege_state;
       derez.deserialize(has_privilege_state);
       if (has_privilege_state)
-        ResourceTracker::unpack_privilege_state(derez, parent_ctx);
-=======
-      ResourceTracker::unpack_resources_return(derez, parent_ctx);
->>>>>>> 6e30708c
+        ResourceTracker::unpack_resources_return(derez, parent_ctx);
       // Unpack the future result
       {
         DerezCheck z2(derez);
@@ -6672,14 +6664,7 @@
     }
 
     //--------------------------------------------------------------------------
-<<<<<<< HEAD
     bool ShardTask::is_top_level_task(void) const
-=======
-    FutureMap IndexTask::initialize_task(TaskContext *ctx,
-                                         const IndexTaskLauncher &launcher,
-                                         IndexSpace launch_sp, 
-                                         bool track /*= true*/)
->>>>>>> 6e30708c
     //--------------------------------------------------------------------------
     {
       return shard_manager->top_level_task;
@@ -7016,13 +7001,23 @@
     }
 
     //--------------------------------------------------------------------------
-    void ShardTask::return_privilege_state(ResourceTracker *target)
+    void ShardTask::return_resources(ResourceTracker *target)
     //--------------------------------------------------------------------------
     {
 #ifdef DEBUG_LEGION
       assert(execution_context != NULL);
 #endif
-      execution_context->return_privilege_state(target);
+      execution_context->return_resources(target);
+    }
+
+    //--------------------------------------------------------------------------
+    void ShardTask::report_leaks_and_duplicates(void)
+    //--------------------------------------------------------------------------
+    {
+#ifdef DEBUG_LEGION
+      assert(execution_context != NULL);
+#endif
+      execution_context->report_leaks_and_duplicates();
     }
 
     //--------------------------------------------------------------------------
@@ -7189,7 +7184,6 @@
     FutureMap IndexTask::initialize_task(TaskContext *ctx,
                                          const IndexTaskLauncher &launcher,
                                          IndexSpace launch_sp,
-                                         bool check_privileges,
                                          bool track /*= true*/)
     //--------------------------------------------------------------------------
     {
@@ -7236,12 +7230,7 @@
       future_map.impl->add_valid_domain(index_domain);
 #endif
       check_empty_field_requirements(); 
-<<<<<<< HEAD
-      if (check_privileges)
-        perform_privilege_checks();
-=======
- 
->>>>>>> 6e30708c
+
       if (runtime->legion_spy_enabled)
       {
         LegionSpy::log_index_task(parent_ctx->get_unique_id(),
