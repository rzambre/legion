--- conflicted
+++ resolved
@@ -3447,24 +3447,12 @@
         for (unsigned idx = 0; idx < instances.size(); idx++)
         {
           PhysicalManager *manager = instances[idx].get_manager();
-<<<<<<< HEAD
-          if (manager->conflicts(constraints))
-          {
-            if (local_mapper == NULL)
-              local_mapper = runtime->find_mapper(current_proc, map_id);
-            REPORT_LEGION_ERROR(ERROR_INVALID_MAPPER_OUTPUT,
-                          "Invalid mapper output. Mapper %s selected variant "
-                          "%ld for task %s (ID %lld). But instance selected "
-                          "for region requirement %d fails to satisfy the "
-                          "corresponding constraints.", 
-                          local_mapper->get_mapper_name(), impl->vid,
-                          get_task_name(), get_unique_id(), it->first)
-          }
-=======
           all_conflicts = all_conflicts && manager->conflicts(constraints);
->>>>>>> 03ad653c
         }
         if (all_conflicts)
+        {
+          if (local_mapper == NULL)
+            local_mapper = runtime->find_mapper(current_proc, map_id);
           REPORT_LEGION_ERROR(ERROR_INVALID_MAPPER_OUTPUT,
                         "Invalid mapper output. Mapper %s selected variant "
                         "%ld for task %s (ID %lld). But instance selected "
@@ -3472,6 +3460,7 @@
                         "corresponding constraints.", 
                         local_mapper->get_mapper_name(), impl->vid,
                         get_task_name(), get_unique_id(), it->first)
+        }
       }
       // Now we can test against the execution constraints
       const ExecutionConstraintSet &execution_constraints = 
@@ -3595,6 +3584,13 @@
       // Now we can convert the mapper output into our physical instances
       finalize_map_task_output(input, output, must_epoch_owner, 
                                valid_instances);
+      if (is_recording())
+      {
+#ifdef DEBUG_LEGION
+        assert(tpl != NULL && tpl->is_recording());
+#endif
+        tpl->record_mapper_output(this, output, physical_instances);
+      }
     }
 
     //--------------------------------------------------------------------------
@@ -3793,27 +3789,6 @@
           }
         }
       }
-<<<<<<< HEAD
-=======
-      if (!output.copy_prof_requests.empty())
-      {
-        filter_copy_request_kinds(mapper, 
-            output.copy_prof_requests.requested_measurements,
-            copy_profiling_requests, true/*warn*/);
-        profiling_priority = output.profiling_priority;
-      }
-      // Now we can convert the mapper output into our physical instances
-      finalize_map_task_output(input, output, must_epoch_owner, 
-                               valid_instances);
-
-      if (is_recording())
-      {
-#ifdef DEBUG_LEGION
-        assert(tpl != NULL && tpl->is_recording());
-#endif
-        tpl->record_mapper_output(this, output, physical_instances);
-      }
->>>>>>> 03ad653c
     }
 
     //--------------------------------------------------------------------------
@@ -6881,7 +6856,7 @@
         if (!restrict_postconditions.empty())
         {
           ApEvent restrict_post = 
-            Runtime::merge_events(restrict_postconditions);
+            Runtime::merge_events(NULL, restrict_postconditions);
           slice_owner->record_child_mapped(done, restrict_post);
         }
         else
@@ -6893,7 +6868,7 @@
         if (!restrict_postconditions.empty())
         {
           ApEvent restrict_post = 
-            Runtime::merge_events(restrict_postconditions);
+            Runtime::merge_events(NULL, restrict_postconditions);
           slice_owner->record_child_mapped(RtEvent::NO_RT_EVENT,  
                                            restrict_post);
         }
@@ -7065,6 +7040,13 @@
     //--------------------------------------------------------------------------
     {
       return shard_manager->top_level_task;
+    }
+
+    //--------------------------------------------------------------------------
+    void ShardTask::replay_analysis(void)
+    //--------------------------------------------------------------------------
+    {
+      assert(false);
     }
 
     //--------------------------------------------------------------------------
@@ -7364,7 +7346,6 @@
       // Check to see if we are control replicated or not
       if (shard_manager->control_replicated)
       {
-<<<<<<< HEAD
         // If we have a control replication context then we do the special path
         ReplicateContext *repl_ctx = new ReplicateContext(runtime, this,
             v->is_inner(), regions, parent_req_indexes,
@@ -7379,18 +7360,6 @@
         // The replicate contexts all need to sync up to exchange resources 
         repl_ctx->exchange_common_resources();
         return repl_ctx;
-=======
-        RtEvent done = Runtime::merge_events(map_applied_conditions);
-        if (!restrict_postconditions.empty())
-        {
-          ApEvent restrict_post = 
-            Runtime::merge_events(NULL, restrict_postconditions);
-          slice_owner->record_child_mapped(done, restrict_post);
-        }
-        else
-          slice_owner->record_child_mapped(done, ApEvent::NO_AP_EVENT);
-        complete_mapping(done);
->>>>>>> 03ad653c
       }
       else // No control replication so do the normal thing
         return SingleTask::initialize_inner_execution_context(v);
@@ -7430,7 +7399,6 @@
         const InstanceSet &instances = all_instances[region_idx];
         for (unsigned idx1 = 0; idx1 < local_instances.size(); idx1++)
         {
-<<<<<<< HEAD
           InstanceRef &ref = local_instances[idx1];
 #ifdef DEBUG_LEGION
           bool found = false;
@@ -7449,12 +7417,6 @@
 #ifdef DEBUG_LEGION
           assert(found);
 #endif
-=======
-          ApEvent restrict_post = 
-            Runtime::merge_events(NULL, restrict_postconditions);
-          slice_owner->record_child_mapped(RtEvent::NO_RT_EVENT,  
-                                           restrict_post);
->>>>>>> 03ad653c
         }
       }
     }
