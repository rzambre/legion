--- conflicted
+++ resolved
@@ -612,18 +612,12 @@
   LEGION_WARNING_VARIANT_TASK_NOT_MARKED = 1087,
   LEGION_WARNING_MAPPER_REQUESTED_POST = 1088,
   LEGION_WARNING_IGNORING_RELEASE_REQUEST = 1089,
-<<<<<<< HEAD
   LEGION_WARNING_DYNAMIC_SHARDING_REG = 1090,
   LEGION_WARNING_PRUNE_DEPTH_EXCEEDED = 1091,
   LEGION_WARNING_GENERIC_ACCESSOR = 1092, 
   LEGION_WARNING_UNUSED_PROFILING_FILE_NAME = 1093,
   LEGION_WARNING_SLOW_NON_FUNCTIONAL_PROJECTION = 1094,
-=======
-  LEGION_WARNING_PRUNE_DEPTH_EXCEEDED = 1090,
-  LEGION_WARNING_GENERIC_ACCESSOR = 1091, 
-  LEGION_WARNING_UNUSED_PROFILING_FILE_NAME = 1092,
-  LEGION_WARNING_INVALID_PRIORITY_CHANGE = 1093,
->>>>>>> 314ac3af
+  LEGION_WARNING_INVALID_PRIORITY_CHANGE = 1095,
   
   
   LEGION_FATAL_MUST_EPOCH_NOADDRESS = 2000,
