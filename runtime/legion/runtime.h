--- conflicted
+++ resolved
@@ -1611,13 +1611,8 @@
       LogicalRegion project_point(Task *task, unsigned idx, Runtime *runtime,
                        const Domain &launch_domain, const DomainPoint &point);
       void project_points(const RegionRequirement &req, unsigned idx,
-<<<<<<< HEAD
                           Runtime *runtime, const Domain &launch_domain,
                           const std::vector<PointTask*> &point_tasks);
-=======
-          Runtime *runtime, const std::vector<PointTask*> &point_tasks,
-          IndexSpaceNode *launch_space_node);
->>>>>>> d676c330
       // Generalized and annonymized
       void project_points(Operation *op, unsigned idx, 
                           const RegionRequirement &req, 
@@ -1667,11 +1662,8 @@
     public:
       const int depth; 
       const bool is_exclusive;
-<<<<<<< HEAD
       const bool is_functional;
-=======
       const bool is_invertible;
->>>>>>> d676c330
       const ProjectionID projection_id;
       ProjectionFunctor *const functor;
     protected:
