/* Copyright 2018 Stanford University, NVIDIA Corporation
 *
 * Licensed under the Apache License, Version 2.0 (the "License");
 * you may not use this file except in compliance with the License.
 * You may obtain a copy of the License at
 *
 *     http://www.apache.org/licenses/LICENSE-2.0
 *
 * Unless required by applicable law or agreed to in writing, software
 * distributed under the License is distributed on an "AS IS" BASIS,
 * WITHOUT WARRANTIES OR CONDITIONS OF ANY KIND, either express or implied.
 * See the License for the specific language governing permissions and
 * limitations under the License.
 */


#ifndef __LEGION_REGION_TREE_H__
#define __LEGION_REGION_TREE_H__

#include "legion/legion_types.h"
#include "legion/legion_utilities.h"
#include "legion/legion_allocation.h"
#include "legion/legion_analysis.h"
#include "legion/garbage_collection.h"
#include "legion/field_tree.h"

namespace Legion {
  namespace Internal {

    /**
     * \struct FieldDataDescriptor
     * A small helper class for performing dependent
     * partitioning operations
     */
    struct FieldDataDescriptor {
    public:
      IndexSpace index_space;
      PhysicalInstance inst;
      size_t field_offset;
    };
    
    /**
     * \class RegionTreeForest
     * "In the darkness of the forest resides the one true magic..."
     * Most of the magic in Legion is encoded in the RegionTreeForest
     * class and its children.  This class manages both the shape and 
     * states of the region tree.  We use fine-grained locking on 
     * individual nodes and the node look-up tables to enable easy 
     * updates to the shape of the tree.  Each node has a lock that 
     * protects the pointers to its child nodes.  There is a creation 
     * lock that protects the look-up tables.  The logical and physical
     * states of each of the nodes are stored using deques which can
     * be appended to without worrying about resizing so we don't 
     * require any locks for accessing state.  Each logical and physical
     * task context must maintain its own external locking mechanism
     * for serializing access to its logical and physical states.
     *
     * Modifications to the region tree shape are accompanied by a 
     * runtime mask which says which nodes have seen the update.  The
     * forest will record which nodes have sent updates and then 
     * tell the runtime to send updates to the other nodes which
     * have not observed the updates.
     */
    class RegionTreeForest {
    public:
      struct DisjointnessArgs : public LgTaskArgs<DisjointnessArgs> {
      public:
        static const LgTaskID TASK_ID = LG_DISJOINTNESS_TASK_ID;
      public:
        DisjointnessArgs(IndexPartition h, RtUserEvent r)
          : LgTaskArgs<DisjointnessArgs>(implicit_provenance),
            handle(h), ready(r) { }
      public:
        const IndexPartition handle;
        const RtUserEvent ready;
      };   
      struct DeferPhysicalRegistrationArgs : 
        public LgTaskArgs<DeferPhysicalRegistrationArgs> {
      public:
        static const LgTaskID TASK_ID = LG_DEFER_PHYSICAL_REGISTRATION_TASK_ID;
      public:
        DeferPhysicalRegistrationArgs(IndexSpaceExpression *expr,
                                 const RegionRequirement &r,
                                 Operation *o, UniqueID uid, unsigned idx,
                                 ApEvent term, InstanceSet &t,
                                 const PhysicalTraceInfo &info,
                                 CopyFillAggregator *&output,
                                 const std::set<ApEvent> &remote,
                                 std::vector<InstanceView*> &views, 
                                 std::set<RtEvent> &map_applied,
                                 ApEvent &res)
          : LgTaskArgs<DeferPhysicalRegistrationArgs>(uid),
            local_expr(expr), req(r), op(o), index(idx), 
            term_event(term), targets(t), trace_info(info),
            output_aggregator(output), remote_ready(remote), 
            target_views(views), map_applied_events(map_applied),
            result(res) { }
      public:
        IndexSpaceExpression *const local_expr;
        const RegionRequirement &req;
        Operation *const op; 
        const unsigned index;
        const ApEvent term_event;
        InstanceSet &targets;
        const PhysicalTraceInfo &trace_info;
        CopyFillAggregator *const output_aggregator;
        const std::set<ApEvent> &remote_ready;
        std::vector<InstanceView*> &target_views;
        std::set<RtEvent> &map_applied_events;
        ApEvent &result;
      };
    public:
      RegionTreeForest(Runtime *rt);
      RegionTreeForest(const RegionTreeForest &rhs);
      ~RegionTreeForest(void);
    public:
      RegionTreeForest& operator=(const RegionTreeForest &rhs);
    public:
      void prepare_for_shutdown(void);
    public:
      void create_index_space(IndexSpace handle, const void *realm_is,
                              DistributedID did);
      IndexSpace find_or_create_union_space(InnerContext *ctx,
                              const std::vector<IndexSpace> &sources);
      IndexSpace find_or_create_intersection_space(InnerContext *ctx,
                              const std::vector<IndexSpace> &sources);
      IndexSpace find_or_create_difference_space(InnerContext *ctx,
                              IndexSpace left, IndexSpace right);
      RtEvent create_pending_partition(IndexPartition pid,
                                       IndexSpace parent,
                                       IndexSpace color_space,
                                       LegionColor partition_color,
                                       PartitionKind part_kind,
                                       DistributedID did,
                                       ApEvent partition_ready,
            ApUserEvent partial_pending = ApUserEvent::NO_AP_USER_EVENT);
      void create_pending_cross_product(IndexPartition handle1,
                                        IndexPartition handle2,
                  std::map<IndexSpace,IndexPartition> &user_handles,
                                           PartitionKind kind,
                                           LegionColor &part_color,
                                           ApEvent domain_ready);
      void compute_partition_disjointness(IndexPartition handle,
                                          RtUserEvent ready_event);
      void destroy_index_space(IndexSpace handle, AddressSpaceID source);
      void destroy_index_partition(IndexPartition handle, 
                                   AddressSpaceID source);
    public:
      ApEvent create_equal_partition(Operation *op, 
                                     IndexPartition pid, 
                                     size_t granularity);
      ApEvent create_partition_by_union(Operation *op,
                                        IndexPartition pid,
                                        IndexPartition handle1,
                                        IndexPartition handle2);
      ApEvent create_partition_by_intersection(Operation *op,
                                               IndexPartition pid,
                                               IndexPartition handle1,
                                               IndexPartition handle2);
      ApEvent create_partition_by_difference(Operation *op,
                                           IndexPartition pid,
                                           IndexPartition handle1,
                                           IndexPartition handle2);
      ApEvent create_partition_by_restriction(IndexPartition pid,
                                              const void *transform,
                                              const void *extent);
      ApEvent create_cross_product_partitions(Operation *op,
                                              IndexPartition base,
                                              IndexPartition source,
                                              LegionColor part_color);
    public:  
      ApEvent create_partition_by_field(Operation *op,
                                        IndexPartition pending,
                    const std::vector<FieldDataDescriptor> &instances,
                                        ApEvent instances_ready);
      ApEvent create_partition_by_image(Operation *op,
                                        IndexPartition pending,
                                        IndexPartition projection,
                    const std::vector<FieldDataDescriptor> &instances,
                                        ApEvent instances_ready);
      ApEvent create_partition_by_image_range(Operation *op,
                                              IndexPartition pending,
                                              IndexPartition projection,
                    const std::vector<FieldDataDescriptor> &instances,
                                              ApEvent instances_ready);
      ApEvent create_partition_by_preimage(Operation *op,
                                           IndexPartition pending,
                                           IndexPartition projection,
                    const std::vector<FieldDataDescriptor> &instances,
                                           ApEvent instances_ready);
      ApEvent create_partition_by_preimage_range(Operation *op,
                                                 IndexPartition pending,
                                                 IndexPartition projection,
                    const std::vector<FieldDataDescriptor> &instances,
                                                 ApEvent instances_ready);
      ApEvent create_association(Operation *op, 
                                 IndexSpace domain, IndexSpace range,
                    const std::vector<FieldDataDescriptor> &instances,
                                 ApEvent instances_ready);
    public:
      bool check_partition_by_field_size(IndexPartition pid,
                                         FieldSpace fspace, FieldID fid,
                                         bool is_range,
                                         bool use_color_space = false);
      bool check_association_field_size(IndexSpace is,
                                        FieldSpace fspace, FieldID fid);
    public:
      IndexSpace find_pending_space(IndexPartition parent,
                                    const void *realm_color,
                                    TypeTag type_tag,
                                    ApUserEvent &domain_ready);
      ApEvent compute_pending_space(Operation *op, IndexSpace result,
                                    const std::vector<IndexSpace> &handles,
                                    bool is_union);
      ApEvent compute_pending_space(Operation *op, IndexSpace result,
                                    IndexPartition handle,
                                    bool is_union);
      ApEvent compute_pending_space(Operation *op, IndexSpace result,
                                    IndexSpace initial,
                                    const std::vector<IndexSpace> &handles);
    public:
      IndexPartition get_index_partition(IndexSpace parent, Color color); 
      bool has_index_subspace(IndexPartition parent,
                              const void *realm_color, TypeTag type_tag);
      IndexSpace get_index_subspace(IndexPartition parent, 
                                    const void *realm_color,
                                    TypeTag type_tag);
      void get_index_space_domain(IndexSpace handle, 
                                  void *realm_is, TypeTag type_tag);
      IndexSpace get_index_partition_color_space(IndexPartition p);
      void get_index_space_partition_colors(IndexSpace sp,
                                            std::set<Color> &colors);
      void get_index_space_color(IndexSpace handle, 
                                 void *realm_color, TypeTag type_tag); 
      Color get_index_partition_color(IndexPartition handle);
      IndexSpace get_parent_index_space(IndexPartition handle);
      bool has_parent_index_partition(IndexSpace handle);
      IndexPartition get_parent_index_partition(IndexSpace handle);
      unsigned get_index_space_depth(IndexSpace handle);
      unsigned get_index_partition_depth(IndexPartition handle);
      size_t get_domain_volume(IndexSpace handle);
      bool is_index_partition_disjoint(IndexPartition p);
      bool is_index_partition_complete(IndexPartition p);
      bool has_index_partition(IndexSpace parent, Color color);
    public:
      void create_field_space(FieldSpace handle, DistributedID did);
      void destroy_field_space(FieldSpace handle, AddressSpaceID source);
      // Return true if local is set to true and we actually performed the 
      // allocation.  It is an error if the field already existed and the
      // allocation was not local.
      bool allocate_field(FieldSpace handle, size_t field_size, 
                          FieldID fid, CustomSerdezID serdez_id);
      void free_field(FieldSpace handle, FieldID fid);
      void allocate_fields(FieldSpace handle, const std::vector<size_t> &sizes,
                           const std::vector<FieldID> &resulting_fields,
                           CustomSerdezID serdez_id);
      void free_fields(FieldSpace handle, const std::vector<FieldID> &to_free);
    public:
      bool allocate_local_fields(FieldSpace handle, 
                                 const std::vector<FieldID> &resulting_fields,
                                 const std::vector<size_t> &sizes,
                                 CustomSerdezID serdez_id,
                                 const std::set<unsigned> &allocated_indexes,
                                 std::vector<unsigned> &new_indexes);
      void free_local_fields(FieldSpace handle,
                             const std::vector<FieldID> &to_free,
                             const std::vector<unsigned> &indexes);
      void update_local_fields(FieldSpace handle,
                               const std::vector<FieldID> &fields,
                               const std::vector<size_t> &sizes,
                               const std::vector<CustomSerdezID> &serdez_ids,
                               const std::vector<unsigned> &indexes);
      void remove_local_fields(FieldSpace handle,
                               const std::vector<FieldID> &to_remove);
    public:
      void get_all_fields(FieldSpace handle, std::set<FieldID> &fields);
      void get_all_regions(FieldSpace handle, std::set<LogicalRegion> &regions);
      size_t get_field_size(FieldSpace handle, FieldID fid);
      void get_field_space_fields(FieldSpace handle, 
                                  std::vector<FieldID> &fields);
    public:
      void create_logical_region(LogicalRegion handle);
      void destroy_logical_region(LogicalRegion handle, 
                                  AddressSpaceID source);
      void destroy_logical_partition(LogicalPartition handle,
                                     AddressSpaceID source);
    public:
      LogicalPartition get_logical_partition(LogicalRegion parent, 
                                             IndexPartition handle);
      LogicalPartition get_logical_partition_by_color(LogicalRegion parent, 
                                                      Color color);
      bool has_logical_partition_by_color(LogicalRegion parent, Color color);
      LogicalPartition get_logical_partition_by_tree(
          IndexPartition handle, FieldSpace space, RegionTreeID tid);
      LogicalRegion get_logical_subregion(LogicalPartition parent,
                                          IndexSpace handle);
      LogicalRegion get_logical_subregion_by_color(LogicalPartition parent,
                                  const void *realm_color, TypeTag type_tag);
      bool has_logical_subregion_by_color(LogicalPartition parent,
                                  const void *realm_color, TypeTag type_tag);
      LogicalRegion get_logical_subregion_by_tree(
            IndexSpace handle, FieldSpace space, RegionTreeID tid);
      void get_logical_region_color(LogicalRegion handle, 
                                    void *realm_color, TypeTag type_tag);
      Color get_logical_partition_color(LogicalPartition handle);
      LogicalRegion get_parent_logical_region(LogicalPartition handle);
      bool has_parent_logical_partition(LogicalRegion handle);
      LogicalPartition get_parent_logical_partition(LogicalRegion handle);
      size_t get_domain_volume(LogicalRegion handle);
    public:
      // Index space operation methods
      void find_launch_space_domain(IndexSpace handle, Domain &launch_domain);
      void validate_slicing(IndexSpace input_space,
                            const std::vector<IndexSpace> &slice_spaces,
                            MultiTask *task, MapperManager *mapper);
      void log_launch_space(IndexSpace handle, UniqueID op_id);
    public:
      // Logical analysis methods
      void perform_dependence_analysis(Operation *op, unsigned idx,
                                       RegionRequirement &req,
                                       const ProjectionInfo &projection_info,
                                       RegionTreePath &path);
      void perform_deletion_analysis(DeletionOp *op, unsigned idx,
                                     RegionRequirement &req,
                                     RegionTreePath &path);
      // Used by dependent partition operations
      void find_open_complete_partitions(Operation *op, unsigned idx,
                                         const RegionRequirement &req,
                                     std::vector<LogicalPartition> &partitions);
      // For privileges flowing back across node boundaries
      void send_back_logical_state(RegionTreeContext context,
                                   UniqueID context_uid,
                                   const RegionRequirement &req,
                                   AddressSpaceID target);
    public:
      void perform_versioning_analysis(Operation *op, unsigned idx,
                                       const RegionRequirement &req,
                                       VersionInfo &version_info,
                                       std::set<RtEvent> &ready_events);
      void invalidate_versions(RegionTreeContext ctx, LogicalRegion handle);
      void invalidate_all_versions(RegionTreeContext ctx);
    public:
      void initialize_current_context(RegionTreeContext ctx,
                    const RegionRequirement &req, const bool restricted,
                    const InstanceSet &sources, ApEvent term_event, 
                    InnerContext *context, unsigned index,
                    std::map<PhysicalManager*,InstanceView*> &top_views,
                    std::set<RtEvent> &applied_events);
      void invalidate_current_context(RegionTreeContext ctx, bool users_only,
                                      LogicalRegion handle);
      bool match_instance_fields(const RegionRequirement &req1,
                                 const RegionRequirement &req2,
                                 const InstanceSet &inst1,
                                 const InstanceSet &inst2);
    public: // Physical analysis methods
      void physical_premap_region(Operation *op, unsigned index,
                                  RegionRequirement &req,
                                  VersionInfo &version_info,
                                  InstanceSet &valid_instances);
      // Return a runtime event for when it's safe to perform
      // the registration for this equivalence set
      RtEvent physical_perform_updates(const RegionRequirement &req,
                                  VersionInfo &version_info,
                                  Operation *op, unsigned index,
                                  ApEvent precondition, ApEvent term_event,
                                  const InstanceSet &targets,
                                  const PhysicalTraceInfo &trace_info,
                                  CopyFillAggregator *&output_aggregator,
                                  std::set<RtEvent> &map_applied_events,
                                  std::set<ApEvent> &remote_events,
                                  std::set<ApEvent> &effects_events,
                                  std::vector<InstanceView*> &target_views,
                                  IndexSpaceExpression *&local_expr,
#ifdef DEBUG_LEGION
                                  const char *log_name,
                                  UniqueID uid,
#endif
                                  const bool track_effects,
                                  const bool check_initialized = true,
                                  const bool defer_copies = true);
      // Return an event for when the copy-out effects of the 
      // registration are done (e.g. for restricted coherence)
      ApEvent physical_perform_registration(IndexSpaceExpression *local_expr,
                                 const RegionRequirement &req,
                                 Operation *op, unsigned index,
                                 ApEvent term_event, InstanceSet &targets,
                                 const PhysicalTraceInfo &trace_info,
                                 CopyFillAggregator *output_aggregator,
                                 const std::set<ApEvent> &remote_events,
                                 std::vector<InstanceView*> &target_views,
                                 std::set<RtEvent> &map_applied_events);
      // Same as the two above merged together
      ApEvent physical_perform_updates_and_registration(
                                   const RegionRequirement &req,
                                   VersionInfo &version_info,
                                   Operation *op, unsigned index,
                                   ApEvent precondition, ApEvent term_event,
                                   InstanceSet &targets,
                                   const PhysicalTraceInfo &trace_info,
                                   std::set<RtEvent> &map_applied_events,
#ifdef DEBUG_LEGION
                                   const char *log_name,
                                   UniqueID uid,
#endif
                                   const bool track_effects,
                                   const bool check_initialized = true);
      // A helper method for deferring the computation of registration
      RtEvent defer_physical_perform_registration(RtEvent register_pre,
                                   IndexSpaceExpression *local_expr,
                                   const RegionRequirement &req,
                                   Operation *op, unsigned index,
                                   ApEvent term_event, InstanceSet &targets,
                                   const PhysicalTraceInfo &trace_info,
                                   CopyFillAggregator *output_aggregator,
                                   const std::set<ApEvent> &remote_ready,
                                   std::vector<InstanceView*> &target_views,
                                   std::set<RtEvent> &map_applied_events,
                                   ApEvent &result);
      void handle_defer_registration(const void *args);
      ApEvent acquire_restrictions(const RegionRequirement &req,
                                   VersionInfo &version_info,
                                   Operation *op, unsigned index,
                                   ApEvent term_event,
                                   InstanceSet &restricted_instances,
                                   const PhysicalTraceInfo &trace_info,
                                   std::set<RtEvent> &map_applied_events,
#ifdef DEBUG_LEGION
                                   const char *log_name,
                                   UniqueID uid,
#endif
                                   const bool need_restricted_insts);
      ApEvent release_restrictions(const RegionRequirement &req,
                                   VersionInfo &version_info,
                                   Operation *op, unsigned index,
                                   ApEvent precondition, ApEvent term_event,
                                   InstanceSet &restricted_instances,
                                   const PhysicalTraceInfo &trace_info,
                                   std::set<RtEvent> &map_applied_events,
#ifdef DEBUG_LEGION
                                   const char *log_name,
                                   UniqueID uid,
#endif
                                   const bool need_restricted_insts);
      ApEvent copy_across(const RegionRequirement &src_req,
                          const RegionRequirement &dst_req,
                          VersionInfo &src_version_info,
                          VersionInfo &dst_version_info,
                          const InstanceSet &src_targets,
                          const InstanceSet &dst_targets, Operation *op,
                          unsigned src_index, unsigned dst_index,
                          ApEvent precondition, PredEvent pred_guard,
                          const PhysicalTraceInfo &trace_info,
                          std::set<RtEvent> &map_applied_events);
      // This takes ownership of the value buffer
      ApEvent fill_fields(Operation *op,
                          const RegionRequirement &req,
                          const unsigned index,
                          const void *value, size_t value_size,
                          VersionInfo &version_info, ApEvent precondition,
                          PredEvent true_guard,
                          const PhysicalTraceInfo &trace_info,
                          std::set<RtEvent> &map_applied_events);
      InstanceRef create_external_instance(AttachOp *attach_op,
                                const RegionRequirement &req,
                                const std::vector<FieldID> &field_set);
      ApEvent attach_external(AttachOp *attach_op, unsigned index,
                              const RegionRequirement &req,
                              // Two views are usually the same but different
                              // in cases of control replication
                              InstanceView *local_view,
                              LogicalView *registration_view,
                              VersionInfo &version_info,
                              const PhysicalTraceInfo &trace_info,
                              std::set<RtEvent> &map_applied_events,
                              const bool restricted);
      ApEvent detach_external(const RegionRequirement &req, DetachOp *detach_op,
                              unsigned index, VersionInfo &version_info, 
                              InstanceView *local_view,
                              const PhysicalTraceInfo &trace_info,
                              std::set<RtEvent> &map_applied_events,
                              LogicalView *registration_view = NULL);
    public:
      int physical_convert_mapping(Operation *op,
                               const RegionRequirement &req,
                               const std::vector<MappingInstance> &chosen,
                               InstanceSet &result, RegionTreeID &bad_tree,
                               std::vector<FieldID> &missing_fields,
                               std::map<PhysicalManager*,
                                    std::pair<unsigned,bool> > *acquired,
                               std::vector<PhysicalManager*> &unacquired,
                               const bool do_acquire_checks);
      bool physical_convert_postmapping(Operation *op,
                               const RegionRequirement &req,
                               const std::vector<MappingInstance> &chosen,
                               InstanceSet &result, RegionTreeID &bad_tree,
                               std::map<PhysicalManager*,
                                    std::pair<unsigned,bool> > *acquired,
                               std::vector<PhysicalManager*> &unacquired,
                               const bool do_acquire_checks);
      void log_mapping_decision(UniqueID uid, unsigned index,
                                const RegionRequirement &req,
                                const InstanceSet &targets,
                                bool postmapping = false);
    public: // helper method for the above two methods
      void perform_missing_acquires(Operation *op,
                 std::map<PhysicalManager*,std::pair<unsigned,bool> > &acquired,
                               const std::vector<PhysicalManager*> &unacquired);
    public:
      bool are_colocated(const std::vector<InstanceSet*> &instances,
                         FieldSpace handle, const std::set<FieldID> &fields,
                         unsigned &idx1, unsigned &idx2);
    public:
      // Debugging method for checking context state
      void check_context_state(RegionTreeContext ctx);
    public:
      // We know the domain of the index space
      IndexSpaceNode* create_node(IndexSpace is, const void *realm_is, 
                                  IndexPartNode *par, LegionColor color,
                                  DistributedID did,
                                  ApEvent is_ready = ApEvent::NO_AP_EVENT,
                                  IndexSpaceExprID expr_id = 0);
      IndexSpaceNode* create_node(IndexSpace is, const void *realm_is, 
                                  IndexPartNode *par, LegionColor color,
                                  DistributedID did,
                                  ApUserEvent is_ready);
      // We know the disjointness of the index partition
      IndexPartNode*  create_node(IndexPartition p, IndexSpaceNode *par,
                                  IndexSpaceNode *color_space, 
                                  LegionColor color, bool disjoint,int complete,
                                  DistributedID did, ApEvent partition_ready, 
                                  ApUserEvent partial_pending);
      // Give the event for when the disjointness information is ready
      IndexPartNode*  create_node(IndexPartition p, IndexSpaceNode *par,
                                  IndexSpaceNode *color_space,LegionColor color,
                                  RtEvent disjointness_ready_event,int complete,
                                  DistributedID did, ApEvent partition_ready, 
                                  ApUserEvent partial_pending);
      FieldSpaceNode* create_node(FieldSpace space, DistributedID did);
      FieldSpaceNode* create_node(FieldSpace space, DistributedID did, 
                                  Deserializer &derez);
      RegionNode*     create_node(LogicalRegion r, PartitionNode *par);
      PartitionNode*  create_node(LogicalPartition p, RegionNode *par);
    public:
      IndexSpaceNode* get_node(IndexSpace space);
      IndexPartNode*  get_node(IndexPartition part, RtEvent *defer = NULL);
      FieldSpaceNode* get_node(FieldSpace space);
      RegionNode*     get_node(LogicalRegion handle, bool need_check = true);
      PartitionNode*  get_node(LogicalPartition handle, bool need_check = true);
      RegionNode*     get_tree(RegionTreeID tid);
      // Request but don't block
      RtEvent request_node(IndexSpace space);
      // Find a local node if it exists and return it with reference
      // otherwise return NULL
      RegionNode*     find_local_node(LogicalRegion handle);
      PartitionNode*  find_local_node(LogicalPartition handle);
    public:
      bool has_node(IndexSpace space);
      bool has_node(IndexPartition part);
      bool has_node(FieldSpace space);
      bool has_node(LogicalRegion handle);
      bool has_node(LogicalPartition handle);
      bool has_tree(RegionTreeID tid);
      bool has_field(FieldSpace space, FieldID fid);
    public:
      void remove_node(IndexSpace space);
      void remove_node(IndexPartition part);
      void remove_node(FieldSpace space);
      void remove_node(LogicalRegion handle, bool top);
      void remove_node(LogicalPartition handle);
    public:
      bool is_top_level_index_space(IndexSpace handle);
      bool is_top_level_region(LogicalRegion handle);
    public:
      bool is_subregion(LogicalRegion child, LogicalRegion parent);
      bool is_subregion(LogicalRegion child, LogicalPartition parent);
      bool is_disjoint(IndexPartition handle);
      bool is_disjoint(LogicalPartition handle);
    public:
      bool are_disjoint(IndexSpace one, IndexSpace two);
      bool are_disjoint(IndexSpace one, IndexPartition two);
      bool are_disjoint(IndexPartition one, IndexPartition two); 
      // Can only use the region tree for proving disjointness here
      bool are_disjoint_tree_only(IndexTreeNode *one, IndexTreeNode *two,
                                  IndexTreeNode *&common_ancestor);
    public:
      bool are_compatible(IndexSpace left, IndexSpace right);
      bool is_dominated(IndexSpace src, IndexSpace dst);
    public:
      bool compute_index_path(IndexSpace parent, IndexSpace child,
                              std::vector<LegionColor> &path);
      bool compute_partition_path(IndexSpace parent, IndexPartition child,
                                  std::vector<LegionColor> &path); 
    public:
      void initialize_path(IndexSpace child, IndexSpace parent,
                           RegionTreePath &path);
      void initialize_path(IndexPartition child, IndexSpace parent,
                           RegionTreePath &path);
      void initialize_path(IndexSpace child, IndexPartition parent,
                           RegionTreePath &path);
      void initialize_path(IndexPartition child, IndexPartition parent,
                           RegionTreePath &path);
      void initialize_path(IndexTreeNode* child, IndexTreeNode *parent,
                           RegionTreePath &path);
#ifdef DEBUG_LEGION
    public:
      unsigned get_projection_depth(LogicalRegion result, LogicalRegion upper);
      unsigned get_projection_depth(LogicalRegion result, 
                                    LogicalPartition upper);
    public:
      // These are debugging methods and are never called from
      // actual code, therefore they never take locks
      void dump_logical_state(LogicalRegion region, ContextID ctx);
      void dump_physical_state(LogicalRegion region, ContextID ctx);
#endif
    public:
      void attach_semantic_information(IndexSpace handle, SemanticTag tag,
                                       AddressSpaceID source,
                                       const void *buffer, size_t size,
                                       bool is_mutable);
      void attach_semantic_information(IndexPartition handle, SemanticTag tag,
                                       AddressSpaceID source,
                                       const void *buffer, size_t size,
                                       bool is_mutable);
      void attach_semantic_information(FieldSpace handle, SemanticTag tag,
                                       AddressSpaceID source,
                                       const void *buffer, size_t size,
                                       bool is_mutable);
      void attach_semantic_information(FieldSpace handle, FieldID fid,
                                       SemanticTag tag, AddressSpaceID source,
                                       const void *buffer, size_t size,
                                       bool is_mutable);
      void attach_semantic_information(LogicalRegion handle, SemanticTag tag,
                                       AddressSpaceID source,
                                       const void *buffer, size_t size,
                                       bool is_mutable);
      void attach_semantic_information(LogicalPartition handle, SemanticTag tag,
                                       AddressSpaceID source,
                                       const void *buffer, size_t size,
                                       bool is_mutable);
    public:
      bool retrieve_semantic_information(IndexSpace handle, SemanticTag tag,
                                         const void *&result, size_t &size,
                                         bool can_fail, bool wait_until);
      bool retrieve_semantic_information(IndexPartition handle, SemanticTag tag,
                                         const void *&result, size_t &size,
                                         bool can_fail, bool wait_until);
      bool retrieve_semantic_information(FieldSpace handle, SemanticTag tag,
                                         const void *&result, size_t &size,
                                         bool can_fail, bool wait_until);
      bool retrieve_semantic_information(FieldSpace handle, FieldID fid,
                                         SemanticTag tag,
                                         const void *&result, size_t &size,
                                         bool can_fail, bool wait_until);
      bool retrieve_semantic_information(LogicalRegion handle, SemanticTag tag,
                                         const void *&result, size_t &size,
                                         bool can_fail, bool wait_until);
      bool retrieve_semantic_information(LogicalPartition part, SemanticTag tag,
                                         const void *&result, size_t &size,
                                         bool can_fail, bool wait_until);
    public:
      // These three methods a something pretty awesome and crazy
      // We want to do common sub-expression elimination on index space
      // unions, intersections, and difference operations to avoid repeating
      // expensive Realm dependent partition calls where possible, by 
      // running everything through this interface we first check to see
      // if these operations have been requested before and if so will 
      // return the common sub-expression, if not we will actually do 
      // the computation and memoize it for the future
      IndexSpaceExpression* union_index_spaces(IndexSpaceExpression *lhs,
                                               IndexSpaceExpression *rhs);
      IndexSpaceExpression* union_index_spaces(
                                 const std::set<IndexSpaceExpression*> &exprs);
    protected:
      // Internal version
      IndexSpaceExpression* union_index_spaces(
                               const std::vector<IndexSpaceExpression*> &exprs);
    public:
      IndexSpaceExpression* intersect_index_spaces(
                                               IndexSpaceExpression *lhs,
                                               IndexSpaceExpression *rhs);
      IndexSpaceExpression* intersect_index_spaces(
                                 const std::set<IndexSpaceExpression*> &exprs);
    protected:
      IndexSpaceExpression* intersect_index_spaces(
                               const std::vector<IndexSpaceExpression*> &exprs);
    public:
      IndexSpaceExpression* subtract_index_spaces(IndexSpaceExpression *lhs, 
                                                  IndexSpaceExpression *rhs);
    public:
      // Methods for removing index space expression when they are done
      void invalidate_index_space_expression(
                            const std::vector<IndexSpaceOperation*> &parents);
      void remove_union_operation(IndexSpaceOperation *expr, 
                            const std::vector<IndexSpaceExpression*> &exprs);
      void remove_intersection_operation(IndexSpaceOperation *expr, 
                            const std::vector<IndexSpaceExpression*> &exprs);
      void remove_subtraction_operation(IndexSpaceOperation *expr,
                       IndexSpaceExpression *lhs, IndexSpaceExpression *rhs);
    public:
      // Remote expression methods
      IndexSpaceExpression* find_or_request_remote_expression(
              IndexSpaceExprID remote_expr_id, IndexSpaceExpression *origin);
      IndexSpaceExpression* find_remote_expression(
              IndexSpaceExprID remote_expr_id);
      void unregister_remote_expression(IndexSpaceExprID remote_expr_id);
      void handle_remote_expression_request(Deserializer &derez,
                                            AddressSpaceID source);
      void handle_remote_expression_response(Deserializer &derez);
    public:
      Runtime *const runtime;
    protected:
      mutable LocalLock lookup_lock;
      mutable LocalLock lookup_is_op_lock;
    private:
      // The lookup lock must be held when accessing these
      // data structures
      std::map<IndexSpace,IndexSpaceNode*>     index_nodes;
      std::map<IndexPartition,IndexPartNode*>  index_parts;
      std::map<FieldSpace,FieldSpaceNode*>     field_nodes;
      std::map<LogicalRegion,RegionNode*>     region_nodes;
      std::map<LogicalPartition,PartitionNode*> part_nodes;
      std::map<RegionTreeID,RegionNode*>        tree_nodes;
    private:
      // pending events for requested nodes
      std::map<IndexSpace,RtEvent>       index_space_requests;
      std::map<IndexPartition,RtEvent>    index_part_requests;
      std::map<FieldSpace,RtEvent>       field_space_requests;
      std::map<RegionTreeID,RtEvent>     region_tree_requests;
    private:
      // Index space operations
      std::map<IndexSpaceExprID/*first*/,ExpressionTrieNode*> union_ops;
      std::map<IndexSpaceExprID/*first*/,ExpressionTrieNode*> intersection_ops;
      std::map<IndexSpaceExprID/*lhs*/,ExpressionTrieNode*> difference_ops;
      // Remote expressions
      std::map<IndexSpaceExprID,IndexSpaceExpression*> remote_expressions;
      std::map<IndexSpaceExprID,RtEvent> pending_remote_expressions;
    };

    /**
     * \class IndexSpaceExpression
     * An IndexSpaceExpression represents a set computation
     * one on or more index spaces. IndexSpaceExpressions
     * currently are either IndexSpaceNodes at the leaves
     * or have intermeidate set operations that are either
     * set union, intersection, or difference.
     */
    class IndexSpaceExpression {
    public:
      struct TightenIndexSpaceArgs : public LgTaskArgs<TightenIndexSpaceArgs> {
      public:
        static const LgTaskID TASK_ID = 
          LG_TIGHTEN_INDEX_SPACE_TASK_ID;
      public:
        TightenIndexSpaceArgs(IndexSpaceExpression *proxy)
          : LgTaskArgs<TightenIndexSpaceArgs>(implicit_provenance),
            proxy_this(proxy) { proxy->add_expression_reference(); }
      public:
        IndexSpaceExpression *const proxy_this;
      };
    public:
      IndexSpaceExpression(LocalLock &lock);
      IndexSpaceExpression(TypeTag tag, Runtime *runtime, LocalLock &lock); 
      IndexSpaceExpression(TypeTag tag, IndexSpaceExprID id, LocalLock &lock);
      virtual ~IndexSpaceExpression(void);
    public:
      virtual ApEvent get_expr_index_space(void *result, TypeTag tag, 
                                           bool need_tight_result) = 0;
      virtual Domain get_domain(ApEvent &ready, bool need_tight) = 0;
      virtual void tighten_index_space(void) = 0;
      virtual bool check_empty(void) = 0;
      virtual size_t get_volume(void) = 0;
      virtual void pack_expression(Serializer &rez, AddressSpaceID target) = 0;
      virtual void pack_full(Serializer &rez, AddressSpaceID target) = 0;
      virtual void add_expression_reference(void) = 0;
      virtual bool remove_expression_reference(void) = 0;
      virtual IndexSpaceNode* find_or_create_node(InnerContext *ctx) = 0;
    public:
      virtual ApEvent issue_fill(const PhysicalTraceInfo &trace_info,
                                 const std::vector<CopySrcDstField> &dst_fields,
                                 const void *fill_value, size_t fill_size,
#ifdef LEGION_SPY
                                 UniqueID fill_uid,
                                 FieldSpace handle,
                                 RegionTreeID tree_id,
#endif
                                 ApEvent precondition) = 0;
      virtual ApEvent issue_copy(const PhysicalTraceInfo &trace_info,
                                 const std::vector<CopySrcDstField> &dst_fields,
                                 const std::vector<CopySrcDstField> &src_fields,
#ifdef LEGION_SPY
                                 FieldSpace handle,
                                 RegionTreeID src_tree_id,
                                 RegionTreeID dst_tree_id,
#endif
                                 ApEvent precondition,
                                 ReductionOpID redop, bool reduction_fold) = 0;
      virtual Realm::InstanceLayoutGeneric*
                   create_layout(const Realm::InstanceLayoutConstraints &ilc,
                                 const OrderingConstraint &constraint) = 0;
    public:
      static void handle_tighten_index_space(const void *args);
      static AddressSpaceID get_owner_space(IndexSpaceExprID id, Runtime *rt);
    public:
      void add_parent_operation(IndexSpaceOperation *op);
      void remove_parent_operation(IndexSpaceOperation *op);
    public:
      inline bool is_empty(void)
      {
        if (!has_empty)
        {
          empty = check_empty();
          __sync_synchronize();
          has_empty = true;
        }
        return empty;
      }
      inline size_t get_num_dims(void) const
        { return NT_TemplateHelper::get_dim(type_tag); }
    protected:
      template<int DIM, typename T>
      inline ApEvent issue_fill_internal(RegionTreeForest *forest,
                                 const Realm::IndexSpace<DIM,T> &space,
                                 const PhysicalTraceInfo &trace_info,
                                 const std::vector<CopySrcDstField> &dst_fields,
                                 const void *fill_value, size_t fill_size,
#ifdef LEGION_SPY
                                 UniqueID fill_uid,
                                 FieldSpace handle,
                                 RegionTreeID tree_id,
#endif
                                 ApEvent precondition);
      template<int DIM, typename T>
      inline ApEvent issue_copy_internal(RegionTreeForest *forest,
                                 const Realm::IndexSpace<DIM,T> &space,
                                 const PhysicalTraceInfo &trace_info,
                                 const std::vector<CopySrcDstField> &dst_fields,
                                 const std::vector<CopySrcDstField> &src_fields,
#ifdef LEGION_SPY
                                 FieldSpace handle,
                                 RegionTreeID src_tree_id,
                                 RegionTreeID dst_tree_id,
#endif
                                 ApEvent precondition,
                                 ReductionOpID redop, bool reduction_fold);
      template<int DIM, typename T>
      inline Realm::InstanceLayoutGeneric* create_layout_internal(
                                    const Realm::IndexSpace<DIM,T> &space,
                                    const Realm::InstanceLayoutConstraints &ilc,
                                    const OrderingConstraint &constraint) const;
    public:
      static IndexSpaceExpression* unpack_expression(Deserializer &derez,
                         RegionTreeForest *forest, AddressSpaceID source);
    public:
      const TypeTag type_tag;
      const IndexSpaceExprID expr_id;
    private:
      LocalLock &expr_lock;
    protected:
      std::set<IndexSpaceOperation*> parent_operations;
      size_t volume;
      bool has_volume;
      bool empty, has_empty;
    };

    // Shared functionality between index space operation and
    // remote expressions
    class IntermediateExpression : 
      public IndexSpaceExpression, public Collectable {
    public:
      IntermediateExpression(TypeTag tag, RegionTreeForest *ctx);
      IntermediateExpression(TypeTag tag, RegionTreeForest *ctx, 
                             IndexSpaceExprID expr_id);
      virtual ~IntermediateExpression(void);
    public:
      virtual ApEvent get_expr_index_space(void *result, TypeTag tag, 
                                           bool need_tight_result) = 0;
      virtual Domain get_domain(ApEvent &ready, bool need_tight) = 0;
      virtual void tighten_index_space(void) = 0;
      virtual bool check_empty(void) = 0;
      virtual size_t get_volume(void) = 0;
      virtual void pack_expression(Serializer &rez, AddressSpaceID target) = 0; 
      virtual void pack_full(Serializer &rez, AddressSpaceID target) = 0;
      virtual void add_expression_reference(void);
      virtual bool remove_expression_reference(void);
      virtual IndexSpaceNode* find_or_create_node(InnerContext *ctx) = 0; 
    public:
      static void handle_expression_invalidation(Deserializer &derez,
                                                 RegionTreeForest *forest);
    public:
      RegionTreeForest *const context;
    protected:
      mutable LocalLock inter_lock;
    protected:
      // An equivalent index space node with the same IndexSpaceExprID as this
      // We only make this if we actually need to since IndexSpaceNodes
      // are more expensive to maintain
      IndexSpaceNode *node; 
    };

    class IndexSpaceOperation : public IntermediateExpression {
    public:
      enum OperationKind {
        UNION_OP_KIND,
        INTERSECT_OP_KIND,
        DIFFERENCE_OP_KIND,
      };
    public:
      struct DestructionFunctor {
      public:
        DestructionFunctor(Runtime *rt, Serializer &r)
          : runtime(rt), rez(r) { }
      public:
        void apply(AddressSpaceID target);
      public:
        Runtime *const runtime;
        Serializer &rez;
      };
    public:
      IndexSpaceOperation(TypeTag tag, OperationKind kind,
                          RegionTreeForest *ctx);
      virtual ~IndexSpaceOperation(void);
    public:
      virtual ApEvent get_expr_index_space(void *result, TypeTag tag, 
                                           bool need_tight_result) = 0;
      virtual Domain get_domain(ApEvent &ready, bool need_tight) = 0;
      virtual void tighten_index_space(void) = 0;
      virtual bool check_empty(void) = 0;
      virtual size_t get_volume(void) = 0;
      virtual void pack_expression(Serializer &rez, AddressSpaceID target) = 0; 
      virtual void pack_full(Serializer &rez, AddressSpaceID target) = 0;
      virtual bool remove_operation(RegionTreeForest *forest) = 0;
      virtual bool remove_expression_reference(void);
      virtual IndexSpaceNode* find_or_create_node(InnerContext *ctx) = 0;
    public:
      void invalidate_operation(std::deque<IndexSpaceOperation*> &to_remove);
    protected:
      void record_remote_instance(AddressSpaceID target);
    public:
      const OperationKind op_kind;
    private:
      NodeSet remote_instances;
      int invalidated;
    };

    template<int DIM, typename T>
    class IndexSpaceOperationT : public IndexSpaceOperation {
    public:
      IndexSpaceOperationT(OperationKind kind, RegionTreeForest *ctx);
      virtual ~IndexSpaceOperationT(void);
    public:
      virtual ApEvent get_expr_index_space(void *result, TypeTag tag,
                                           bool need_tight_result);
      virtual Domain get_domain(ApEvent &ready, bool need_tight);
      virtual void tighten_index_space(void);
      virtual bool check_empty(void);
      virtual size_t get_volume(void);
      virtual void pack_expression(Serializer &rez, AddressSpaceID target);
      virtual void pack_full(Serializer &rez, AddressSpaceID target);
      virtual bool remove_operation(RegionTreeForest *forest) = 0;
      virtual IndexSpaceNode* find_or_create_node(InnerContext *ctx);
    public:
      virtual ApEvent issue_fill(const PhysicalTraceInfo &trace_info,
                                 const std::vector<CopySrcDstField> &dst_fields,
                                 const void *fill_value, size_t fill_size,
#ifdef LEGION_SPY
                                 UniqueID fill_uid,
                                 FieldSpace handle,
                                 RegionTreeID tree_id,
#endif
                                 ApEvent precondition);
      virtual ApEvent issue_copy(const PhysicalTraceInfo &trace_info,
                                 const std::vector<CopySrcDstField> &dst_fields,
                                 const std::vector<CopySrcDstField> &src_fields,
#ifdef LEGION_SPY
                                 FieldSpace handle,
                                 RegionTreeID src_tree_id,
                                 RegionTreeID dst_tree_id,
#endif
                                 ApEvent precondition,
                                 ReductionOpID redop, bool reduction_fold);
      virtual Realm::InstanceLayoutGeneric*
                   create_layout(const Realm::InstanceLayoutConstraints &ilc,
                                 const OrderingConstraint &constraint);
    public:
      ApEvent get_realm_index_space(Realm::IndexSpace<DIM,T> &space,
                                    bool need_tight_result);
    protected:
      Realm::IndexSpace<DIM,T> realm_index_space, tight_index_space;
      ApEvent realm_index_space_ready; 
      RtEvent tight_index_space_ready;
      bool is_index_space_tight;
    };

    template<int DIM, typename T>
    class IndexSpaceUnion : public IndexSpaceOperationT<DIM,T> {
    public:
      IndexSpaceUnion(const std::vector<IndexSpaceExpression*> &to_union,
                      RegionTreeForest *context);
      IndexSpaceUnion(const IndexSpaceUnion<DIM,T> &rhs);
      virtual ~IndexSpaceUnion(void);
    public:
      IndexSpaceUnion& operator=(const IndexSpaceUnion &rhs);
    public:
      virtual bool remove_operation(RegionTreeForest *forest);
    protected:
      const std::vector<IndexSpaceExpression*> sub_expressions;
    };

    class OperationCreator {
    public:
      OperationCreator(void);
      virtual ~OperationCreator(void); 
    public:
      void produce(IndexSpaceOperation *op);
      IndexSpaceOperation* consume(void);
    private:
      IndexSpaceOperation *result;
    };

    class UnionOpCreator : public OperationCreator {
    public:
      UnionOpCreator(RegionTreeForest *f, TypeTag t,
                     const std::vector<IndexSpaceExpression*> &e)
        : forest(f), type_tag(t), exprs(e) 
        { NT_TemplateHelper::demux<UnionOpCreator>(type_tag, this); }
    public:
      template<typename N, typename T>
      static inline void demux(UnionOpCreator *creator)
      {
        creator->produce(new IndexSpaceUnion<N::N,T>(creator->exprs,
                                                     creator->forest));
      }
    public:
      RegionTreeForest *const forest;
      const TypeTag type_tag;
      const std::vector<IndexSpaceExpression*> &exprs;
    };

    template<int DIM, typename T>
    class IndexSpaceIntersection : public IndexSpaceOperationT<DIM,T> {
    public:
      IndexSpaceIntersection(const std::vector<IndexSpaceExpression*> &to_inter,
                             RegionTreeForest *context);
      IndexSpaceIntersection(const IndexSpaceIntersection &rhs);
      virtual ~IndexSpaceIntersection(void);
    public:
      IndexSpaceIntersection& operator=(const IndexSpaceIntersection &rhs);
    public:
      virtual bool remove_operation(RegionTreeForest *forest);
    protected:
      const std::vector<IndexSpaceExpression*> sub_expressions;
    };

    class IntersectionOpCreator : public OperationCreator {
    public:
      IntersectionOpCreator(RegionTreeForest *f, TypeTag t,
                            const std::vector<IndexSpaceExpression*> &e)
        : forest(f), type_tag(t), exprs(e) 
        { NT_TemplateHelper::demux<IntersectionOpCreator>(type_tag, this); }
    public:
      template<typename N, typename T>
      static inline void demux(IntersectionOpCreator *creator)
      {
        creator->produce(new IndexSpaceIntersection<N::N,T>(creator->exprs,
                                                            creator->forest));
      }
    public:
      RegionTreeForest *const forest;
      const TypeTag type_tag;
      const std::vector<IndexSpaceExpression*> &exprs;
    };

    template<int DIM, typename T>
    class IndexSpaceDifference : public IndexSpaceOperationT<DIM,T> {
    public:
      IndexSpaceDifference(IndexSpaceExpression *lhs,IndexSpaceExpression *rhs,
                           RegionTreeForest *context);
      IndexSpaceDifference(const IndexSpaceDifference &rhs);
      virtual ~IndexSpaceDifference(void);
    public:
      IndexSpaceDifference& operator=(const IndexSpaceDifference &rhs);
    public:
      virtual bool remove_operation(RegionTreeForest *forest);
    protected:
      IndexSpaceExpression *const lhs;
      IndexSpaceExpression *const rhs;
    };

    class DifferenceOpCreator : public OperationCreator {
    public:
      DifferenceOpCreator(RegionTreeForest *f, TypeTag t,
                          IndexSpaceExpression *l, IndexSpaceExpression *r)
        : forest(f), type_tag(t), lhs(l), rhs(r) 
        { NT_TemplateHelper::demux<DifferenceOpCreator>(type_tag, this); }
    public:
      template<typename N, typename T>
      static inline void demux(DifferenceOpCreator *creator)
      {
        creator->produce(new IndexSpaceDifference<N::N,T>(creator->lhs,
                                          creator->rhs, creator->forest));
      }
    public:
      RegionTreeForest *const forest;
      const TypeTag type_tag;
      IndexSpaceExpression *const lhs;
      IndexSpaceExpression *const rhs;
    };

    template<int DIM, typename T>
    class RemoteExpression : public IntermediateExpression {
    public:
      RemoteExpression(Deserializer &derez, RegionTreeForest *ctx,
                       IndexSpaceExprID id);
      RemoteExpression(const RemoteExpression &rhs);
      virtual ~RemoteExpression(void);
    public:
      RemoteExpression& operator=(const RemoteExpression &rhs);
    public:
      virtual ApEvent get_expr_index_space(void *result, TypeTag tag, 
                                           bool need_tight_result);
      virtual Domain get_domain(ApEvent &ready, bool need_tight);
      virtual void tighten_index_space(void);
      virtual bool check_empty(void);
      virtual size_t get_volume(void);
      virtual void pack_expression(Serializer &rez, AddressSpaceID target);
      virtual void pack_full(Serializer &rez, AddressSpaceID target);
      virtual IndexSpaceNode* find_or_create_node(InnerContext *ctx);
    public:
      virtual ApEvent issue_fill(const PhysicalTraceInfo &trace_info,
                                 const std::vector<CopySrcDstField> &dst_fields,
                                 const void *fill_value, size_t fill_size,
#ifdef LEGION_SPY
                                 UniqueID fill_uid,
                                 FieldSpace handle,
                                 RegionTreeID tree_id,
#endif
                                 ApEvent precondition);
      virtual ApEvent issue_copy(const PhysicalTraceInfo &trace_info,
                                 const std::vector<CopySrcDstField> &dst_fields,
                                 const std::vector<CopySrcDstField> &src_fields,
#ifdef LEGION_SPY
                                 FieldSpace handle,
                                 RegionTreeID src_tree_id,
                                 RegionTreeID dst_tree_id,
#endif
                                 ApEvent precondition,
                                 ReductionOpID redop, bool reduction_fold);
      virtual Realm::InstanceLayoutGeneric*
                   create_layout(const Realm::InstanceLayoutConstraints &ilc,
                                 const OrderingConstraint &constraint);
    public:
      Realm::IndexSpace<DIM,T> realm_index_space;
      ApEvent realm_index_space_ready;
      IndexSpaceExpression *origin;
    };

    struct RemoteExpressionCreator {
    public:
      RemoteExpressionCreator(Deserializer &d, RegionTreeForest *ctx,
                              IndexSpaceExprID id)
        : derez(d), context(ctx), remote_expr_id(id) { }
    public:
      template<typename N, typename T>
      static inline void demux(RemoteExpressionCreator *creator)
      {
        creator->result = new RemoteExpression<N::N,T>(creator->derez,
            creator->context, creator->remote_expr_id);
      }
    public:
      Deserializer &derez;
      RegionTreeForest *const context;
      const IndexSpaceExprID remote_expr_id;
      IndexSpaceExpression *result;
    };

    /**
     * \class PendingIndexSpaceExpression
     * This class is a thunk that is used to represent index space
     * expressions that haven't been computed yet. It allows for 
     * partial specification of an upper bound expression that
     * allows us to do partial intersection testing.
     */
    class PendingIndexSpaceExpression : public IntermediateExpression {
    public:
      PendingIndexSpaceExpression(IndexSpaceExpression *upper_bound, 
                                  RegionTreeForest *ctx); 
      PendingIndexSpaceExpression(const PendingIndexSpaceExpression &rhs);
      virtual ~PendingIndexSpaceExpression(void);
    public:
      PendingIndexSpaceExpression& operator=(
                                  const PendingIndexSpaceExpression &rhs);
    public:
      virtual ApEvent get_expr_index_space(void *result, TypeTag tag, 
                                           bool need_tight_result);
      virtual Domain get_domain(ApEvent &ready, bool need_tight);
      virtual void tighten_index_space(void);
      virtual bool check_empty(void);
      virtual size_t get_volume(void);
      virtual void pack_expression(Serializer &rez, AddressSpaceID target);
      virtual void pack_full(Serializer &rez, AddressSpaceID target);
      virtual IndexSpaceNode* find_or_create_node(InnerContext *ctx);
    public:
      virtual ApEvent issue_fill(const PhysicalTraceInfo &trace_info,
                                 const std::vector<CopySrcDstField> &dst_fields,
                                 const void *fill_value, size_t fill_size,
#ifdef LEGION_SPY
                                 UniqueID fill_uid,
                                 FieldSpace handle,
                                 RegionTreeID tree_id,
#endif
                                 ApEvent precondition);
      virtual ApEvent issue_copy(const PhysicalTraceInfo &trace_info,
                                 const std::vector<CopySrcDstField> &dst_fields,
                                 const std::vector<CopySrcDstField> &src_fields,
#ifdef LEGION_SPY
                                 FieldSpace handle,
                                 RegionTreeID src_tree_id,
                                 RegionTreeID dst_tree_id,
#endif
                                 ApEvent precondition,
                                 ReductionOpID redop, bool reduction_fold);
      virtual Realm::InstanceLayoutGeneric*
                   create_layout(const Realm::InstanceLayoutConstraints &ilc,
                                 const OrderingConstraint &constraint);
    public:
      void set_result(IndexSpaceExpression *result);
    public:
      IndexSpaceExpression *const upper_bound;
    protected:
      RtUserEvent ready_event;
      IndexSpaceExpression *result;
    };

    /**
     * \class ExpressionTrieNode
     * This is a class for constructing a trie for index space
     * expressions so we can quickly detect commmon subexpression
     * in O(log N)^M time where N is the number of expressions
     * in total and M is the number of expression in the operation
     */
    class ExpressionTrieNode {
    public:
      ExpressionTrieNode(unsigned depth, IndexSpaceExprID expr_id, 
                         IndexSpaceOperation *op = NULL);
      ExpressionTrieNode(const ExpressionTrieNode &rhs);
      ~ExpressionTrieNode(void);
    public:
      ExpressionTrieNode& operator=(const ExpressionTrieNode &rhs);
    public:
      bool find_operation(
          const std::vector<IndexSpaceExpression*> &expressions,
          IndexSpaceOperation *&result, ExpressionTrieNode *&last);
      IndexSpaceOperation* find_or_create_operation( 
          const std::vector<IndexSpaceExpression*> &expressions,
          OperationCreator &creator);
      bool remove_operation(const std::vector<IndexSpaceExpression*> &exprs);
    public:
      const unsigned depth;
      const IndexSpaceExprID expr;
    protected:
      IndexSpaceOperation *local_operation;
      std::map<IndexSpaceExprID,IndexSpaceOperation*> operations;
      std::map<IndexSpaceExprID,ExpressionTrieNode*> nodes;
    protected:
      mutable LocalLock trie_lock;
    };

    /**
     * \class IndexTreeNode
     * The abstract base class for nodes in the index space trees.
     */
    class IndexTreeNode : public DistributedCollectable {
    public:
      IndexTreeNode(RegionTreeForest *ctx, unsigned depth,
                    LegionColor color, DistributedID did,
                    AddressSpaceID owner); 
      virtual ~IndexTreeNode(void);
    public:
      virtual void notify_active(ReferenceMutator *mutator) { }
      virtual void notify_inactive(ReferenceMutator *mutator) { }
      virtual void notify_valid(ReferenceMutator *mutator) = 0;
      virtual void notify_invalid(ReferenceMutator *mutator) = 0;
    public:
      virtual IndexTreeNode* get_parent(void) const = 0;
      virtual void get_colors(std::vector<LegionColor> &colors) = 0;
      virtual void send_node(AddressSpaceID target, bool up) = 0;
    public:
      virtual bool is_index_space_node(void) const = 0;
#ifdef DEBUG_LEGION
      virtual IndexSpaceNode* as_index_space_node(void) = 0;
      virtual IndexPartNode* as_index_part_node(void) = 0;
#else
      inline IndexSpaceNode* as_index_space_node(void);
      inline IndexPartNode* as_index_part_node(void);
#endif
      virtual AddressSpaceID get_owner_space(void) const = 0;
    public:
      void attach_semantic_information(SemanticTag tag, AddressSpaceID source,
                             const void *buffer, size_t size, bool is_mutable);
      bool retrieve_semantic_information(SemanticTag tag,
                                         const void *&result, size_t &size,
                                         bool can_fail, bool wait_until);
      virtual void send_semantic_request(AddressSpaceID target, 
        SemanticTag tag, bool can_fail, bool wait_until, RtUserEvent ready) = 0;
      virtual void send_semantic_info(AddressSpaceID target, SemanticTag tag,
                        const void *buffer, size_t size, bool is_mutable,
                        RtUserEvent ready = RtUserEvent::NO_RT_USER_EVENT) = 0;
    public:
      RegionTreeForest *const context;
      const unsigned depth;
      const LegionColor color;
    public:
      NodeSet child_creation;
      bool destroyed;
    protected:
      mutable LocalLock node_lock;
    protected:
      std::map<IndexTreeNode*,bool> dominators;
    protected:
      LegionMap<SemanticTag,SemanticInfo>::aligned semantic_info;
    protected:
      std::map<std::pair<LegionColor,LegionColor>,RtEvent> pending_tests;
    };

    /**
     * \class IndexSpaceNode
     * A class for representing a generic index space node.
     */
    class IndexSpaceNode : 
      public IndexTreeNode, public IndexSpaceExpression {
    public:
      struct DynamicIndependenceArgs : 
        public LgTaskArgs<DynamicIndependenceArgs> {
      public:
        static const LgTaskID TASK_ID = LG_PART_INDEPENDENCE_TASK_ID;
      public:
        DynamicIndependenceArgs(IndexSpaceNode *par, 
                                IndexPartNode *l, IndexPartNode *r)
          : LgTaskArgs<DynamicIndependenceArgs>(implicit_provenance),
            parent(par), left(l), right(r) { }
      public:
        IndexSpaceNode *const parent;
        IndexPartNode *const left, *const right;
      };
      struct SemanticRequestArgs : public LgTaskArgs<SemanticRequestArgs> {
      public:
        static const LgTaskID TASK_ID = 
          LG_INDEX_SPACE_SEMANTIC_INFO_REQ_TASK_ID;
      public:
        SemanticRequestArgs(IndexSpaceNode *proxy, 
                            SemanticTag t, AddressSpaceID src)
          : LgTaskArgs<SemanticRequestArgs>(implicit_provenance),
            proxy_this(proxy), tag(t), source(src) { }
      public:
        IndexSpaceNode *const proxy_this;
        const SemanticTag tag;
        const AddressSpaceID source;
      };
      struct DeferChildArgs : public LgTaskArgs<DeferChildArgs> {
      public:
        static const LgTaskID TASK_ID = LG_INDEX_SPACE_DEFER_CHILD_TASK_ID;
      public:
        DeferChildArgs(IndexSpaceNode *proxy, LegionColor child, 
                       IndexPartNode *tar, RtUserEvent trig, AddressSpaceID src)
          : LgTaskArgs<DeferChildArgs>(implicit_provenance),
            proxy_this(proxy), child_color(child), target(tar), 
            to_trigger(trig), source(src) { }
      public:
        IndexSpaceNode *const proxy_this;
        const LegionColor child_color;
        IndexPartNode *const target;
        const RtUserEvent to_trigger;
        const AddressSpaceID source;
      };
      class IndexSpaceSetFunctor {
      public:
        IndexSpaceSetFunctor(Runtime *rt, AddressSpaceID src, Serializer &r)
          : runtime(rt), source(src), rez(r) { }
      public:
        void apply(AddressSpaceID target);
      public:
        Runtime *const runtime;
        const AddressSpaceID source;
        Serializer &rez;
      };
      class DestroyNodeFunctor {
      public:
        DestroyNodeFunctor(IndexSpace h, AddressSpaceID src, Runtime *rt)
          : handle(h), source(src), runtime(rt) { }
      public:
        void apply(AddressSpaceID target);
      public:
        const IndexSpace handle;
        const AddressSpaceID source;
        Runtime *const runtime;
      };
      class DestructionFunctor {
      public:
        DestructionFunctor(IndexSpaceNode *n, ReferenceMutator *m)
          : node(n), mutator(m) { }
      public:
        void apply(AddressSpaceID target);
      public:
        IndexSpaceNode *const node;
        ReferenceMutator *const mutator;
      };
    public:
      IndexSpaceNode(RegionTreeForest *ctx, IndexSpace handle,
                     IndexPartNode *parent, LegionColor color,
                     DistributedID did, ApEvent index_space_ready,
                     IndexSpaceExprID expr_id);
      IndexSpaceNode(const IndexSpaceNode &rhs);
      virtual ~IndexSpaceNode(void);
    public:
      IndexSpaceNode& operator=(const IndexSpaceNode &rhs);
    public:
      virtual void notify_valid(ReferenceMutator *mutator);
      virtual void notify_invalid(ReferenceMutator *mutator);
    public:
      virtual bool is_index_space_node(void) const;
#ifdef DEBUG_LEGION
      virtual IndexSpaceNode* as_index_space_node(void);
      virtual IndexPartNode* as_index_part_node(void);
#endif
      virtual AddressSpaceID get_owner_space(void) const;
      static AddressSpaceID get_owner_space(IndexSpace handle, Runtime *rt);
    public:
      virtual IndexTreeNode* get_parent(void) const;
      virtual void get_colors(std::vector<LegionColor> &colors);
    public:
      virtual void send_semantic_request(AddressSpaceID target, 
           SemanticTag tag, bool can_fail, bool wait_until, RtUserEvent ready);
      virtual void send_semantic_info(AddressSpaceID target, SemanticTag tag,
                           const void *buffer, size_t size, bool is_mutable,
                           RtUserEvent ready = RtUserEvent::NO_RT_USER_EVENT);
      void process_semantic_request(SemanticTag tag, AddressSpaceID source,
                            bool can_fail, bool wait_until, RtUserEvent ready);
      static void handle_semantic_request(RegionTreeForest *forest,
                                 Deserializer &derez, AddressSpaceID source);
      static void handle_semantic_info(RegionTreeForest *forest,
                                 Deserializer &derez, AddressSpaceID source);
    public:
      bool has_color(const LegionColor c);
      IndexPartNode* get_child(const LegionColor c, 
                               RtEvent *defer = NULL, bool can_fail = false);
      void add_child(IndexPartNode *child);
      void remove_child(const LegionColor c);
      size_t get_num_children(void) const;
    public:
      bool are_disjoint(const LegionColor c1, const LegionColor c2); 
      void record_disjointness(bool disjoint, 
                               const LegionColor c1, const LegionColor c2);
      LegionColor generate_color(void);
      void record_remote_child(IndexPartition pid, LegionColor part_color);
    public:
      void add_instance(RegionNode *inst);
      bool has_instance(RegionTreeID tid);
      void remove_instance(RegionNode *inst);
    public:
      static void handle_disjointness_test(IndexSpaceNode *parent,
                                           IndexPartNode *left,
                                           IndexPartNode *right); 
    public:
      virtual void send_node(AddressSpaceID target, bool up);
      static void handle_node_creation(RegionTreeForest *context,
                                       Deserializer &derez, 
                                       AddressSpaceID source);
    public:
      static void handle_node_request(RegionTreeForest *context,
                                      Deserializer &derez,
                                      AddressSpaceID source);
      static void handle_node_return(Deserializer &derez);
      static void handle_node_child_request(RegionTreeForest *context,
                            Deserializer &derez, AddressSpaceID source);
      static void defer_node_child_request(const void *args);
      static void handle_node_child_response(Deserializer &derez);
      static void handle_colors_request(RegionTreeForest *context,
                            Deserializer &derez, AddressSpaceID source);
      static void handle_colors_response(Deserializer &derez);
      static void handle_index_space_set(RegionTreeForest *forest,
                           Deserializer &derez, AddressSpaceID source);
    public:
      // From IndexSpaceExpression
      virtual ApEvent get_expr_index_space(void *result, TypeTag tag,
                                           bool need_tight_result) = 0;
      virtual Domain get_domain(ApEvent &ready, bool need_tight) = 0;
      virtual void tighten_index_space(void) = 0;
      virtual bool check_empty(void) = 0;
      virtual void pack_expression(Serializer &rez, AddressSpaceID target) = 0;
      virtual void pack_full(Serializer &rez, AddressSpaceID target) = 0;
      virtual void add_expression_reference(void);
      virtual bool remove_expression_reference(void);
      virtual IndexSpaceNode* find_or_create_node(InnerContext *ctx) 
        { return this; }
    public:
      virtual void log_index_space_points(void) = 0;
      virtual ApEvent compute_pending_space(Operation *op,
            const std::vector<IndexSpace> &handles, bool is_union) = 0;
      virtual ApEvent compute_pending_space(Operation *op,
                              IndexPartition handle, bool is_union) = 0;
      virtual ApEvent compute_pending_difference(Operation *op, 
          IndexSpace initial, const std::vector<IndexSpace> &handles) = 0;
      virtual void get_index_space_domain(void *realm_is, TypeTag type_tag) = 0;
      virtual size_t get_volume(void) = 0;
      virtual size_t get_num_dims(void) const = 0;
      virtual bool contains_point(const void *realm_point,TypeTag type_tag) = 0;
      virtual bool destroy_node(AddressSpaceID source) = 0;
    public:
      virtual LegionColor get_max_linearized_color(void) = 0;
      virtual LegionColor linearize_color(const void *realm_color,
                                          TypeTag type_tag) = 0;
      virtual void delinearize_color(LegionColor color, 
                                     void *realm_color, TypeTag type_tag) = 0;
      virtual bool contains_color(LegionColor color, 
                                  bool report_error = false) = 0;
      virtual void instantiate_colors(std::vector<LegionColor> &colors) = 0;
      virtual Domain get_color_space_domain(void) = 0;
      virtual DomainPoint get_domain_point_color(void) const = 0;
      virtual DomainPoint delinearize_color_to_point(LegionColor c) = 0;
    public:
      bool intersects_with(IndexSpaceNode *rhs,bool compute = true);
      bool intersects_with(IndexPartNode *rhs, bool compute = true);
      bool dominates(IndexSpaceNode *rhs);
      bool dominates(IndexPartNode *rhs);
    public:
      virtual void pack_index_space(Serializer &rez, 
                                    bool include_size) const = 0;
      virtual void unpack_index_space(Deserializer &derez,
                                      AddressSpaceID source) = 0;
    public:
      virtual ApEvent create_equal_children(Operation *op,
                                            IndexPartNode *partition, 
                                            size_t granularity) = 0;
      virtual ApEvent create_by_union(Operation *op,
                                      IndexPartNode *partition,
                                      IndexPartNode *left,
                                      IndexPartNode *right) = 0;
      virtual ApEvent create_by_intersection(Operation *op,
                                             IndexPartNode *partition,
                                             IndexPartNode *left,
                                             IndexPartNode *right) = 0;
      virtual ApEvent create_by_intersection(Operation *op,
                                             IndexPartNode *partition,
                                             // Left is implicit "this"
                                             IndexPartNode *right) = 0;
      virtual ApEvent create_by_difference(Operation *op,
                                           IndexPartNode *partition,
                                           IndexPartNode *left,
                                           IndexPartNode *right) = 0;
      // Called on color space and not parent
      virtual ApEvent create_by_restriction(IndexPartNode *partition,
                                            const void *transform,
                                            const void *extent,
                                            int partition_dim) = 0;
      virtual ApEvent create_by_field(Operation *op,
                                      IndexPartNode *partition,
                const std::vector<FieldDataDescriptor> &instances,
                                      ApEvent instances_ready) = 0;
      virtual ApEvent create_by_image(Operation *op,
                                      IndexPartNode *partition,
                                      IndexPartNode *projection,
                const std::vector<FieldDataDescriptor> &instances,
                                      ApEvent instances_ready) = 0;
      virtual ApEvent create_by_image_range(Operation *op,
                                      IndexPartNode *partition,
                                      IndexPartNode *projection,
                const std::vector<FieldDataDescriptor> &instances,
                                      ApEvent instances_ready) = 0;
      virtual ApEvent create_by_preimage(Operation *op,
                                      IndexPartNode *partition,
                                      IndexPartNode *projection,
                const std::vector<FieldDataDescriptor> &instances,
                                      ApEvent instances_ready) = 0;
      virtual ApEvent create_by_preimage_range(Operation *op,
                                      IndexPartNode *partition,
                                      IndexPartNode *projection,
                const std::vector<FieldDataDescriptor> &instances,
                                      ApEvent instances_ready) = 0;
      virtual ApEvent create_association(Operation *op,
                                      IndexSpaceNode *range,
                const std::vector<FieldDataDescriptor> &instances,
                                      ApEvent instances_ready) = 0;
      virtual bool check_field_size(size_t field_size, bool range) = 0;
    public:
      virtual PhysicalInstance create_file_instance(const char *file_name,
				   const std::vector<Realm::FieldID> &field_ids,
                                   const std::vector<size_t> &field_sizes,
                                   legion_file_mode_t file_mode,
                                   ApEvent &ready_event) = 0;
      virtual PhysicalInstance create_hdf5_instance(const char *file_name,
                                   const std::vector<Realm::FieldID> &field_ids,
                                   const std::vector<size_t> &field_sizes,
                                   const std::vector<const char*> &field_files,
                                   bool read_only, ApEvent &ready_event) = 0;
      virtual PhysicalInstance create_external_instance(Memory memory,
                             uintptr_t base, Realm::InstanceLayoutGeneric *ilg,
                             ApEvent &ready_event) = 0;
    public:
      virtual void get_launch_space_domain(Domain &launch_domain) = 0;
      virtual void validate_slicing(const std::vector<IndexSpace> &slice_spaces,
                                    MultiTask *task, MapperManager *mapper) = 0;
      virtual void log_launch_space(UniqueID op_id) = 0;
    public:
      const IndexSpace handle;
      IndexPartNode *const parent;
      const ApEvent index_space_ready;
    protected:
      // On the owner node track when the index space is set
      RtUserEvent               realm_index_space_set;
      // Keep track of whether we've tightened these bounds
      RtUserEvent               tight_index_space_set;
      bool                      tight_index_space;
      // Must hold the node lock when accessing the
      // remaining data structures
      std::map<LegionColor,IndexPartNode*> color_map;
      std::map<LegionColor,IndexPartition> remote_colors;
      std::set<RegionNode*> logical_nodes;
      std::set<std::pair<LegionColor,LegionColor> > disjoint_subsets;
      std::set<std::pair<LegionColor,LegionColor> > aliased_subsets;
    };

    /**
     * \class IndexSpaceNodeT
     * A templated class for handling any templated realm calls
     * associated with realm index spaces
     */
    template<int DIM, typename T>
    class IndexSpaceNodeT : public IndexSpaceNode,
                            public LegionHeapify<IndexSpaceNodeT<DIM,T> > {
    public:
      IndexSpaceNodeT(RegionTreeForest *ctx, IndexSpace handle,
                      IndexPartNode *parent, LegionColor color, 
                      const Realm::IndexSpace<DIM,T> *realm_is,
                      DistributedID did, ApEvent ready_event,
                      IndexSpaceExprID expr_id);
      IndexSpaceNodeT(const IndexSpaceNodeT &rhs);
      virtual ~IndexSpaceNodeT(void);
    public:
      IndexSpaceNodeT& operator=(const IndexSpaceNodeT &rhs);
    public:
      inline ApEvent get_realm_index_space(Realm::IndexSpace<DIM,T> &result,
                                           bool need_tight_result);
      inline void set_realm_index_space(AddressSpaceID source,
                                        const Realm::IndexSpace<DIM,T> &value);
    public:
      // From IndexSpaceExpression
      virtual ApEvent get_expr_index_space(void *result, TypeTag tag,
                                           bool need_tight_result);
      virtual Domain get_domain(ApEvent &ready, bool need_tight);
      virtual void tighten_index_space(void);
      virtual bool check_empty(void);
      virtual void pack_expression(Serializer &rez, AddressSpaceID target);
      virtual void pack_full(Serializer &rez, AddressSpaceID target);
    public:
      virtual void log_index_space_points(void);
      void log_index_space_points(const Realm::IndexSpace<DIM,T> &space) const;
    public:
      virtual ApEvent compute_pending_space(Operation *op,
            const std::vector<IndexSpace> &handles, bool is_union);
      virtual ApEvent compute_pending_space(Operation *op,
                             IndexPartition handle, bool is_union);
      virtual ApEvent compute_pending_difference(Operation *op,
          IndexSpace initial, const std::vector<IndexSpace> &handles);
      virtual void get_index_space_domain(void *realm_is, TypeTag type_tag);
      virtual size_t get_volume(void);
      virtual size_t get_num_dims(void) const;
      virtual bool contains_point(const void *realm_point, TypeTag type_tag);
      virtual bool destroy_node(AddressSpaceID source);
    public:
      virtual LegionColor get_max_linearized_color(void);
      virtual LegionColor linearize_color(const void *realm_color,
                                          TypeTag type_tag);
      virtual void delinearize_color(LegionColor color, 
                                     void *realm_color, TypeTag type_tag);
      virtual bool contains_color(LegionColor color,
                                  bool report_error = false);
      virtual void instantiate_colors(std::vector<LegionColor> &colors);
      virtual Domain get_color_space_domain(void);
      virtual DomainPoint get_domain_point_color(void) const;
      virtual DomainPoint delinearize_color_to_point(LegionColor c);
    public:
      virtual void pack_index_space(Serializer &rez, bool include_size) const;
      virtual void unpack_index_space(Deserializer &derez,
                                      AddressSpaceID source);
    public:
      virtual ApEvent create_equal_children(Operation *op,
                                            IndexPartNode *partition, 
                                            size_t granularity);
      virtual ApEvent create_by_union(Operation *op,
                                      IndexPartNode *partition,
                                      IndexPartNode *left,
                                      IndexPartNode *right);
      virtual ApEvent create_by_intersection(Operation *op,
                                             IndexPartNode *partition,
                                             IndexPartNode *left,
                                             IndexPartNode *right);
      virtual ApEvent create_by_intersection(Operation *op,
                                             IndexPartNode *partition,
                                             // Left is implicit "this"
                                             IndexPartNode *right);
      virtual ApEvent create_by_difference(Operation *op,
                                           IndexPartNode *partition,
                                           IndexPartNode *left,
                                           IndexPartNode *right);
      // Called on color space and not parent
      virtual ApEvent create_by_restriction(IndexPartNode *partition,
                                            const void *transform,
                                            const void *extent,
                                            int partition_dim);
      template<int N>
      ApEvent create_by_restriction_helper(IndexPartNode *partition,
                                   const Realm::Matrix<N,DIM,T> &transform,
                                   const Realm::Rect<N,T> &extent);
      virtual ApEvent create_by_field(Operation *op,
                                      IndexPartNode *partition,
                const std::vector<FieldDataDescriptor> &instances,
                                      ApEvent instances_ready);
      template<int COLOR_DIM, typename COLOR_T>
      ApEvent create_by_field_helper(Operation *op,
                                     IndexPartNode *partition,
                const std::vector<FieldDataDescriptor> &instances,
                                     ApEvent instances_ready);
      virtual ApEvent create_by_image(Operation *op,
                                      IndexPartNode *partition,
                                      IndexPartNode *projection,
                const std::vector<FieldDataDescriptor> &instances,
                                      ApEvent instances_ready);
      template<int DIM2, typename T2>
      ApEvent create_by_image_helper(Operation *op,
                                      IndexPartNode *partition,
                                      IndexPartNode *projection,
                const std::vector<FieldDataDescriptor> &instances,
                                      ApEvent instances_ready);
      virtual ApEvent create_by_image_range(Operation *op,
                                      IndexPartNode *partition,
                                      IndexPartNode *projection,
                const std::vector<FieldDataDescriptor> &instances,
                                      ApEvent instances_ready);
      template<int DIM2, typename T2>
      ApEvent create_by_image_range_helper(Operation *op,
                                      IndexPartNode *partition,
                                      IndexPartNode *projection,
                const std::vector<FieldDataDescriptor> &instances,
                                      ApEvent instances_ready);
      virtual ApEvent create_by_preimage(Operation *op,
                                      IndexPartNode *partition,
                                      IndexPartNode *projection,
                const std::vector<FieldDataDescriptor> &instances,
                                      ApEvent instances_ready);
      template<int DIM2, typename T2>
      ApEvent create_by_preimage_helper(Operation *op,
                                      IndexPartNode *partition,
                                      IndexPartNode *projection,
                const std::vector<FieldDataDescriptor> &instances,
                                      ApEvent instances_ready);
      virtual ApEvent create_by_preimage_range(Operation *op,
                                      IndexPartNode *partition,
                                      IndexPartNode *projection,
                const std::vector<FieldDataDescriptor> &instances,
                                      ApEvent instances_ready);
      template<int DIM2, typename T2>
      ApEvent create_by_preimage_range_helper(Operation *op,
                                      IndexPartNode *partition,
                                      IndexPartNode *projection,
                const std::vector<FieldDataDescriptor> &instances,
                                      ApEvent instances_ready);
      virtual ApEvent create_association(Operation *op,
                                      IndexSpaceNode *range,
                const std::vector<FieldDataDescriptor> &instances,
                                      ApEvent instances_ready);
      template<int DIM2, typename T2>
      ApEvent create_association_helper(Operation *op,
                                      IndexSpaceNode *range,
                const std::vector<FieldDataDescriptor> &instances,
                                      ApEvent instances_ready);
      virtual bool check_field_size(size_t field_size, bool range);
    public:
      virtual PhysicalInstance create_file_instance(const char *file_name,
                                   const std::vector<Realm::FieldID> &field_ids,
                                   const std::vector<size_t> &field_sizes,
                                   legion_file_mode_t file_mode, 
                                   ApEvent &ready_event);
      virtual PhysicalInstance create_hdf5_instance(const char *file_name,
                                   const std::vector<Realm::FieldID> &field_ids,
                                   const std::vector<size_t> &field_sizes,
                                   const std::vector<const char*> &field_files,
                                   bool read_only, ApEvent &ready_event);
      virtual PhysicalInstance create_external_instance(Memory memory,
                             uintptr_t base, Realm::InstanceLayoutGeneric *ilg,
                             ApEvent &ready_event);
    public:
      virtual ApEvent issue_fill(const PhysicalTraceInfo &trace_info,
                                 const std::vector<CopySrcDstField> &dst_fields,
                                 const void *fill_value, size_t fill_size,
#ifdef LEGION_SPY
                                 UniqueID fill_uid,
                                 FieldSpace handle,
                                 RegionTreeID tree_id,
#endif
                                 ApEvent precondition);
      virtual ApEvent issue_copy(const PhysicalTraceInfo &trace_info,
                                 const std::vector<CopySrcDstField> &dst_fields,
                                 const std::vector<CopySrcDstField> &src_fields,
#ifdef LEGION_SPY
                                 FieldSpace handle,
                                 RegionTreeID src_tree_id,
                                 RegionTreeID dst_tree_id,
#endif
                                 ApEvent precondition,
                                 ReductionOpID redop, bool reduction_fold);
      virtual Realm::InstanceLayoutGeneric*
                   create_layout(const Realm::InstanceLayoutConstraints &ilc,
                                 const OrderingConstraint &constraint);
    public:
      virtual void get_launch_space_domain(Domain &launch_domain);
      virtual void validate_slicing(const std::vector<IndexSpace> &slice_spaces,
                                    MultiTask *task, MapperManager *mapper);
      virtual void log_launch_space(UniqueID op_id);
    public:
      bool contains_point(const Realm::Point<DIM,T> &point);
    protected:
      void compute_linearization_metadata(void);
    protected:
      Realm::IndexSpace<DIM,T> realm_index_space;
    protected: // linearization meta-data, computed on demand
      Realm::Point<DIM,long long> strides;
      Realm::Point<DIM,long long> offset;
      bool linearization_ready;
    public:
      struct CreateByFieldHelper {
      public:
        CreateByFieldHelper(IndexSpaceNodeT<DIM,T> *n,
                            Operation *o, IndexPartNode *p,
                            const std::vector<FieldDataDescriptor> &i,
                            ApEvent r)
          : node(n), op(o), partition(p), instances(i), ready(r) { }
      public:
        template<typename COLOR_DIM, typename COLOR_T>
        static inline void demux(CreateByFieldHelper *creator)
        {
          creator->result = 
           creator->node->template create_by_field_helper<COLOR_DIM::N,COLOR_T>(
           creator->op, creator->partition, creator->instances, creator->ready);
        }
      public:
        IndexSpaceNodeT<DIM,T> *node;
        Operation *op;
        IndexPartNode *partition;
        const std::vector<FieldDataDescriptor> &instances;
        ApEvent ready, result;
      };
      struct CreateByImageHelper {
      public:
        CreateByImageHelper(IndexSpaceNodeT<DIM,T> *n,
                            Operation *o, IndexPartNode *p, IndexPartNode *j,
                            const std::vector<FieldDataDescriptor> &i,
                            ApEvent r)
          : node(n), op(o), partition(p), projection(j), 
            instances(i), ready(r) { }
      public:
        template<typename DIM2, typename T2>
        static inline void demux(CreateByImageHelper *creator)
        {
          creator->result = 
           creator->node->template create_by_image_helper<DIM2::N,T2>(
               creator->op, creator->partition, creator->projection,
               creator->instances, creator->ready);
        }
      public:
        IndexSpaceNodeT<DIM,T> *node;
        Operation *op;
        IndexPartNode *partition;
        IndexPartNode *projection;
        const std::vector<FieldDataDescriptor> &instances;
        ApEvent ready, result;
      };
      struct CreateByImageRangeHelper {
      public:
        CreateByImageRangeHelper(IndexSpaceNodeT<DIM,T> *n,
                            Operation *o, IndexPartNode *p, IndexPartNode *j,
                            const std::vector<FieldDataDescriptor> &i,
                            ApEvent r)
          : node(n), op(o), partition(p), projection(j), 
            instances(i), ready(r) { }
      public:
        template<typename DIM2, typename T2>
        static inline void demux(CreateByImageRangeHelper *creator)
        {
          creator->result = creator->node->template 
            create_by_image_range_helper<DIM2::N,T2>(
               creator->op, creator->partition, creator->projection,
               creator->instances, creator->ready);
        }
      public:
        IndexSpaceNodeT<DIM,T> *node;
        Operation *op;
        IndexPartNode *partition;
        IndexPartNode *projection;
        const std::vector<FieldDataDescriptor> &instances;
        ApEvent ready, result;
      };
      struct CreateByPreimageHelper {
      public:
        CreateByPreimageHelper(IndexSpaceNodeT<DIM,T> *n,
                            Operation *o, IndexPartNode *p, IndexPartNode *j,
                            const std::vector<FieldDataDescriptor> &i,
                            ApEvent r)
          : node(n), op(o), partition(p), projection(j), 
            instances(i), ready(r) { }
      public:
        template<typename DIM2, typename T2>
        static inline void demux(CreateByPreimageHelper *creator)
        {
          creator->result = 
           creator->node->template create_by_preimage_helper<DIM2::N,T2>(
               creator->op, creator->partition, creator->projection,
               creator->instances, creator->ready);
        }
      public:
        IndexSpaceNodeT<DIM,T> *node;
        Operation *op;
        IndexPartNode *partition;
        IndexPartNode *projection;
        const std::vector<FieldDataDescriptor> &instances;
        ApEvent ready, result;
      };
      struct CreateByPreimageRangeHelper {
      public:
        CreateByPreimageRangeHelper(IndexSpaceNodeT<DIM,T> *n,
                            Operation *o, IndexPartNode *p, IndexPartNode *j,
                            const std::vector<FieldDataDescriptor> &i,
                            ApEvent r)
          : node(n), op(o), partition(p), projection(j), 
            instances(i), ready(r) { }
      public:
        template<typename DIM2, typename T2>
        static inline void demux(CreateByPreimageRangeHelper *creator)
        {
          creator->result = creator->node->template 
            create_by_preimage_range_helper<DIM2::N,T2>(
               creator->op, creator->partition, creator->projection,
               creator->instances, creator->ready);
        }
      public:
        IndexSpaceNodeT<DIM,T> *node;
        Operation *op;
        IndexPartNode *partition;
        IndexPartNode *projection;
        const std::vector<FieldDataDescriptor> &instances;
        ApEvent ready, result;
      };
      struct CreateAssociationHelper {
      public:
        CreateAssociationHelper(IndexSpaceNodeT<DIM,T> *n,
                            Operation *o, IndexSpaceNode *g,
                            const std::vector<FieldDataDescriptor> &i,
                            ApEvent r)
          : node(n), op(o), range(g), instances(i), ready(r) { }
      public:
        template<typename DIM2, typename T2>
        static inline void demux(CreateAssociationHelper *creator)
        {
          creator->result = creator->node->template 
            create_association_helper<DIM2::N,T2>(
               creator->op, creator->range, creator->instances, creator->ready);
        }
      public:
        IndexSpaceNodeT<DIM,T> *node;
        Operation *op;
        IndexSpaceNode *range;
        const std::vector<FieldDataDescriptor> &instances;
        ApEvent ready, result;
      };
    };

    /**
     * \class IndexSpaceCreator
     * A small helper class for creating templated index spaces
     */
    class IndexSpaceCreator {
    public:
      IndexSpaceCreator(RegionTreeForest *f, IndexSpace s, const void *i,
                        IndexPartNode *p, LegionColor c, DistributedID d, 
                        ApEvent r, IndexSpaceExprID e)
        : forest(f), space(s), realm_is(i), parent(p), 
          color(c), did(d), ready(r), expr_id(e), result(NULL) { }
    public:
      template<typename N, typename T>
      static inline void demux(IndexSpaceCreator *creator)
      {
        const Realm::IndexSpace<N::N,T> *is = 
          (const Realm::IndexSpace<N::N,T>*)creator->realm_is;
        creator->result = new IndexSpaceNodeT<N::N,T>(creator->forest,
            creator->space, creator->parent, creator->color, is,
            creator->did, creator->ready, creator->expr_id);
      }
    public:
      RegionTreeForest *const forest;
      const IndexSpace space; 
      const void *const realm_is;
      IndexPartNode *const parent;
      const LegionColor color;
      const DistributedID did;
      const ApEvent ready;
      const IndexSpaceExprID expr_id;
      IndexSpaceNode *result;
    };

    /**
     * \class IndexPartNode
     * A node for representing a generic index partition.
     */
    class IndexPartNode : public IndexTreeNode {
    public:
      struct DynamicIndependenceArgs : 
        public LgTaskArgs<DynamicIndependenceArgs> {
      public:
        static const LgTaskID TASK_ID = LG_SPACE_INDEPENDENCE_TASK_ID;
      public:
        DynamicIndependenceArgs(IndexPartNode *par, 
                                IndexSpaceNode *l, IndexSpaceNode *r)
          : LgTaskArgs<DynamicIndependenceArgs>(implicit_provenance),
            parent(par), left(l), right(r) { }
      public:
        IndexPartNode *const parent;
        IndexSpaceNode *const left, *const right;
      };
      struct PendingChildArgs : public LgTaskArgs<PendingChildArgs> {
      public:
        static const LgTaskID TASK_ID = LG_PENDING_CHILD_TASK_ID;
      public:
        PendingChildArgs(IndexPartNode *par, LegionColor child)
          : LgTaskArgs<PendingChildArgs>(implicit_provenance),
            parent(par), pending_child(child) { }
      public:
        IndexPartNode *const parent;
        const LegionColor pending_child;
      };
      struct SemanticRequestArgs : public LgTaskArgs<SemanticRequestArgs> {
      public:
        static const LgTaskID TASK_ID = LG_INDEX_PART_SEMANTIC_INFO_REQ_TASK_ID;
      public:
        SemanticRequestArgs(IndexPartNode *proxy, 
                            SemanticTag t, AddressSpaceID src)
          : LgTaskArgs<SemanticRequestArgs>(implicit_provenance),
            proxy_this(proxy), tag(t), source(src) { }
      public:
        IndexPartNode *const proxy_this;
        const SemanticTag tag;
        const AddressSpaceID source;
      };
      struct DeferChildArgs : public LgTaskArgs<DeferChildArgs> {
      public:
        static const LgTaskID TASK_ID = LG_INDEX_PART_DEFER_CHILD_TASK_ID;
      public:
        DeferChildArgs(IndexPartNode *proxy, LegionColor child,
                       IndexSpace *tar, RtUserEvent trig, AddressSpaceID src)
          : LgTaskArgs<DeferChildArgs>(implicit_provenance),
            proxy_this(proxy), child_color(child), target(tar),
            to_trigger(trig), source(src) { }
      public:
        IndexPartNode *const proxy_this;
        const LegionColor child_color;
        IndexSpace *const target;
        const RtUserEvent to_trigger;
        const AddressSpaceID source;
      };
      class RemoteDisjointnessFunctor {
      public:
        RemoteDisjointnessFunctor(Serializer &r, Runtime *rt)
          : rez(r), runtime(rt) { }
      public:
        void apply(AddressSpaceID target);
      public:
        Serializer &rez;
        Runtime *const runtime;
      };
      class DestructionFunctor {
      public:
        DestructionFunctor(IndexPartNode *n, ReferenceMutator *m)
          : node(n), mutator(m) { }
      public:
        void apply(AddressSpaceID target);
      public:
        IndexPartNode *const node;
        ReferenceMutator *const mutator;
      }; 
    public:
      IndexPartNode(RegionTreeForest *ctx, IndexPartition p,
                    IndexSpaceNode *par, IndexSpaceNode *color_space,
                    LegionColor c, bool disjoint, int complete, 
                    DistributedID did, ApEvent partition_ready, 
                    ApUserEvent partial_pending);
      IndexPartNode(RegionTreeForest *ctx, IndexPartition p,
                    IndexSpaceNode *par, IndexSpaceNode *color_space,
                    LegionColor c, RtEvent disjointness_ready,
                    int complete, DistributedID did,
                    ApEvent partition_ready, ApUserEvent partial_pending);
      IndexPartNode(const IndexPartNode &rhs);
      virtual ~IndexPartNode(void);
    public:
      IndexPartNode& operator=(const IndexPartNode &rhs);
    public:
      virtual void notify_valid(ReferenceMutator *mutator);
      virtual void notify_invalid(ReferenceMutator *mutator);
    public:
      virtual bool is_index_space_node(void) const;
#ifdef DEBUG_LEGION
      virtual IndexSpaceNode* as_index_space_node(void);
      virtual IndexPartNode* as_index_part_node(void);
#endif
      virtual AddressSpaceID get_owner_space(void) const;
      static AddressSpaceID get_owner_space(IndexPartition handle, Runtime *rt);
    public:
      virtual IndexTreeNode* get_parent(void) const;
      virtual void get_colors(std::vector<LegionColor> &colors);
    public:
      virtual void send_semantic_request(AddressSpaceID target, 
           SemanticTag tag, bool can_fail, bool wait_until, RtUserEvent ready);
      virtual void send_semantic_info(AddressSpaceID target, SemanticTag tag,
                             const void *buffer, size_t size, bool is_mutable,
                             RtUserEvent ready = RtUserEvent::NO_RT_USER_EVENT);
      void process_semantic_request(SemanticTag tag, AddressSpaceID source,
                            bool can_fail, bool wait_until, RtUserEvent ready);
      static void handle_semantic_request(RegionTreeForest *forest,
                                   Deserializer &derez, AddressSpaceID source);
      static void handle_semantic_info(RegionTreeForest *forest,
                                   Deserializer &derez, AddressSpaceID source);
    public:
      bool has_color(const LegionColor c);
      IndexSpaceNode* get_child(const LegionColor c, RtEvent *defer = NULL);
      void add_child(IndexSpaceNode *child);
      void remove_child(const LegionColor c);
      size_t get_num_children(void) const;
      void get_subspace_preconditions(std::set<ApEvent> &preconditions);
    public:
      void compute_disjointness(RtUserEvent ready_event);
      bool is_disjoint(bool from_app = false);
      bool are_disjoint(const LegionColor c1, const LegionColor c2,
                        bool force_compute = false);
      void record_disjointness(bool disjoint,
                               const LegionColor c1, const LegionColor c2);
      bool is_complete(bool from_app = false);
<<<<<<< HEAD
      IndexSpaceExpression* get_union_expression(bool check_complete=true);
=======
      void record_remote_disjoint_ready(RtUserEvent ready);
      void record_remote_disjoint_result(const bool disjoint_result);
>>>>>>> 7c152325
    public:
      void add_instance(PartitionNode *inst);
      bool has_instance(RegionTreeID tid);
      void remove_instance(PartitionNode *inst);
    public:
      void add_pending_child(const LegionColor child_color,
                            ApUserEvent domain_ready);
      bool get_pending_child(const LegionColor child_color,
                             ApUserEvent &domain_ready);
      void remove_pending_child(const LegionColor child_color);
      static void handle_pending_child_task(const void *args);
    public:
      ApEvent create_equal_children(Operation *op, size_t granularity);
      ApEvent create_by_union(Operation *Op,
                              IndexPartNode *left, IndexPartNode *right);
      ApEvent create_by_intersection(Operation *op,
                              IndexPartNode *left, IndexPartNode *right);
      ApEvent create_by_difference(Operation *op,
                              IndexPartNode *left, IndexPartNode *right);
      ApEvent create_by_restriction(const void *transform, const void *extent);
    public:
      bool compute_complete(void);
      bool intersects_with(IndexSpaceNode *other, bool compute = true);
      bool intersects_with(IndexPartNode *other, bool compute = true); 
      bool dominates(IndexSpaceNode *other);
      bool dominates(IndexPartNode *other);
      virtual bool destroy_node(AddressSpaceID source) = 0;
    public:
      static void handle_disjointness_test(IndexPartNode *parent,
                                           IndexSpaceNode *left,
                                           IndexSpaceNode *right);
    public:
      virtual void send_node(AddressSpaceID target, bool up);
      static void handle_node_creation(RegionTreeForest *context,
                                       Deserializer &derez, 
                                       AddressSpaceID source);
    public:
      static void handle_node_request(RegionTreeForest *context,
                                      Deserializer &derez,
                                      AddressSpaceID source);
      static void handle_node_return(Deserializer &derez);
      static void handle_node_child_request(
          RegionTreeForest *forest, Deserializer &derez, AddressSpaceID source);
      static void defer_node_child_request(const void *args);
      static void handle_node_child_response(Deserializer &derez);
      static void handle_node_disjoint_update(RegionTreeForest *forest,
                                              Deserializer &derez);
      static void handle_notification(RegionTreeForest *context, 
                                      Deserializer &derez);
    public:
      const IndexPartition handle;
      IndexSpaceNode *const parent;
      IndexSpaceNode *const color_space;
      const LegionColor total_children;
      const LegionColor max_linearized_color;
      const ApEvent partition_ready;
      const ApUserEvent partial_pending;
    protected:
      RtEvent disjoint_ready;
      bool disjoint;
    protected:
      bool has_complete, complete;
      volatile IndexSpaceExpression *union_expr;
    protected:
      // Must hold the node lock when accessing
      // the remaining data structures
      std::map<LegionColor,IndexSpaceNode*> color_map;
      std::map<LegionColor,RtUserEvent> pending_child_map;
      std::set<PartitionNode*> logical_nodes;
      std::set<std::pair<LegionColor,LegionColor> > disjoint_subspaces;
      std::set<std::pair<LegionColor,LegionColor> > aliased_subspaces;
    protected:
      // Support for pending child spaces that still need to be computed
      std::map<LegionColor,ApUserEvent> pending_children;
      // Support for remote disjoint events being stored
      RtUserEvent remote_disjoint_ready;
    };

    /**
     * \class IndexPartNodeT
     * A template class for handling any templated realm calls
     * associated with realm index spaces
     */
    template<int DIM, typename T>
    class IndexPartNodeT : public IndexPartNode,
                           public LegionHeapify<IndexPartNodeT<DIM,T> > {
    public:
      IndexPartNodeT(RegionTreeForest *ctx, IndexPartition p,
                     IndexSpaceNode *par, IndexSpaceNode *color_space,
                     LegionColor c, bool disjoint, int complete,
                     DistributedID did, ApEvent partition_ready, 
                     ApUserEvent pending);
      IndexPartNodeT(RegionTreeForest *ctx, IndexPartition p,
                     IndexSpaceNode *par, IndexSpaceNode *color_space,
                     LegionColor c, RtEvent disjointness_ready, 
                     int complete, DistributedID did,
                     ApEvent partition_ready, ApUserEvent pending);
      IndexPartNodeT(const IndexPartNodeT &rhs);
      virtual ~IndexPartNodeT(void);
    public:
      IndexPartNodeT& operator=(const IndexPartNodeT &rhs);
    public:
      virtual bool destroy_node(AddressSpaceID source); 
    };

    /**
     * \class IndexPartCreator
     * A msall helper class for creating templated index partitions
     */
    class IndexPartCreator {
    public:
      IndexPartCreator(RegionTreeForest *f, IndexPartition p,
                       IndexSpaceNode *par, IndexSpaceNode *cs,
                       LegionColor c, bool d, int k, DistributedID id,
                       ApEvent r, ApUserEvent pend)
        : forest(f), partition(p), parent(par), color_space(cs),
          color(c), disjoint(d), complete(k), did(id), ready(r), 
          pending(pend) { }
      IndexPartCreator(RegionTreeForest *f, IndexPartition p,
                       IndexSpaceNode *par, IndexSpaceNode *cs,
                       LegionColor c, RtEvent d, int k, 
                       DistributedID id, ApEvent r, ApUserEvent pend)
        : forest(f), partition(p), parent(par), color_space(cs),
          color(c), disjoint(false), complete(k), disjoint_ready(d),
          did(id), ready(r), pending(pend) { }
    public:
      template<typename N, typename T>
      static inline void demux(IndexPartCreator *creator)
      {
        if (creator->disjoint_ready.exists()) 
          creator->result = new IndexPartNodeT<N::N,T>(creator->forest,
              creator->partition, creator->parent, creator->color_space,
              creator->color, creator->disjoint_ready, creator->complete,
              creator->did, creator->ready, creator->pending);
        else
          creator->result = new IndexPartNodeT<N::N,T>(creator->forest,
              creator->partition, creator->parent, creator->color_space,
              creator->color, creator->disjoint, creator->complete, 
              creator->did, creator->ready, creator->pending);
      }
    public:
      RegionTreeForest *const forest;
      const IndexPartition partition;
      IndexSpaceNode *const parent;
      IndexSpaceNode *const color_space;
      const LegionColor color;
      const bool disjoint;
      const int complete;
      const RtEvent disjoint_ready;
      const DistributedID did;
      const ApEvent ready;
      const ApUserEvent pending;
      IndexPartNode *result;
    };

    /**
     * \class FieldSpaceNode
     * Represent a generic field space that can be
     * pointed at by nodes in the region trees.
     */
    class FieldSpaceNode : 
      public LegionHeapify<FieldSpaceNode>, public DistributedCollectable {
    public:
      struct FieldInfo {
      public:
        FieldInfo(void) : field_size(0), idx(0), serdez_id(0),
                          destroyed(false) { }
        FieldInfo(size_t size, unsigned id, CustomSerdezID sid)
          : field_size(size), idx(id), serdez_id(sid), destroyed(false) { }
      public:
        size_t field_size;
        unsigned idx;
        CustomSerdezID serdez_id;
        bool destroyed;
      };
      struct LocalFieldInfo {
      public:
        LocalFieldInfo(void)
          : size(0), count(0) { }
        LocalFieldInfo(size_t s)
          : size(s), count(0) { }
      public:
        size_t size;
        unsigned count;
      };
      struct FindTargetsFunctor {
      public:
        FindTargetsFunctor(std::deque<AddressSpaceID> &t)
          : targets(t) { }
      public:
        void apply(AddressSpaceID target);
      private:
        std::deque<AddressSpaceID> &targets;
      };
      struct SemanticRequestArgs : public LgTaskArgs<SemanticRequestArgs> {
      public:
        static const LgTaskID TASK_ID = 
          LG_FIELD_SPACE_SEMANTIC_INFO_REQ_TASK_ID;
      public:
        SemanticRequestArgs(FieldSpaceNode *proxy, 
                            SemanticTag t, AddressSpaceID src)
          : LgTaskArgs<SemanticRequestArgs>(implicit_provenance),
            proxy_this(proxy), tag(t), source(src) { }
      public:
        FieldSpaceNode *const proxy_this;
        const SemanticTag tag;
        const AddressSpaceID source;
      };
      struct SemanticFieldRequestArgs : 
        public LgTaskArgs<SemanticFieldRequestArgs> {
      public:
        static const LgTaskID TASK_ID = 
          LG_FIELD_SEMANTIC_INFO_REQ_TASK_ID;
      public:
        SemanticFieldRequestArgs(FieldSpaceNode *proxy, FieldID f,
                                 SemanticTag t, AddressSpaceID src)
          : LgTaskArgs<SemanticFieldRequestArgs>(implicit_provenance),
            proxy_this(proxy), fid(f), tag(t), source(src) { }
      public:
        FieldSpaceNode *const proxy_this;
        const FieldID fid;
        const SemanticTag tag;
        const AddressSpaceID source;
      };
      class DestructionFunctor {
      public:
        DestructionFunctor(FieldSpaceNode *n, ReferenceMutator *m)
          : node(n), mutator(m) { }
      public:
        void apply(AddressSpaceID target);
      public:
        FieldSpaceNode *const node;
        ReferenceMutator *const mutator;
      };
    public:
      FieldSpaceNode(FieldSpace sp, RegionTreeForest *ctx, DistributedID did);
      FieldSpaceNode(FieldSpace sp, RegionTreeForest *ctx,
                     DistributedID did, Deserializer &derez);
      FieldSpaceNode(const FieldSpaceNode &rhs);
      virtual ~FieldSpaceNode(void);
    public:
      FieldSpaceNode& operator=(const FieldSpaceNode &rhs);
      AddressSpaceID get_owner_space(void) const; 
      static AddressSpaceID get_owner_space(FieldSpace handle, Runtime *rt);
    public:
      virtual void notify_active(ReferenceMutator *mutator) { }
      virtual void notify_inactive(ReferenceMutator *mutator) { }
      virtual void notify_valid(ReferenceMutator *mutator);
      virtual void notify_invalid(ReferenceMutator *mutator);
    public:
      void attach_semantic_information(SemanticTag tag, AddressSpaceID source,
                            const void *buffer, size_t size, bool is_mutable);
      void attach_semantic_information(FieldID fid, SemanticTag tag,
                                       AddressSpaceID source,
                                       const void *buffer, size_t size,
                                       bool is_mutable);
      bool retrieve_semantic_information(SemanticTag tag,
             const void *&result, size_t &size, bool can_fail, bool wait_until);
      bool retrieve_semantic_information(FieldID fid, SemanticTag tag,
             const void *&result, size_t &size, bool can_fail, bool wait_until);
      void send_semantic_info(AddressSpaceID target, SemanticTag tag,
                             const void *result, size_t size, bool is_mutable,
                             RtUserEvent ready = RtUserEvent::NO_RT_USER_EVENT);
      void send_semantic_field_info(AddressSpaceID target, FieldID fid,
            SemanticTag tag, const void *result, size_t size, bool is_mutable,
            RtUserEvent ready = RtUserEvent::NO_RT_USER_EVENT);
      void process_semantic_request(SemanticTag tag, AddressSpaceID source,
                             bool can_fail, bool wait_until, RtUserEvent ready);
      void process_semantic_field_request(FieldID fid, SemanticTag tag, 
      AddressSpaceID source, bool can_fail, bool wait_until, RtUserEvent ready);
      static void handle_semantic_request(RegionTreeForest *forest,
                                   Deserializer &derez, AddressSpaceID source);
      static void handle_field_semantic_request(RegionTreeForest *forest,
                                   Deserializer &derez, AddressSpaceID source);
      static void handle_semantic_info(RegionTreeForest *forest,
                                   Deserializer &derez, AddressSpaceID source);
      static void handle_field_semantic_info(RegionTreeForest *forest,
                                   Deserializer &derez, AddressSpaceID source);
    public:
      RtEvent allocate_field(FieldID fid, size_t size,
                             CustomSerdezID serdez_id);
      RtEvent allocate_fields(const std::vector<size_t> &sizes,
                              const std::vector<FieldID> &fids,
                              CustomSerdezID serdez_id);
      void free_field(FieldID fid, AddressSpaceID source);
      void free_fields(const std::vector<FieldID> &to_free,
                       AddressSpaceID source);
    public:
      bool allocate_local_fields(const std::vector<FieldID> &fields,
                                 const std::vector<size_t> &sizes,
                                 CustomSerdezID serdez_id,
                                 const std::set<unsigned> &indexes,
                                 std::vector<unsigned> &new_indexes);
      void free_local_fields(const std::vector<FieldID> &to_free,
                             const std::vector<unsigned> &indexes);
      void update_local_fields(const std::vector<FieldID> &fields,
                               const std::vector<size_t> &sizes,
                               const std::vector<CustomSerdezID> &serdez_ids,
                               const std::vector<unsigned> &indexes);
      void remove_local_fields(const std::vector<FieldID> &to_removes);
    protected:
      void process_alloc_notification(Deserializer &derez);
    public:
      bool has_field(FieldID fid);
      size_t get_field_size(FieldID fid);
      void get_all_fields(std::vector<FieldID> &to_set);
      void get_all_regions(std::set<LogicalRegion> &regions);
      void get_field_set(const FieldMask &mask, std::set<FieldID> &to_set);
      void get_field_set(const FieldMask &mask, std::vector<FieldID> &to_set);
      void get_field_set(const FieldMask &mask, const std::set<FieldID> &basis,
                         std::set<FieldID> &to_set);
    public:
      void add_instance(RegionNode *inst);
      RtEvent add_instance(LogicalRegion inst, AddressSpaceID source);
      bool has_instance(RegionTreeID tid);
      void remove_instance(RegionNode *inst);
      bool destroy_node(AddressSpaceID source);
    public:
      FieldMask get_field_mask(const std::set<FieldID> &fields) const;
      unsigned get_field_index(FieldID fid) const;
      void get_field_indexes(const std::vector<FieldID> &fields,
                             std::vector<unsigned> &indexes) const;
    public:
      void compute_field_layout(const std::vector<FieldID> &create_fields,
                                std::vector<size_t> &field_sizes,
                                std::vector<unsigned> &mask_index_map,
                                std::vector<CustomSerdezID> &serdez,
                                FieldMask &instance_mask);
    public:
      InstanceRef create_external_instance(
            const std::vector<FieldID> &fields, RegionNode *node, AttachOp *op);
    public:
      LayoutDescription* find_layout_description(const FieldMask &field_mask,
                     unsigned num_dims, const LayoutConstraintSet &constraints);
      LayoutDescription* find_layout_description(const FieldMask &field_mask,
                                                LayoutConstraints *constraints);
      LayoutDescription* create_layout_description(const FieldMask &layout_mask,
                                                   const unsigned total_dims,
                                                 LayoutConstraints *constraints,
                                           const std::vector<unsigned> &indexes,
                                           const std::vector<FieldID> &fids,
                                           const std::vector<size_t> &sizes,
                                     const std::vector<CustomSerdezID> &serdez);
      LayoutDescription* register_layout_description(LayoutDescription *desc);
    public:
      void send_node(AddressSpaceID target);
      static void handle_node_creation(RegionTreeForest *context,
                                       Deserializer &derez, 
                                       AddressSpaceID target);
    public:
      static void handle_node_request(RegionTreeForest *context,
                                      Deserializer &derez,
                                      AddressSpaceID source);
      static void handle_node_return(Deserializer &derez);
    public:
      static void handle_remote_instance_creation(RegionTreeForest *forest,
                                Deserializer &derez, AddressSpaceID source);
      static void handle_remote_reduction_creation(RegionTreeForest *forest,
                                Deserializer &derez, AddressSpaceID source);
    public:
      static void handle_alloc_request(RegionTreeForest *forest,
                                       Deserializer &derez);
      static void handle_alloc_notification(RegionTreeForest *forest,
                                            Deserializer &derez);
      static void handle_top_alloc(RegionTreeForest *forest,
                                   Deserializer &derez, AddressSpaceID source);
      static void handle_field_free(RegionTreeForest *forest,
                                    Deserializer &derez, AddressSpaceID source);
      static void handle_local_alloc_request(RegionTreeForest *forest,
                                             Deserializer &derez,
                                             AddressSpaceID source);
      static void handle_local_alloc_response(Deserializer &derez);
      static void handle_local_free(RegionTreeForest *forest,
                                    Deserializer &derez);
    public:
      // Help with debug printing
      char* to_string(const FieldMask &mask) const;
      void get_field_ids(const FieldMask &mask,
                         std::vector<FieldID> &fields) const;
    protected:
      // Assume we are already holding the node lock
      // when calling these methods
      int allocate_index(void);
      void free_index(unsigned index);
    protected:
      bool allocate_local_indexes(
            const std::vector<size_t> &sizes,
            const std::set<unsigned> &current_indexes,
                  std::vector<unsigned> &new_indexes);
      void free_local_indexes(const std::vector<unsigned> &indexes);
    public:
      const FieldSpace handle;
      RegionTreeForest *const context;
    private:
      mutable LocalLock node_lock;
      // Top nodes in the trees for which this field space is used
      std::set<LogicalRegion> logical_trees;
      std::set<RegionNode*> local_trees;
      std::map<FieldID,FieldInfo> fields;
      FieldMask available_indexes;
    private:
      // Keep track of the layouts associated with this field space
      // Index them by their hash of their field mask to help
      // differentiate them.
      std::map<LEGION_FIELD_MASK_FIELD_TYPE,LegionList<LayoutDescription*,
                          LAYOUT_DESCRIPTION_ALLOC>::tracked> layouts;
    private:
      LegionMap<SemanticTag,SemanticInfo>::aligned semantic_info;
      LegionMap<std::pair<FieldID,SemanticTag>,SemanticInfo>::aligned 
                                                    semantic_field_info;
    private:
      // Local field information
      std::vector<LocalFieldInfo> local_field_infos;
    public:
      bool destroyed;
    };
 
    /**
     * \class RegionTreeNode
     * A generic region tree node from which all
     * other kinds of region tree nodes inherit.  Notice
     * that all important analyses are defined on 
     * this kind of node making them general across
     * all kinds of node types.
     */
    class RegionTreeNode : public DistributedCollectable {
    public:
      RegionTreeNode(RegionTreeForest *ctx, FieldSpaceNode *column);
      virtual ~RegionTreeNode(void);
    public:
      virtual void notify_active(ReferenceMutator *mutator);
      virtual void notify_inactive(ReferenceMutator *mutator) = 0;
      virtual void notify_valid(ReferenceMutator *mutator) { assert(false); }
      virtual void notify_invalid(ReferenceMutator *mutator) { assert(false); }
    public:
      static AddressSpaceID get_owner_space(RegionTreeID tid, Runtime *rt);
    public:
      inline LogicalState& get_logical_state(ContextID ctx)
      {
        return *(logical_states.lookup_entry(ctx, this, ctx));
      }
      inline LogicalState* get_logical_state_ptr(ContextID ctx)
      {
        return logical_states.lookup_entry(ctx, this, ctx);
      }
      inline VersionManager& get_current_version_manager(ContextID ctx)
      {
        return *(current_versions.lookup_entry(ctx, this, ctx));
      }
      inline VersionManager* get_current_version_manager_ptr(ContextID ctx)
      {
        return current_versions.lookup_entry(ctx, this, ctx);
      }
    public:
      void attach_semantic_information(SemanticTag tag, AddressSpaceID source,
                            const void *buffer, size_t size, bool is_mutable);
      bool retrieve_semantic_information(SemanticTag tag,
           const void *&result, size_t &size, bool can_fail, bool wait_until);
      virtual void send_semantic_request(AddressSpaceID target, 
        SemanticTag tag, bool can_fail, bool wait_until, RtUserEvent ready) = 0;
      virtual void send_semantic_info(AddressSpaceID target, SemanticTag tag,
                         const void *buffer, size_t size, bool is_mutable,
                         RtUserEvent ready = RtUserEvent::NO_RT_USER_EVENT) = 0;
    public:
      // Logical traversal operations
      void register_logical_user(ContextID ctx,
                                 const LogicalUser &user,
                                 RegionTreePath &path,
                                 const LogicalTraceInfo &trace_info,
                                 const ProjectionInfo &projection_info,
                                 FieldMask &unopened_field_mask);
      void register_local_user(LogicalState &state,
                               const LogicalUser &user,
                               const LogicalTraceInfo &trace_info);
      void add_open_field_state(LogicalState &state, bool arrived,
                                const ProjectionInfo &projection_info,
                                const LogicalUser &user,
                                const FieldMask &open_mask,
                                const LegionColor next_child);
      void close_logical_node(LogicalCloser &closer,
                              const FieldMask &closing_mask,
                              const bool read_only_close);
      void siphon_logical_children(LogicalCloser &closer,
                                   LogicalState &state,
                                   const FieldMask &closing_mask,
                                   const FieldMask *aliased_children,
                                   bool record_close_operations,
                                   const LegionColor next_child,
                                   FieldMask &open_below);
      void siphon_logical_projection(LogicalCloser &closer,
                                     LogicalState &state,
                                     const FieldMask &closing_mask,
                                     const ProjectionInfo &proj_info,
                                     bool record_close_operations,
                                     FieldMask &open_below);
      void flush_logical_reductions(LogicalCloser &closer,
                                    LogicalState &state,
                                    FieldMask &reduction_flush_fields,
                                    bool record_close_operations,
                                    const LegionColor next_child,
                              LegionDeque<FieldState>::aligned &new_states);
      // Note that 'allow_next_child' and 
      // 'record_closed_fields' are mutually exclusive
      void perform_close_operations(LogicalCloser &closer,
                                    const FieldMask &closing_mask,
                                    FieldState &closing_state,
                                    const LegionColor next_child, 
                                    bool allow_next_child,
                                    const FieldMask *aliased_children,
                                    bool upgrade_next_child, 
                                    bool read_only_close,
                                    bool overwriting_close,
                                    bool record_close_operations,
                                    bool record_closed_fields,
                                    FieldMask &output_mask); 
      void merge_new_field_state(LogicalState &state, 
                                 const FieldState &new_state);
      void merge_new_field_states(LogicalState &state, 
                            const LegionDeque<FieldState>::aligned &new_states);
      void filter_prev_epoch_users(LogicalState &state, const FieldMask &mask);
      void filter_curr_epoch_users(LogicalState &state, const FieldMask &mask);
      void report_uninitialized_usage(Operation *op, unsigned index,
                                      const RegionUsage usage,
                                      const FieldMask &uninitialized);
      void record_logical_reduction(LogicalState &state, ReductionOpID redop,
                                    const FieldMask &user_mask);
      void clear_logical_reduction_fields(LogicalState &state,
                                          const FieldMask &cleared_mask);
      void sanity_check_logical_state(LogicalState &state);
      void register_logical_dependences(ContextID ctx, Operation *op,
                                        const FieldMask &field_mask,
                                        bool dominate);
      void register_logical_deletion(ContextID ctx,
                                     const LogicalUser &user,
                                     const FieldMask &check_mask,
                                     RegionTreePath &path,
                                     const LogicalTraceInfo &trace_info);
      void siphon_logical_deletion(LogicalCloser &closer,
                                   LogicalState &state,
                                   const FieldMask &current_mask,
                                   const LegionColor next_child,
                                   FieldMask &open_below,
                                   bool force_close_next);
    public:
      void send_back_logical_state(ContextID ctx, UniqueID context_uid,
                                   AddressSpaceID target);
      void process_logical_state_return(ContextID ctx, Deserializer &derez,
                                        AddressSpaceID source);
      static void handle_logical_state_return(Runtime *runtime,
                              Deserializer &derez, AddressSpaceID source); 
    public:
      void initialize_current_state(ContextID ctx);
      void invalidate_current_state(ContextID ctx, bool users_only);
      void invalidate_deleted_state(ContextID ctx, 
                                    const FieldMask &deleted_mask);
      bool invalidate_version_state(ContextID ctx);
      void invalidate_version_managers(void);
    public:
      virtual unsigned get_depth(void) const = 0;
      virtual LegionColor get_color(void) const = 0;
      virtual IndexTreeNode *get_row_source(void) const = 0;
      virtual IndexSpaceExpression* get_index_space_expression(void) const = 0;
      virtual RegionTreeID get_tree_id(void) const = 0;
      virtual RegionTreeNode* get_parent(void) const = 0;
      virtual RegionTreeNode* get_tree_child(const LegionColor c) = 0; 
      virtual bool is_region(void) const = 0;
#ifdef DEBUG_LEGION
      virtual RegionNode* as_region_node(void) const = 0;
      virtual PartitionNode* as_partition_node(void) const = 0;
#else
      inline RegionNode* as_region_node(void) const;
      inline PartitionNode* as_partition_node(void) const;
#endif
      virtual bool visit_node(PathTraverser *traverser) = 0;
      virtual bool visit_node(NodeTraverser *traverser) = 0;
      virtual AddressSpaceID get_owner_space(void) const = 0; 
    public:
      virtual bool are_children_disjoint(const LegionColor c1, 
                                         const LegionColor c2) = 0;
      virtual bool are_all_children_disjoint(void) = 0;
      virtual bool is_complete(void) = 0;
      virtual bool intersects_with(RegionTreeNode *other, 
                                   bool compute = true) = 0;
      virtual bool dominates(RegionTreeNode *other) = 0;
    public:
      virtual size_t get_num_children(void) const = 0;
      virtual void send_node(AddressSpaceID target) = 0;
      virtual void print_logical_context(ContextID ctx, 
                                         TreeStateLogger *logger,
                                         const FieldMask &mask) = 0;
      virtual void print_physical_context(ContextID ctx, 
                                          TreeStateLogger *logger,
                                          const FieldMask &mask,
                                  std::deque<RegionTreeNode*> &to_traverse) = 0;
      virtual void print_context_header(TreeStateLogger *logger) = 0;
#ifdef DEBUG_LEGION
    public:
      // These methods are only ever called by a debugger
      virtual void dump_logical_context(ContextID ctx, 
                                        TreeStateLogger *logger,
                                        const FieldMask &mask) = 0;
      virtual void dump_physical_context(ContextID ctx, 
                                         TreeStateLogger *logger,
                                         const FieldMask &mask) = 0;
#endif
    public:
      // Logical helper operations
      template<AllocationType ALLOC, bool RECORD, bool HAS_SKIP, bool TRACK_DOM>
      static FieldMask perform_dependence_checks(const LogicalUser &user, 
          typename LegionList<LogicalUser, ALLOC>::track_aligned &users, 
          const FieldMask &check_mask, const FieldMask &open_below,
          bool validates_regions, Operation *to_skip = NULL, 
          GenerationID skip_gen = 0);
      template<AllocationType ALLOC>
      static void perform_closing_checks(LogicalCloser &closer,
          typename LegionList<LogicalUser, ALLOC>::track_aligned &users, 
          const FieldMask &check_mask);
    public:
      inline FieldSpaceNode* get_column_source(void) const 
      { return column_source; }
    public:
      RegionTreeForest *const context;
      FieldSpaceNode *const column_source;
    public:
      NodeSet remote_instances;
      bool registered;
      bool destroyed;
#ifdef DEBUG_LEGION
    protected:
      bool currently_active; // should be monotonic
#endif
    protected:
      DynamicTable<LogicalStateAllocator> logical_states;
      DynamicTable<VersionManagerAllocator> current_versions;
    protected:
      mutable LocalLock node_lock;
    protected:
      LegionMap<SemanticTag,SemanticInfo>::aligned semantic_info;
    };

    /**
     * \class RegionNode
     * Represent a region in a region tree
     */
    class RegionNode : public RegionTreeNode, public LegionHeapify<RegionNode> {
    public:
      struct SemanticRequestArgs : public LgTaskArgs<SemanticRequestArgs> {
      public:
        static const LgTaskID TASK_ID = LG_REGION_SEMANTIC_INFO_REQ_TASK_ID;
      public:
        SemanticRequestArgs(RegionNode *proxy, 
                            SemanticTag t, AddressSpaceID src)
          : LgTaskArgs<SemanticRequestArgs>(implicit_provenance),
            proxy_this(proxy), tag(t), source(src) { }
      public:
        RegionNode *const proxy_this;
        const SemanticTag tag;
        const AddressSpaceID source;
      };
      class DestructionFunctor {
      public:
        DestructionFunctor(LogicalRegion h, Runtime *rt, AddressSpaceID src)
          : handle(h), runtime(rt), source(src) { }
      public:
        void apply(AddressSpaceID target);
      public:
        const LogicalRegion handle;
        Runtime *const runtime;
        const AddressSpaceID source;
      };
    public:
      RegionNode(LogicalRegion r, PartitionNode *par, IndexSpaceNode *row_src,
                 FieldSpaceNode *col_src, RegionTreeForest *ctx);
      RegionNode(const RegionNode &rhs);
      virtual ~RegionNode(void);
    public:
      RegionNode& operator=(const RegionNode &rhs);
    public:
      virtual void notify_inactive(ReferenceMutator *mutator);
    public:
      void record_registered(void);
    public:
      bool has_color(const LegionColor p);
      PartitionNode* get_child(const LegionColor p);
      void add_child(PartitionNode *child);
      void remove_child(const LegionColor p);
    public:
      void find_remote_instances(NodeSet &target_instances);
      bool destroy_node(AddressSpaceID source, bool root);
    public:
      virtual unsigned get_depth(void) const;
      virtual LegionColor get_color(void) const;
      virtual IndexTreeNode *get_row_source(void) const;
      virtual IndexSpaceExpression* get_index_space_expression(void) const;
      virtual RegionTreeID get_tree_id(void) const;
      virtual RegionTreeNode* get_parent(void) const;
      virtual RegionTreeNode* get_tree_child(const LegionColor c);
    public:
      virtual bool are_children_disjoint(const LegionColor c1, 
                                         const LegionColor c2);
      virtual bool are_all_children_disjoint(void);
      virtual bool is_region(void) const;
#ifdef DEBUG_LEGION
      virtual RegionNode* as_region_node(void) const;
      virtual PartitionNode* as_partition_node(void) const;
#endif
      virtual AddressSpaceID get_owner_space(void) const;
      static AddressSpaceID get_owner_space(LogicalRegion handle, Runtime *rt);
      virtual bool visit_node(PathTraverser *traverser);
      virtual bool visit_node(NodeTraverser *traverser);
      virtual bool is_complete(void);
      virtual bool intersects_with(RegionTreeNode *other, bool compute = true);
      virtual bool dominates(RegionTreeNode *other);
      virtual size_t get_num_children(void) const;
      virtual void send_node(AddressSpaceID target);
      static void handle_node_creation(RegionTreeForest *context,
                            Deserializer &derez, AddressSpaceID source);
    public:
      virtual void send_semantic_request(AddressSpaceID target, 
           SemanticTag tag, bool can_fail, bool wait_until, RtUserEvent ready);
      virtual void send_semantic_info(AddressSpaceID target, SemanticTag tag,
                             const void *buffer, size_t size, bool is_mutable,
                             RtUserEvent ready = RtUserEvent::NO_RT_USER_EVENT);
      void process_semantic_request(SemanticTag tag, AddressSpaceID source,
                            bool can_fail, bool wait_until, RtUserEvent ready);
      static void handle_semantic_request(RegionTreeForest *forest,
                                   Deserializer &derez, AddressSpaceID source);
      static void handle_semantic_info(RegionTreeForest *forest,
                                   Deserializer &derez, AddressSpaceID source);
    public:
      static void handle_top_level_request(RegionTreeForest *forest,
                                   Deserializer &derez, AddressSpaceID source);
      static void handle_top_level_return(Deserializer &derez);
    public:
      // Logging calls
      virtual void print_logical_context(ContextID ctx, 
                                         TreeStateLogger *logger,
                                         const FieldMask &mask);
      virtual void print_physical_context(ContextID ctx, 
                                          TreeStateLogger *logger,
                                          const FieldMask &mask,
                                      std::deque<RegionTreeNode*> &to_traverse);
      virtual void print_context_header(TreeStateLogger *logger);
      void print_logical_state(LogicalState &state,
                               const FieldMask &capture_mask,
                         LegionMap<LegionColor,FieldMask>::aligned &to_traverse,
                               TreeStateLogger *logger);
#ifdef DEBUG_LEGION
    public:
      // These methods are only ever called by a debugger
      virtual void dump_logical_context(ContextID ctx, 
                                        TreeStateLogger *logger,
                                        const FieldMask &mask);
      virtual void dump_physical_context(ContextID ctx, 
                                         TreeStateLogger *logger,
                                         const FieldMask &mask);
#endif
    public:
      RtEvent perform_versioning_analysis(ContextID ctx,
                                          InnerContext *parent_ctx,
                                          VersionInfo *version_info,
                                          LogicalRegion upper_bound,
                                          Operation *op);
    public:
      void find_open_complete_partitions(ContextID ctx,
                                         const FieldMask &mask,
                    std::vector<LogicalPartition> &partitions);
    public:
      const LogicalRegion handle;
      PartitionNode *const parent;
      IndexSpaceNode *const row_source;
    protected:
      std::map<LegionColor,PartitionNode*> color_map;
    };

    /**
     * \class PartitionNode
     * Represent an instance of a partition in a region tree.
     */
    class PartitionNode : public RegionTreeNode, 
                          public LegionHeapify<PartitionNode> {
    public:
      struct SemanticRequestArgs : public LgTaskArgs<SemanticRequestArgs> {
      public:
        static const LgTaskID TASK_ID = LG_PARTITION_SEMANTIC_INFO_REQ_TASK_ID;
      public:
        SemanticRequestArgs(PartitionNode *proxy,
                            SemanticTag t, AddressSpaceID src)
          : LgTaskArgs<SemanticRequestArgs>(implicit_provenance),
            proxy_this(proxy), tag(t), source(src) { }
      public:
        PartitionNode *const proxy_this;
        const SemanticTag tag;
        const AddressSpaceID source;
      };
      class DestructionFunctor {
      public:
        DestructionFunctor(LogicalPartition h, Runtime *rt, AddressSpaceID src)
          : handle(h), runtime(rt), source(src) { }
      public:
        void apply(AddressSpaceID target);
      public:
        const LogicalPartition handle;
        Runtime *const runtime;
        const AddressSpaceID source;
      };
    public:
      PartitionNode(LogicalPartition p, RegionNode *par, 
                    IndexPartNode *row_src, FieldSpaceNode *col_src,
                    RegionTreeForest *ctx);
      PartitionNode(const PartitionNode &rhs);
      virtual ~PartitionNode(void);
    public:
      PartitionNode& operator=(const PartitionNode &rhs);
    public:
      virtual void notify_inactive(ReferenceMutator *mutator);
    public:
      void record_registered(void);
    public:
      bool has_color(const LegionColor c);
      RegionNode* get_child(const LegionColor c);
      void add_child(RegionNode *child);
      void remove_child(const LegionColor c);
      bool destroy_node(AddressSpaceID source, bool root);
    public:
      virtual unsigned get_depth(void) const;
      virtual LegionColor get_color(void) const;
      virtual IndexTreeNode *get_row_source(void) const;
      virtual IndexSpaceExpression* get_index_space_expression(void) const;
      virtual RegionTreeID get_tree_id(void) const;
      virtual RegionTreeNode* get_parent(void) const;
      virtual RegionTreeNode* get_tree_child(const LegionColor c);
    public:
      virtual bool are_children_disjoint(const LegionColor c1, 
                                         const LegionColor c2);
      virtual bool are_all_children_disjoint(void);
      virtual bool is_region(void) const;
#ifdef DEBUG_LEGION
      virtual RegionNode* as_region_node(void) const;
      virtual PartitionNode* as_partition_node(void) const;
#endif
      virtual AddressSpaceID get_owner_space(void) const;
      static AddressSpaceID get_owner_space(LogicalPartition handle, 
                                            Runtime *runtime);
      virtual bool visit_node(PathTraverser *traverser);
      virtual bool visit_node(NodeTraverser *traverser);
      virtual bool is_complete(void);
      virtual bool intersects_with(RegionTreeNode *other, bool compute = true);
      virtual bool dominates(RegionTreeNode *other);
      virtual size_t get_num_children(void) const;
      virtual void send_node(AddressSpaceID target);
    public:
      virtual void send_semantic_request(AddressSpaceID target, 
           SemanticTag tag, bool can_fail, bool wait_until, RtUserEvent ready);
      virtual void send_semantic_info(AddressSpaceID target, SemanticTag tag,
                             const void *buffer, size_t size, bool is_mutable,
                             RtUserEvent ready = RtUserEvent::NO_RT_USER_EVENT);
      void process_semantic_request(SemanticTag tag, AddressSpaceID source,
                            bool can_fail, bool wait_until, RtUserEvent ready);
      static void handle_semantic_request(RegionTreeForest *forest,
                                   Deserializer &derez, AddressSpaceID source);
      static void handle_semantic_info(RegionTreeForest *forest,
                                   Deserializer &derez, AddressSpaceID source);
    public:
      // Logging calls
      virtual void print_logical_context(ContextID ctx, 
                                         TreeStateLogger *logger,
                                         const FieldMask &mask);
      virtual void print_physical_context(ContextID ctx, 
                                          TreeStateLogger *logger,
                                          const FieldMask &mask,
                                      std::deque<RegionTreeNode*> &to_traverse);
      virtual void print_context_header(TreeStateLogger *logger);
      void print_logical_state(LogicalState &state,
                               const FieldMask &capture_mask,
                         LegionMap<LegionColor,FieldMask>::aligned &to_traverse,
                               TreeStateLogger *logger);
#ifdef DEBUG_LEGION
    public:
      // These methods are only ever called by a debugger
      virtual void dump_logical_context(ContextID ctx, 
                                        TreeStateLogger *logger,
                                        const FieldMask &mask);
      virtual void dump_physical_context(ContextID ctx, 
                                         TreeStateLogger *logger,
                                         const FieldMask &mask);
#endif
    public:
      const LogicalPartition handle;
      RegionNode *const parent;
      IndexPartNode *const row_source;
    protected:
      std::map<LegionColor,RegionNode*> color_map;
    }; 

    // some inline implementations
#ifndef DEBUG_LEGION
    //--------------------------------------------------------------------------
    inline IndexSpaceNode* IndexTreeNode::as_index_space_node(void)
    //--------------------------------------------------------------------------
    {
      return static_cast<IndexSpaceNode*>(this);
    }

    //--------------------------------------------------------------------------
    inline IndexPartNode* IndexTreeNode::as_index_part_node(void)
    //--------------------------------------------------------------------------
    {
      return static_cast<IndexPartNode*>(this);
    }

    //--------------------------------------------------------------------------
    inline RegionNode* RegionTreeNode::as_region_node(void) const
    //--------------------------------------------------------------------------
    {
      return static_cast<RegionNode*>(const_cast<RegionTreeNode*>(this));
    }

    //--------------------------------------------------------------------------
    inline PartitionNode* RegionTreeNode::as_partition_node(void) const
    //--------------------------------------------------------------------------
    {
      return static_cast<PartitionNode*>(const_cast<RegionTreeNode*>(this));
    }
#endif

  }; // namespace Internal
}; // namespace Legion

#endif // __LEGION_REGION_TREE_H__

// EOF
<|MERGE_RESOLUTION|>--- conflicted
+++ resolved
@@ -2141,12 +2141,9 @@
       void record_disjointness(bool disjoint,
                                const LegionColor c1, const LegionColor c2);
       bool is_complete(bool from_app = false);
-<<<<<<< HEAD
       IndexSpaceExpression* get_union_expression(bool check_complete=true);
-=======
       void record_remote_disjoint_ready(RtUserEvent ready);
       void record_remote_disjoint_result(const bool disjoint_result);
->>>>>>> 7c152325
     public:
       void add_instance(PartitionNode *inst);
       bool has_instance(RegionTreeID tid);
