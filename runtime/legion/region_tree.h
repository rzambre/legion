--- conflicted
+++ resolved
@@ -352,24 +352,12 @@
       bool has_index_partition(IndexSpace parent, Color color);
     public:
       FieldSpaceNode* create_field_space(FieldSpace handle, DistributedID did,
-<<<<<<< HEAD
                                    const bool notify_remote = true,
                                    RtEvent initialized = RtEvent::NO_RT_EVENT,
                                    std::set<RtEvent> *applied = NULL,
                                    ShardMapping *shard_mapping = NULL);
       void destroy_field_space(FieldSpace handle, std::set<RtEvent> &applied,
                                const bool total_sharding_collective = false);
-      RtEvent create_field_space_allocator(FieldSpace handle, 
-                                        bool sharded_owner_context = false,
-                                        bool owner_shard = false);
-      void destroy_field_space_allocator(FieldSpace handle,
-                                         bool sharded_owner_context = false,
-                                         bool owner_shard = false);
-=======
-                                         std::set<RtEvent> *applied = NULL);
-      void destroy_field_space(FieldSpace handle,
-                               std::set<RtEvent> &preconditions);
->>>>>>> df5a0062
       // Return true if local is set to true and we actually performed the 
       // allocation.  It is an error if the field already existed and the
       // allocation was not local.
