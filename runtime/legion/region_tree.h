--- conflicted
+++ resolved
@@ -644,12 +644,8 @@
     public:
       Runtime *const runtime;
     protected:
-<<<<<<< HEAD
-      Reservation lookup_lock;
-      Reservation lookup_is_op_lock;
-=======
       mutable LocalLock lookup_lock;
->>>>>>> 47fc3e21
+      mutable LocalLock lookup_is_op_lock;
     private:
       // The lookup lock must be held when accessing these
       // data structures
