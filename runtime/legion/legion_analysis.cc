--- conflicted
+++ resolved
@@ -2883,7 +2883,6 @@
         if (!overlap)
           continue;
         char *mask_buffer = overlap.to_string();
-<<<<<<< HEAD
         switch (it->first.get_dim())
         {
           case 0:
@@ -2915,9 +2914,6 @@
           default:
             assert(false); // implemenent more dimensions
         }
-=======
-        logger->log("Color %d   Mask %s", it->first, mask_buffer);
->>>>>>> 0936706b
         free(mask_buffer);
       }
       logger->up();
@@ -4164,10 +4160,6 @@
 
     //--------------------------------------------------------------------------
     void PhysicalState::print_physical_state(const FieldMask &capture_mask,
-<<<<<<< HEAD
-=======
-                         LegionMap<LegionColor,FieldMask>::aligned &to_traverse,
->>>>>>> 0936706b
                                              TreeStateLogger *logger)
     //--------------------------------------------------------------------------
     {
@@ -5897,10 +5889,6 @@
     //--------------------------------------------------------------------------
     void VersionManager::print_physical_state(RegionTreeNode *arg_node,
                                 const FieldMask &capture_mask,
-<<<<<<< HEAD
-=======
-                         LegionMap<LegionColor,FieldMask>::aligned &to_traverse,
->>>>>>> 0936706b
                                 TreeStateLogger *logger)
     //--------------------------------------------------------------------------
     {
