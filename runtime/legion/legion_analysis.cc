/* Copyright 2018 Stanford University, NVIDIA Corporation
 *
 * Licensed under the Apache License, Version 2.0 (the "License");
 * you may not use this file except in compliance with the License.
 * You may obtain a copy of the License at
 *
 *     http://www.apache.org/licenses/LICENSE-2.0
 *
 * Unless required by applicable law or agreed to in writing, software
 * distributed under the License is distributed on an "AS IS" BASIS,
 * WITHOUT WARRANTIES OR CONDITIONS OF ANY KIND, either express or implied.
 * See the License for the specific language governing permissions and
 * limitations under the License.
 */

#include "legion.h"
#include "legion/runtime.h"
#include "legion/legion_ops.h"
#include "legion/legion_tasks.h"
#include "legion/region_tree.h"
#include "legion/legion_spy.h"
#include "legion/legion_trace.h"
#include "legion/legion_profiling.h"
#include "legion/legion_instances.h"
#include "legion/legion_views.h"
#include "legion/legion_analysis.h"
#include "legion/legion_context.h"
#include "legion/legion_replication.h"

namespace Legion {
  namespace Internal {

    LEGION_EXTERN_LOGGER_DECLARATIONS

    /////////////////////////////////////////////////////////////
    // Users and Info 
    /////////////////////////////////////////////////////////////

    //--------------------------------------------------------------------------
    LogicalUser::LogicalUser(void)
      : GenericUser(), op(NULL), idx(0), gen(0), timeout(TIMEOUT)
#ifdef LEGION_SPY
        , uid(0)
#endif
    //--------------------------------------------------------------------------
    {
    }

    //--------------------------------------------------------------------------
    LogicalUser::LogicalUser(Operation *o, unsigned id, const RegionUsage &u,
                             const FieldMask &m)
      : GenericUser(u, m), op(o), idx(id), 
        gen(o->get_generation()), timeout(TIMEOUT)
#ifdef LEGION_SPY
        , uid(o->get_unique_op_id())
#endif
    //--------------------------------------------------------------------------
    {
    }

    //--------------------------------------------------------------------------
    LogicalUser::LogicalUser(Operation *o, GenerationID g, unsigned id, 
                             const RegionUsage &u, const FieldMask &m)
      : GenericUser(u, m), op(o), idx(id), gen(g), timeout(TIMEOUT)
#ifdef LEGION_SPY
        , uid(o->get_unique_op_id())
#endif
    //--------------------------------------------------------------------------
    {
    }

    //--------------------------------------------------------------------------
    PhysicalUser::PhysicalUser(void)
    //--------------------------------------------------------------------------
    {
    }
    
    //--------------------------------------------------------------------------
    PhysicalUser::PhysicalUser(const RegionUsage &u, const LegionColor c,
                               UniqueID id, unsigned x, IndexSpaceExpression *e)
      : usage(u), child(c), op_id(id), index(x), expr(e)
    //--------------------------------------------------------------------------
    {
    }

    //--------------------------------------------------------------------------
    PhysicalUser::PhysicalUser(const PhysicalUser &rhs)
    //--------------------------------------------------------------------------
    {
      // should never be called
      assert(false);
    }

    //--------------------------------------------------------------------------
    PhysicalUser::~PhysicalUser(void)
    //--------------------------------------------------------------------------
    {
    }

    //--------------------------------------------------------------------------
    PhysicalUser& PhysicalUser::operator=(const PhysicalUser &rhs)
    //--------------------------------------------------------------------------
    {
      // should never be called
      assert(false);
      return *this;
    }

    //--------------------------------------------------------------------------
    void PhysicalUser::pack_user(Serializer &rez, AddressSpaceID target)
    //--------------------------------------------------------------------------
    {
      rez.serialize(child);
      rez.serialize(usage.privilege);
      rez.serialize(usage.prop);
      rez.serialize(usage.redop);
      rez.serialize(op_id);
      rez.serialize(index);
      expr->pack_expression(rez, target);
    }

    //--------------------------------------------------------------------------
    /*static*/ PhysicalUser* PhysicalUser::unpack_user(Deserializer &derez,
        bool add_reference, RegionTreeForest *forest, AddressSpaceID source)
    //--------------------------------------------------------------------------
    {
      PhysicalUser *result = new PhysicalUser();
      derez.deserialize(result->child);
      derez.deserialize(result->usage.privilege);
      derez.deserialize(result->usage.prop);
      derez.deserialize(result->usage.redop);
      derez.deserialize(result->op_id);
      derez.deserialize(result->index);
      result->expr = 
        IndexSpaceExpression::unpack_expression(derez, forest, source);
#ifdef DEBUG_LEGION
      assert(result->expr != NULL);
#endif
      if (add_reference)
        result->add_reference();
      return result;
    } 

    /////////////////////////////////////////////////////////////
    // TraversalInfo
    /////////////////////////////////////////////////////////////

    //--------------------------------------------------------------------------
    TraversalInfo::TraversalInfo(ContextID c, const PhysicalTraceInfo &i, 
                                 unsigned idx, const RegionRequirement &r, 
                                 VersionInfo &info, const FieldMask &k, 
                                 std::set<RtEvent> &e)
      : PhysicalTraceInfo(i), ctx(c), index(idx), req(r), 
        version_info(info), traversal_mask(k), 
        context_uid(i.op->get_context()->get_context_uid()),
        map_applied_events(e), logical_ctx(-1U)
    //--------------------------------------------------------------------------
    {
    }

    //--------------------------------------------------------------------------
    void TraversalInfo::pack(Serializer &rez) const
    //--------------------------------------------------------------------------
    {
      // We don't support tracing yet for distributed executions
      if (recording)
        assert(false);
      // No need to pack the ContextID, won't be used remotely
      op->pack_remote_operation(rez);
      rez.serialize(index);
      ExternalTask::pack_region_requirement(req, rez);
      // No need to pack any version information since this
      // version information is for the destination and we've
      // already got the destination preconditions
      rez.serialize(traversal_mask);
      rez.serialize(context_uid);
      // Make a user event to trigger when the remote applied events are done
      RtUserEvent remote_applied = Runtime::create_rt_user_event();
      rez.serialize(remote_applied);
      map_applied_events.insert(remote_applied);
    }

    //--------------------------------------------------------------------------
    RemoteTraversalInfo::RemoteTraversalInfo(RemoteOp *remote_op,
        unsigned idx, const RegionRequirement &r, const FieldMask &mask,
        UniqueID ctx_uid, RtUserEvent remote)
      : TraversalInfo(0/*dummy ctx*/, PhysicalTraceInfo(remote_op), idx, r, 
                      dummy_version_info, mask, applied_events),
        remote_applied(remote) 
    //--------------------------------------------------------------------------
    {
    }

    //--------------------------------------------------------------------------
    RemoteTraversalInfo::~RemoteTraversalInfo(void)
    //--------------------------------------------------------------------------
    {
      // Hook up the map applied events
      if (!applied_events.empty())
        Runtime::trigger_event(remote_applied, 
            Runtime::merge_events(applied_events));
      else
        Runtime::trigger_event(remote_applied);
      // We also own the Remote operation so we need to delete it
      delete op;
    }

    //--------------------------------------------------------------------------
    /*static*/ RemoteTraversalInfo* RemoteTraversalInfo::unpack(
                                          Deserializer &derez, Runtime *runtime)
    //--------------------------------------------------------------------------
    {
      RemoteOp *remote_op = RemoteOp::unpack_remote_operation(derez, runtime);
      unsigned index;
      derez.deserialize(index);
      RegionRequirement req;
      ExternalTask::unpack_region_requirement(req, derez); 
      FieldMask traversal_mask;
      derez.deserialize(traversal_mask);
      UniqueID context_uid;
      derez.deserialize(context_uid);
      RtUserEvent remote_applied;
      derez.deserialize(remote_applied);
      return new RemoteTraversalInfo(remote_op, index, req, traversal_mask,
                                     context_uid, remote_applied);
    }

    //--------------------------------------------------------------------------
    void WriteMasks::merge(const WriteMasks &other_writes)
    //--------------------------------------------------------------------------
    {
      for (WriteMasks::const_iterator it = other_writes.begin();
            it != other_writes.end(); it++)
      {
        WriteMasks::iterator finder = find(it->first);
        if (finder == end())
          insert(it->first, it->second);
        else
          finder.merge(it->second);
      }
    }

    /////////////////////////////////////////////////////////////
    // VersioningSet
    /////////////////////////////////////////////////////////////

    //--------------------------------------------------------------------------
    template<ReferenceSource REF_KIND>
    VersioningSet<REF_KIND>::VersioningSet(void)
      : single(true)
    //--------------------------------------------------------------------------
    {
      versions.single_version = NULL;
    }

    //--------------------------------------------------------------------------
    template<ReferenceSource REF_KIND>
    VersioningSet<REF_KIND>::VersioningSet(const VersioningSet &rhs)
      : single(true) 
    //--------------------------------------------------------------------------
    {
      // must be empty
#ifdef DEBUG_LEGION
      assert(rhs.single);
      assert(rhs.versions.single_version == NULL);
#endif
      versions.single_version = NULL;
    }

    //--------------------------------------------------------------------------
    template<ReferenceSource REF_KIND>
    VersioningSet<REF_KIND>::~VersioningSet(void)
    //--------------------------------------------------------------------------
    {
      clear(); 
    }

    //--------------------------------------------------------------------------
    template<ReferenceSource REF_KIND>
    VersioningSet<REF_KIND>& VersioningSet<REF_KIND>::operator=(
                                                       const VersioningSet &rhs)
    //--------------------------------------------------------------------------
    {
      // should never be called
      assert(false);
      return *this;
    }

    //--------------------------------------------------------------------------
    template<ReferenceSource REF_KIND>
    const FieldMask& VersioningSet<REF_KIND>::operator[](
                                                      VersionState *state) const
    //--------------------------------------------------------------------------
    {
      if (single)
      {
#ifdef DEBUG_LEGION
        assert(state == versions.single_version);
#endif
        return valid_fields;
      }
      else
      {
        LegionMap<VersionState*,FieldMask>::aligned::const_iterator finder =
          versions.multi_versions->find(state);
#ifdef DEBUG_LEGION
        assert(finder != versions.multi_versions->end());
#endif
        return finder->second;
      }
    }

    //--------------------------------------------------------------------------
    template<ReferenceSource REF_KIND>
    bool VersioningSet<REF_KIND>::insert(VersionState *state, 
                               const FieldMask &mask, ReferenceMutator *mutator)
    //--------------------------------------------------------------------------
    {
#ifdef DEBUG_LEGION
      assert(!!mask);
#endif
      bool result = true;
      if (single)
      {
        if (versions.single_version == NULL)
        {
          versions.single_version = state;
          valid_fields = mask;
          if (REF_KIND != LAST_SOURCE_REF)
            state->add_base_valid_ref(REF_KIND, mutator);
        }
        else if (versions.single_version == state)
        {
          valid_fields |= mask;
          result = false;
        }
        else
        {
          // Go to multi
          LegionMap<VersionState*,FieldMask>::aligned *multi = 
            new LegionMap<VersionState*,FieldMask>::aligned();
          (*multi)[versions.single_version] = valid_fields;
          (*multi)[state] = mask;
          versions.multi_versions = multi;
          single = false;
          valid_fields |= mask;
          if (REF_KIND != LAST_SOURCE_REF)
            state->add_base_valid_ref(REF_KIND, mutator);
        }
      }
      else
      {
 #ifdef DEBUG_LEGION
        assert(versions.multi_versions != NULL);
#endif   
        LegionMap<VersionState*,FieldMask>::aligned::iterator finder = 
          versions.multi_versions->find(state);
        if (finder == versions.multi_versions->end())
        {
          (*versions.multi_versions)[state] = mask;
          if (REF_KIND != LAST_SOURCE_REF)
            state->add_base_valid_ref(REF_KIND, mutator);
        }
        else
        {
          finder->second |= mask;
          result = false;
        }
        valid_fields |= mask;
      }
      return result;
    }

    //--------------------------------------------------------------------------
    template<ReferenceSource REF_KIND>
    RtEvent VersioningSet<REF_KIND>::insert(VersionState *state,
                                            const FieldMask &mask, 
                                            Runtime *runtime, RtEvent pre)
    //--------------------------------------------------------------------------
    {
#ifdef DEBUG_LEGION
      assert(!!mask);
#endif
      if (single)
      {
        if (versions.single_version == NULL)
        {
          versions.single_version = state;
          valid_fields = mask;
          if (REF_KIND != LAST_SOURCE_REF)
          {
            if (pre.exists() && !pre.has_triggered())
            {
              VersioningSetRefArgs args;
              args.state = state;
              args.kind = REF_KIND;
              return runtime->issue_runtime_meta_task(args, 
                      LG_LATENCY_WORK_PRIORITY, pre);
            }
            else
            {
              LocalReferenceMutator mutator;
              state->add_base_valid_ref(REF_KIND, &mutator);
              return mutator.get_done_event();
            }
          }
        }
        else if (versions.single_version == state)
        {
          valid_fields |= mask;
        }
        else
        {
          // Go to multi
          LegionMap<VersionState*,FieldMask>::aligned *multi = 
            new LegionMap<VersionState*,FieldMask>::aligned();
          (*multi)[versions.single_version] = valid_fields;
          (*multi)[state] = mask;
          versions.multi_versions = multi;
          single = false;
          valid_fields |= mask;
          if (REF_KIND != LAST_SOURCE_REF)
          {
            if (pre.exists() && !pre.has_triggered())
            {
              VersioningSetRefArgs args;
              args.state = state;
              args.kind = REF_KIND;
              return runtime->issue_runtime_meta_task(args, 
                      LG_LATENCY_WORK_PRIORITY, pre);
            }
            else
            {
              LocalReferenceMutator mutator;
              state->add_base_valid_ref(REF_KIND, &mutator);
              return mutator.get_done_event();
            }
          }
        }
      }
      else
      {
 #ifdef DEBUG_LEGION
        assert(versions.multi_versions != NULL);
#endif   
        LegionMap<VersionState*,FieldMask>::aligned::iterator finder = 
          versions.multi_versions->find(state);
        if (finder == versions.multi_versions->end())
        {
          (*versions.multi_versions)[state] = mask;
          if (REF_KIND != LAST_SOURCE_REF)
          {
            if (pre.exists() && !pre.has_triggered())
            {
              VersioningSetRefArgs args;
              args.state = state;
              args.kind = REF_KIND;
              return runtime->issue_runtime_meta_task(args, 
                      LG_LATENCY_WORK_PRIORITY, pre);
            }
            else
            {
              LocalReferenceMutator mutator;
              state->add_base_valid_ref(REF_KIND, &mutator);
              return mutator.get_done_event();
            }
          }
        }
        else
          finder->second |= mask;
        valid_fields |= mask;
      }
      if (pre.exists())
        return pre;
      return RtEvent::NO_RT_EVENT;
    }

    //--------------------------------------------------------------------------
    template<ReferenceSource REF_KIND>
    void VersioningSet<REF_KIND>::erase(VersionState *to_erase) 
    //--------------------------------------------------------------------------
    {
      if (single)
      {
#ifdef DEBUG_LEGION
        assert(versions.single_version == to_erase);
#endif
        versions.single_version = NULL;
        valid_fields.clear();
      }
      else
      {
        LegionMap<VersionState*,FieldMask>::aligned::iterator finder = 
          versions.multi_versions->find(to_erase);
#ifdef DEBUG_LEGION
        assert(finder != versions.multi_versions->end());
#endif
        valid_fields -= finder->second;
        versions.multi_versions->erase(finder);
        if (versions.multi_versions->size() == 1)
        {
          // go back to single
          finder = versions.multi_versions->begin();
          valid_fields = finder->second;
          VersionState *first = finder->first;
          delete versions.multi_versions;
          versions.single_version = first;
          single = true;
        }
      }
      if ((REF_KIND != LAST_SOURCE_REF) &&
          to_erase->remove_base_valid_ref(REF_KIND))
        delete to_erase; 
    }

    //--------------------------------------------------------------------------
    template<ReferenceSource REF_KIND>
    void VersioningSet<REF_KIND>::clear(void)
    //--------------------------------------------------------------------------
    {
      if (single)
      {
        if ((REF_KIND != LAST_SOURCE_REF) && (versions.single_version != NULL) 
            && versions.single_version->remove_base_valid_ref(REF_KIND))
          delete versions.single_version;
        versions.single_version = NULL;
      }
      else
      {
#ifdef DEBUG_LEGION
        assert(versions.multi_versions != NULL);
#endif
        if (REF_KIND != LAST_SOURCE_REF)
        {
          for (LegionMap<VersionState*,FieldMask>::aligned::iterator it = 
                versions.multi_versions->begin(); it != 
                versions.multi_versions->end(); it++)
          {
            if (it->first->remove_base_valid_ref(REF_KIND))
              delete it->first;
          }
        }
        delete versions.multi_versions;
        versions.multi_versions = NULL;
        single = true;
      }
      valid_fields.clear();
    }

    //--------------------------------------------------------------------------
    template<ReferenceSource REF_KIND>
    size_t VersioningSet<REF_KIND>::size(void) const
    //--------------------------------------------------------------------------
    {
      if (single)
      {
        if (versions.single_version == NULL)
          return 0;
        else
          return 1;
      }
      else
        return versions.multi_versions->size(); 
    }

    //--------------------------------------------------------------------------
    template<ReferenceSource REF_KIND>
    std::pair<VersionState*,FieldMask>* 
                      VersioningSet<REF_KIND>::next(VersionState *current) const
    //--------------------------------------------------------------------------
    {
      if (single)
      {
#ifdef DEBUG_LEGION
        assert(current == versions.single_version);
#endif
        return NULL; 
      }
      else
      {
        LegionMap<VersionState*,FieldMask>::aligned::iterator finder = 
          versions.multi_versions->find(current);
#ifdef DEBUG_LEGION
        assert(finder != versions.multi_versions->end());
#endif
        finder++;
        if (finder == versions.multi_versions->end())
          return NULL;
        else
          return reinterpret_cast<
                      std::pair<VersionState*,FieldMask>*>(&(*finder));
      }
    }

    //--------------------------------------------------------------------------
    template<ReferenceSource REF_KIND>
    void VersioningSet<REF_KIND>::move(VersioningSet &other)
    //--------------------------------------------------------------------------
    {
#ifdef DEBUG_LEGION
      assert(other.empty());
#endif
      if (single)
      {
        other.versions.single_version = versions.single_version;
        other.single = true;
        versions.single_version = NULL;
      }
      else
      {
        other.versions.multi_versions = versions.multi_versions;
        other.single = false;
        versions.multi_versions = NULL;
        single = true;
      }
      other.valid_fields = valid_fields;
      valid_fields.clear();
    }

    //--------------------------------------------------------------------------
    template<ReferenceSource REF_KIND>
    typename VersioningSet<REF_KIND>::iterator 
                                      VersioningSet<REF_KIND>::begin(void) const
    //--------------------------------------------------------------------------
    {
      // Scariness!
      if (single)
      {
        // If we're empty return end
        if (versions.single_version == NULL)
          return end();
        return iterator(this, 
            reinterpret_cast<std::pair<VersionState*,FieldMask>*>(
              const_cast<VersioningSet<REF_KIND>*>(this)), 
                                                    true/*single*/);
      }
      else
        return iterator(this,
            reinterpret_cast<std::pair<VersionState*,FieldMask>*>(
              &(*(versions.multi_versions->begin()))), false); 
    }

#ifdef DEBUG_LEGION
    //--------------------------------------------------------------------------
    template<ReferenceSource REF_KIND>
    void VersioningSet<REF_KIND>::sanity_check(void) const
    //--------------------------------------------------------------------------
    {
      // Each field should exist exactly once
      if (!single)
      {
        assert(versions.multi_versions != NULL);
        FieldMask previous_mask;
        for (LegionMap<VersionState*,FieldMask>::aligned::const_iterator it = 
              versions.multi_versions->begin(); it != 
              versions.multi_versions->end(); it++)
        {
          assert(previous_mask * it->second);
          previous_mask |= it->second;
        }
      }
    }
#endif

    // Make sure this one gets instantiated
    template class VersioningSet<>;

    /////////////////////////////////////////////////////////////
    // VersionInfo 
    /////////////////////////////////////////////////////////////

    //--------------------------------------------------------------------------
    VersionInfo::VersionInfo(void)
      : upper_bound_node(NULL)
    //--------------------------------------------------------------------------
    {
    }

    //--------------------------------------------------------------------------
    VersionInfo::VersionInfo(const VersionInfo &rhs)
      : upper_bound_node(rhs.upper_bound_node), 
        field_versions(rhs.field_versions), split_masks(rhs.split_masks)
    //--------------------------------------------------------------------------
    {
      physical_states.resize(rhs.physical_states.size(), NULL); 
      for (unsigned idx = 0; idx < physical_states.size(); idx++)
      {
        if (rhs.physical_states[idx] == NULL)
          continue;
        physical_states[idx] = rhs.physical_states[idx]->clone();
      }
    }

    //--------------------------------------------------------------------------
    VersionInfo::~VersionInfo(void)
    //--------------------------------------------------------------------------
    {
      clear();
    }

    //--------------------------------------------------------------------------
    VersionInfo& VersionInfo::operator=(const VersionInfo &rhs)
    //--------------------------------------------------------------------------
    {
#ifdef DEBUG_LEGION
      assert(field_versions.empty());
      assert(physical_states.empty());
      assert(split_masks.empty());
#endif
      upper_bound_node = rhs.upper_bound_node;
      field_versions = rhs.field_versions;
      split_masks = rhs.split_masks;
      physical_states.resize(rhs.physical_states.size(), NULL); 
      for (unsigned idx = 0; idx < physical_states.size(); idx++)
      {
        if (rhs.physical_states[idx] == NULL)
          continue;
        physical_states[idx] = rhs.physical_states[idx]->clone();
      }
      return *this;
    }

    //--------------------------------------------------------------------------
    void VersionInfo::record_split_fields(RegionTreeNode *node,
                            const FieldMask &split_mask, unsigned offset/*= 0*/)
    //--------------------------------------------------------------------------
    {
      const unsigned depth = node->get_depth() + offset;
#ifdef DEBUG_LEGION
      assert(depth < split_masks.size());
#endif
      split_masks[depth] |= split_mask;
    }

    //--------------------------------------------------------------------------
    void VersionInfo::add_current_version(VersionState *state, 
                                    const FieldMask &state_mask, bool path_only)
    //--------------------------------------------------------------------------
    {
      RegionTreeNode *node = state->logical_node;
      const unsigned depth = node->get_depth();
#ifdef DEBUG_LEGION
      assert(depth < physical_states.size());
#endif
      if (physical_states[depth] == NULL)
        physical_states[depth] = new PhysicalState(node, path_only);
      physical_states[depth]->add_version_state(state, state_mask);
      // Now record the version information
#ifdef DEBUG_LEGION
      assert(depth < field_versions.size());
#endif
      FieldVersions &local_versions = field_versions[depth];
      FieldVersions::iterator finder = 
        local_versions.find(state->version_number);
      if (finder == local_versions.end())
        local_versions[state->version_number] = state_mask;
      else
        finder->second |= state_mask;
    }

    //--------------------------------------------------------------------------
    void VersionInfo::add_advance_version(VersionState *state, 
                                    const FieldMask &state_mask, bool path_only)
    //--------------------------------------------------------------------------
    {
      RegionTreeNode *node = state->logical_node;
      const unsigned depth = node->get_depth();
#ifdef DEBUG_LEGION
      assert(depth < physical_states.size());
#endif
      if (physical_states[depth] == NULL)
        physical_states[depth] = new PhysicalState(node, path_only);
      physical_states[depth]->add_advance_state(state, state_mask);
    }

    //--------------------------------------------------------------------------
    void VersionInfo::set_upper_bound_node(RegionTreeNode *node)
    //--------------------------------------------------------------------------
    {
      upper_bound_node = node;
    }

    //--------------------------------------------------------------------------
    bool VersionInfo::has_physical_states(void) const
    //--------------------------------------------------------------------------
    {
      for (unsigned idx = 0; idx < physical_states.size(); idx++)
      {
        if (physical_states[idx] != NULL)
          return true;
      }
      return false;
    }

    //--------------------------------------------------------------------------
    void VersionInfo::apply_mapping(std::set<RtEvent> &applied_conditions, 
                                    bool copy_through/*=false*/)
    //--------------------------------------------------------------------------
    {
      // We only ever need to apply state at the leaves
#ifdef DEBUG_LEGION
      assert(!physical_states.empty());
#endif
      unsigned last_idx = physical_states.size() - 1;
      if (copy_through)
      {
        // Deal with mis-speculated state that we still have to propagate
        PhysicalState *state = physical_states[last_idx];
        // If we have advance states and we haven't capture, then
        // we need to propagate information
        if (state->has_advance_states() && !state->is_captured())
          state->capture_state();
      }
      physical_states[last_idx]->apply_state(applied_conditions);
    }

    //--------------------------------------------------------------------------
    void VersionInfo::resize(size_t max_depth)
    //--------------------------------------------------------------------------
    {
      // Make this max_depth+1
      max_depth += 1;
      field_versions.resize(max_depth);
      physical_states.resize(max_depth,NULL);
      split_masks.resize(max_depth);
    }

    //--------------------------------------------------------------------------
    void VersionInfo::resize(size_t max_depth, HandleType req_handle,
                             ProjectionFunction *function)
    //--------------------------------------------------------------------------
    {
      // Path depth is twice the function depth because it counts region levels
      max_depth += (2*function->depth);
      // If it is a partition projection function we add one more
      // to get to the next region
      if (req_handle == PART_PROJECTION)
        max_depth += 1;
      resize(max_depth);
    }

    //--------------------------------------------------------------------------
    void VersionInfo::clear(void)
    //--------------------------------------------------------------------------
    {
      upper_bound_node = NULL;
      field_versions.clear();
      for (std::vector<PhysicalState*>::const_iterator it = 
            physical_states.begin(); it != physical_states.end(); it++)
      {
        if ((*it) != NULL)
          delete *it;
      }
      physical_states.clear();
      split_masks.clear();
    }

    //--------------------------------------------------------------------------
    void VersionInfo::sanity_check(unsigned depth)
    //--------------------------------------------------------------------------
    {
      if (depth >= field_versions.size())
        return;
      const FieldVersions &versions = field_versions[depth];
      FieldMask previous_fields;
      for (LegionMap<VersionID,FieldMask>::aligned::const_iterator it = 
            versions.begin(); it != versions.end(); it++)
      {
        assert(previous_fields * it->second);
        previous_fields |= it->second;
      }
    }

    //--------------------------------------------------------------------------
    void VersionInfo::clone_logical(const VersionInfo &rhs, 
                                 const FieldMask &mask, RegionTreeNode *to_node)
    //--------------------------------------------------------------------------
    {
#ifdef DEBUG_LEGION
      assert(upper_bound_node == NULL);
      assert(physical_states.empty());
      assert(field_versions.empty());
      assert(split_masks.empty());
#endif
      const unsigned max_depth = to_node->get_depth() + 1;
#ifdef DEBUG_LEGION
      assert(max_depth <= rhs.split_masks.size());
#endif
      // Only need to copy over the upper bound and split masks that
      // are computed as part of the logical analysis
      upper_bound_node = rhs.upper_bound_node;
      split_masks.resize(max_depth);
      for (unsigned idx = 0; idx < max_depth; idx++)
        split_masks[idx] = rhs.split_masks[idx] & mask;
      // Only need to resize the other things
      field_versions.resize(max_depth);
      physical_states.resize(max_depth, NULL);
    }

    //--------------------------------------------------------------------------
    void VersionInfo::copy_to(VersionInfo &rhs)
    //--------------------------------------------------------------------------
    {
      rhs.upper_bound_node = upper_bound_node;
      // No need to copy over the physical states
      rhs.field_versions = field_versions;
      rhs.split_masks = split_masks;
    }

    //--------------------------------------------------------------------------
    void VersionInfo::clone_to_depth(unsigned depth, const FieldMask &mask,
                               InnerContext *context, VersionInfo &target_info,
                               std::set<RtEvent> &ready_events) const
    //--------------------------------------------------------------------------
    {
      // If the upper bound nodes are the same, we are done
      const unsigned upper_depth = upper_bound_node->get_depth();
#ifdef DEBUG_LEGION
      assert(upper_depth <= depth);
#endif
      if (upper_depth == depth)
        return;
      // Update the upper bound node
      target_info.set_upper_bound_node(upper_bound_node);
      // Copy data into the target info
      for (unsigned idx = upper_depth; idx < depth; idx++)
      {
        const PhysicalState *state = physical_states[idx];
#ifdef DEBUG_LEGION
        assert(state != NULL);
#endif
        const FieldMask split_overlap = split_masks[idx] & mask;
        if (!!split_overlap)
          target_info.record_split_fields(state->node, split_overlap);
        // Also copy over the needed version states
        state->clone_to(mask, split_overlap, context, target_info,ready_events);
      }
    }

    //--------------------------------------------------------------------------
    PhysicalState* VersionInfo::find_physical_state(RegionTreeNode *node)
    //--------------------------------------------------------------------------
    {
      const unsigned depth = node->get_depth();
#ifdef DEBUG_LEGION
      assert(depth < physical_states.size());
#endif
      PhysicalState *result = physical_states[depth];
      // We can make a physical state if it is below our upper bound node
      if ((result == NULL) && 
          (upper_bound_node->get_depth() <= node->get_depth()))
      {
        result = 
          new PhysicalState(node, (depth < (physical_states.size()-1)));
        result->capture_state();
        physical_states[depth] = result;
        return result;
      }
#ifdef DEBUG_LEGION
      assert(result != NULL);
      assert(result->node == node);
#endif
      if (!result->is_captured())
        result->capture_state();
      return result;
    }

    //--------------------------------------------------------------------------
    void VersionInfo::get_field_versions(RegionTreeNode *node, bool split_prev,
                                         const FieldMask &needed_fields,
                                         FieldVersions &result_versions)
    //--------------------------------------------------------------------------
    {
      const unsigned depth = node->get_depth();
#ifdef DEBUG_LEGION
      assert(depth < field_versions.size());
      assert(depth < split_masks.size());
#endif
      const FieldMask &split_mask = split_masks[depth];
      const FieldVersions &local_versions = field_versions[depth];
      if (!split_prev || !split_mask)
      {
        // If we don't care about the split previous mask then we can
        // just copy over what we need
        for (FieldVersions::const_iterator it = local_versions.begin();
              it != local_versions.end(); it++)
        {
          const FieldMask overlap = needed_fields & it->second;
          if (!overlap)
            continue;
          result_versions[it->first] = overlap;
        }
      }
      else
      {
        // We need to save any fields that are needed, and we want
        // the previous version number for any split fields
        for (FieldVersions::const_iterator it = local_versions.begin();
              it != local_versions.end(); it++)
        {
          FieldMask overlap = needed_fields & it->second;
          if (!overlap)
            continue;
          FieldMask split_overlap = overlap & split_mask;
          if (!split_overlap)
          {
            result_versions[it->first] = overlap;
            continue;
          }
#ifdef DEBUG_LEGION
          assert(it->first > 0);
#endif
          result_versions[it->first - 1] = split_overlap;
          overlap -= split_overlap;
          if (!!overlap)
            result_versions[it->first] = overlap;
        }
      }
    }

    //--------------------------------------------------------------------------
    void VersionInfo::get_advance_versions(RegionTreeNode *node, bool base,
                                           const FieldMask &needed_fields,
                                           FieldVersions &result_versions)
    //--------------------------------------------------------------------------
    {
      const unsigned depth = node->get_depth();
#ifdef DEBUG_LEGION
      assert(depth < split_masks.size());
      assert(depth < field_versions.size());
#endif
      const FieldVersions &local_versions = field_versions[depth];
      if (base)
      {
        // Should be no split masks for base updates
#ifdef DEBUG_LEGION
        assert(!split_masks[depth]);
#endif
        // Bottom node with no split fields so therefore we need all
        // the fields advanced
        for (FieldVersions::const_iterator it = local_versions.begin();
              it != local_versions.end(); it++)
        {
          FieldMask overlap = needed_fields & it->second;
          if (!overlap)
            continue;
          result_versions[it->first+1] = overlap;
        }
      }
      else
      {
        // Above versions have already been advanced as reflected
        // by split fields
        for (FieldVersions::const_iterator it = local_versions.begin();
              it != local_versions.end(); it++)
        {
          FieldMask overlap = needed_fields & it->second;
          if (!overlap)
            continue;
          result_versions[it->first] = overlap;
        }
      }
    }

    //--------------------------------------------------------------------------
    const FieldMask& VersionInfo::get_split_mask(unsigned depth) const
    //--------------------------------------------------------------------------
    {
#ifdef DEBUG_LEGION
      assert(depth < split_masks.size());
#endif
      return split_masks[depth];
    }

    //--------------------------------------------------------------------------
    void VersionInfo::get_split_mask(RegionTreeNode *node,
                                     const FieldMask &needed_fields,
                                     FieldMask &result)
    //--------------------------------------------------------------------------
    {
      const unsigned depth = node->get_depth();
#ifdef DEBUG_LEGION
      assert(depth < split_masks.size());
#endif
      result = split_masks[depth];
    }

    //--------------------------------------------------------------------------
    void VersionInfo::pack_writing_version_numbers(Serializer &rez) const
    //--------------------------------------------------------------------------
    {
      pack_version_numbers(rez);
    }

    //--------------------------------------------------------------------------
    void VersionInfo::pack_version_info(Serializer &rez) const
    //--------------------------------------------------------------------------
    {
      pack_version_numbers(rez);
      if (upper_bound_node != NULL)
      {
        rez.serialize<size_t>(physical_states.size());
        bool is_region = upper_bound_node->is_region();
        for (std::vector<PhysicalState*>::const_iterator it = 
              physical_states.begin(); it != physical_states.end(); it++)
        {
          if ((*it) == NULL)
          {
            rez.serialize<bool>(true); // empty
            continue;
          }
          rez.serialize<bool>(false); // not empty
          rez.serialize<bool>((*it)->path_only);
          if (is_region)
            rez.serialize((*it)->node->as_region_node()->handle);
          else
            rez.serialize((*it)->node->as_partition_node()->handle);
          (*it)->pack_physical_state(rez);
          // Reverse polarity
          is_region = !is_region;
        }
      }
    }

    //--------------------------------------------------------------------------
    void VersionInfo::unpack_version_info(Deserializer &derez, 
                              Runtime *runtime, std::set<RtEvent> &ready_events)
    //--------------------------------------------------------------------------
    {
      unpack_version_numbers(derez, runtime->forest);
      if (upper_bound_node != NULL)
      {
        size_t num_states;
        derez.deserialize(num_states);
        physical_states.resize(num_states, NULL);
        bool is_region = upper_bound_node->is_region();
        for (unsigned idx = 0; idx < num_states; idx++)
        {
          bool empty;
          derez.deserialize(empty);
          if (empty)
            continue;
          bool is_path_only;
          derez.deserialize(is_path_only);
          RegionTreeNode *node = NULL;
          if (is_region)
          {
            LogicalRegion handle;
            derez.deserialize(handle);
            node = runtime->forest->get_node(handle);
          }
          else
          {
            LogicalPartition handle;
            derez.deserialize(handle);
            node = runtime->forest->get_node(handle);
          }
          PhysicalState *next = new PhysicalState(node, is_path_only);
          next->unpack_physical_state(derez, runtime, ready_events);
          physical_states[idx] = next;
          // Reverse the polarity
          is_region = !is_region;
        }
      }
    }

    //--------------------------------------------------------------------------
    void VersionInfo::pack_version_numbers(Serializer &rez) const
    //--------------------------------------------------------------------------
    {
#ifdef DEBUG_LEGION
      assert(split_masks.size() == field_versions.size());
#endif
      pack_upper_bound_node(rez);
      // Then pack the split masks, nothing else needs to be sent
      rez.serialize<size_t>(split_masks.size());
      for (unsigned idx = 0; idx < split_masks.size(); idx++)
        rez.serialize(split_masks[idx]);
      for (unsigned idx = 0; idx < field_versions.size(); idx++)
      {
        const LegionMap<VersionID,FieldMask>::aligned &fields = 
          field_versions[idx];
        rez.serialize<size_t>(fields.size());
        for (LegionMap<VersionID,FieldMask>::aligned::const_iterator it = 
              fields.begin(); it != fields.end(); it++)
        {
          rez.serialize(it->first);
          rez.serialize(it->second);
        }
      }
    }

    //--------------------------------------------------------------------------
    void VersionInfo::unpack_version_numbers(Deserializer &derez,
                                             RegionTreeForest *forest)
    //--------------------------------------------------------------------------
    {
      unpack_upper_bound_node(derez, forest);
      size_t depth;
      derez.deserialize(depth);
      split_masks.resize(depth);
      for (unsigned idx = 0; idx < depth; idx++)
        derez.deserialize(split_masks[idx]);
      field_versions.resize(depth);
      for (unsigned idx = 0; idx < depth; idx++)
      {
        size_t num_versions;
        derez.deserialize(num_versions);
        if (num_versions == 0)
          continue;
        LegionMap<VersionID,FieldMask>::aligned &fields = 
          field_versions[idx];
        for (unsigned idx2 = 0; idx2 < num_versions; idx2++)
        {
          VersionID vid;
          derez.deserialize(vid);
          derez.deserialize(fields[vid]);
        }
      }
    }

    //--------------------------------------------------------------------------
    void VersionInfo::pack_upper_bound_node(Serializer &rez) const
    //--------------------------------------------------------------------------
    {
      // Pack the upper bound node (if there is one)
      if (upper_bound_node != NULL)
      {
        if (upper_bound_node->is_region())
        {
          rez.serialize<bool>(true/*is region*/);
          rez.serialize(upper_bound_node->as_region_node()->handle);
        }
        else
        {
          rez.serialize<bool>(false/*is region*/);
          rez.serialize(upper_bound_node->as_partition_node()->handle);
        }
      }
      else
      {
        rez.serialize<bool>(true/*is region*/);
        rez.serialize(LogicalRegion::NO_REGION);
      }
    }

    //--------------------------------------------------------------------------
    void VersionInfo::unpack_upper_bound_node(Deserializer &derez,
                                              RegionTreeForest *forest)
    //--------------------------------------------------------------------------
    {
#ifdef DEBUG_LEGION
      assert(upper_bound_node == NULL);
#endif
      bool is_region;
      derez.deserialize(is_region);
      if (is_region)
      {
        LogicalRegion handle;
        derez.deserialize(handle);
        if (handle.exists())
          upper_bound_node = forest->get_node(handle);
      }
      else
      {
        LogicalPartition handle;
        derez.deserialize(handle);
        upper_bound_node = forest->get_node(handle);
      }
    }

    //--------------------------------------------------------------------------
    void VersionInfo::capture_base_advance_states(
                 LegionMap<DistributedID,FieldMask>::aligned &base_states) const
    //--------------------------------------------------------------------------
    {
#ifdef DEBUG_LEGION
      assert(!physical_states.empty());
      assert(base_states.empty());
#endif
      const PhysicalState *base_state = physical_states.back();
      const VersioningSet<PHYSICAL_STATE_REF> &states = 
        base_state->get_advance_states();
      for (VersioningSet<PHYSICAL_STATE_REF>::iterator it = 
            states.begin(); it != states.end(); it++)
        base_states[it->first->did] = it->second;
    }

    /////////////////////////////////////////////////////////////
    // RestrictInfo 
    /////////////////////////////////////////////////////////////

    //--------------------------------------------------------------------------
    RestrictInfo::RestrictInfo(void)
    //--------------------------------------------------------------------------
    {
    }

    //--------------------------------------------------------------------------
    RestrictInfo::RestrictInfo(const RestrictInfo &rhs)
    //--------------------------------------------------------------------------
    {
#ifdef DEBUG_LEGION
      assert(restrictions.empty());
#endif
      for (LegionMap<PhysicalManager*,FieldMask>::aligned::const_iterator it = 
            rhs.restrictions.begin(); it != rhs.restrictions.end(); it++)
      {
        it->first->add_base_gc_ref(RESTRICTED_REF);
        restrictions.insert(*it);
      }
    }

    //--------------------------------------------------------------------------
    RestrictInfo::~RestrictInfo(void)
    //--------------------------------------------------------------------------
    {
      for (LegionMap<PhysicalManager*,FieldMask>::aligned::const_iterator it = 
            restrictions.begin(); it != restrictions.end(); it++)
      {
        if (it->first->remove_base_gc_ref(RESTRICTED_REF))
          delete it->first;
      }
      restrictions.clear();
    }

    //--------------------------------------------------------------------------
    RestrictInfo& RestrictInfo::operator=(const RestrictInfo &rhs)
    //--------------------------------------------------------------------------
    {
#ifdef DEBUG_LEGION
      assert(restrictions.empty());
#endif
      for (LegionMap<PhysicalManager*,FieldMask>::aligned::const_iterator it = 
            rhs.restrictions.begin(); it != rhs.restrictions.end(); it++)
      {
        it->first->add_base_gc_ref(RESTRICTED_REF);
        restrictions.insert(*it);
      }
      return *this;
    }

    //--------------------------------------------------------------------------
    void RestrictInfo::record_restriction(PhysicalManager *inst, 
                                          const FieldMask &mask)
    //--------------------------------------------------------------------------
    {
      LegionMap<PhysicalManager*,FieldMask>::aligned::iterator finder = 
        restrictions.find(inst);
      if (finder == restrictions.end())
      {
        inst->add_base_gc_ref(RESTRICTED_REF);
        restrictions[inst] = mask;
      }
      else
        finder->second |= mask;
    }

    //--------------------------------------------------------------------------
    void RestrictInfo::populate_restrict_fields(FieldMask &to_fill) const
    //--------------------------------------------------------------------------
    {
      for (LegionMap<PhysicalManager*,FieldMask>::aligned::const_iterator it = 
            restrictions.begin(); it != restrictions.end(); it++)
        to_fill |= it->second;
    }

    //--------------------------------------------------------------------------
    void RestrictInfo::clear(void)
    //--------------------------------------------------------------------------
    {
      for (LegionMap<PhysicalManager*,FieldMask>::aligned::const_iterator it = 
            restrictions.begin(); it != restrictions.end(); it++)
      {
        if (it->first->remove_base_gc_ref(RESTRICTED_REF))
          delete it->first;
      }
      restrictions.clear();
      restricted_instances.clear();
    }

    //--------------------------------------------------------------------------
    const InstanceSet& RestrictInfo::get_instances(void)
    //--------------------------------------------------------------------------
    {
      if (restricted_instances.size() == restrictions.size())
        return restricted_instances;
      restricted_instances.resize(restrictions.size());
      unsigned idx = 0;
      for (LegionMap<PhysicalManager*,FieldMask>::aligned::const_iterator it = 
            restrictions.begin(); it != restrictions.end(); it++, idx++)
        restricted_instances[idx] = InstanceRef(it->first, it->second);
      return restricted_instances;
    }

    //--------------------------------------------------------------------------
    void RestrictInfo::pack_info(Serializer &rez) const
    //--------------------------------------------------------------------------
    {
      rez.serialize<size_t>(restrictions.size());
      for (LegionMap<PhysicalManager*,FieldMask>::aligned::const_iterator it = 
            restrictions.begin(); it != restrictions.end(); it++)
      {
        rez.serialize(it->first->did);
        rez.serialize(it->second);
      }
    }

    //--------------------------------------------------------------------------
    void RestrictInfo::unpack_info(Deserializer &derez, Runtime *runtime,
                                   std::set<RtEvent> &ready_events)
    //--------------------------------------------------------------------------
    {
      size_t num_restrictions;
      derez.deserialize(num_restrictions);
      for (unsigned idx = 0; idx < num_restrictions; idx++)
      {
        DistributedID did;
        derez.deserialize(did);
        RtEvent ready;
        PhysicalManager *manager =  
          runtime->find_or_request_physical_manager(did, ready);
        derez.deserialize(restrictions[manager]);
        if (ready.exists() && !ready.has_triggered())
        {
          DeferRestrictedManagerArgs args;
          args.manager = manager;
          ready = runtime->issue_runtime_meta_task(args, 
              LG_LATENCY_DEFERRED_PRIORITY, ready);
          ready_events.insert(ready);
        }
        else
        {
          WrapperReferenceMutator mutator(ready_events);
          manager->add_base_gc_ref(RESTRICTED_REF, &mutator);
        }
      }
    }

    //--------------------------------------------------------------------------
    /*static*/ void RestrictInfo::handle_deferred_reference(const void *args)
    //--------------------------------------------------------------------------
    {
      const DeferRestrictedManagerArgs *margs = 
        (const DeferRestrictedManagerArgs*)args;
      LocalReferenceMutator mutator;
      margs->manager->add_base_gc_ref(RESTRICTED_REF, &mutator);
    }

    /////////////////////////////////////////////////////////////
    // Restriction 
    /////////////////////////////////////////////////////////////

    //--------------------------------------------------------------------------
    Restriction::Restriction(RegionNode *n)
      : tree_id(n->handle.get_tree_id()), local_node(n)
    //--------------------------------------------------------------------------
    {
    }

    //--------------------------------------------------------------------------
    Restriction::Restriction(const Restriction &rhs)
      : tree_id(rhs.tree_id), local_node(rhs.local_node)
    //--------------------------------------------------------------------------
    {
      // should never be called
      assert(false);
    }

    //--------------------------------------------------------------------------
    Restriction::~Restriction(void)
    //--------------------------------------------------------------------------
    {
      // Delete our acquisitions
      for (std::set<Acquisition*>::const_iterator it = acquisitions.begin();
            it != acquisitions.end(); it++)
        delete (*it);
      acquisitions.clear();
      // Remove references on any of our instances
      for (LegionMap<PhysicalManager*,FieldMask>::aligned::const_iterator it =
            instances.begin(); it != instances.end(); it++)
      {
        if (it->first->remove_base_gc_ref(RESTRICTED_REF))
          delete it->first;
      }
      instances.clear();
    }

    //--------------------------------------------------------------------------
    Restriction& Restriction::operator=(const Restriction &rhs)
    //--------------------------------------------------------------------------
    {
      // should never be called
      assert(false);
      return *this;
    }

    //--------------------------------------------------------------------------
    void Restriction::add_restricted_instance(PhysicalManager *inst,
                                              const FieldMask &inst_fields)
    //--------------------------------------------------------------------------
    {
      // Always update the restricted fields
      restricted_fields |= inst_fields;
      LegionMap<PhysicalManager*,FieldMask>::aligned::iterator finder = 
        instances.find(inst);
      if (finder == instances.end())
      {
        inst->add_base_gc_ref(RESTRICTED_REF);
        instances[inst] = inst_fields;
      }
      else
        finder->second |= inst_fields; 
    }

    //--------------------------------------------------------------------------
    void Restriction::find_restrictions(RegionTreeNode *node, 
              FieldMask &possibly_restricted, RestrictInfo &restrict_info) const
    //--------------------------------------------------------------------------
    {
      if (!local_node->intersects_with(node))    
        return;
      // See if we have any acquires that make this alright
      for (std::set<Acquisition*>::const_iterator it = acquisitions.begin();
            it != acquisitions.end(); it++)
      {
        (*it)->find_restrictions(node, possibly_restricted, restrict_info);
        if (!possibly_restricted)
          return;
      }
      // If we make it here then we are restricted
      FieldMask restricted = possibly_restricted & restricted_fields;
      if (!!restricted)
      {
        // Record the restrictions
        for (LegionMap<PhysicalManager*,FieldMask>::aligned::const_iterator
              it = instances.begin(); it != instances.end(); it++)
        {
          FieldMask overlap = it->second & restricted;
          if (!overlap)
            continue;
          restrict_info.record_restriction(it->first, overlap);
        }
        // Remove the restricted fields
        possibly_restricted -= restricted;
      }
    }

    //--------------------------------------------------------------------------
    bool Restriction::matches(DetachOp *op, RegionNode *node,
                              FieldMask &remaining_fields)
    //--------------------------------------------------------------------------
    {
      // Not the same node, then we aren't going to match
      if (local_node != node)
        return false;
      FieldMask overlap = remaining_fields & restricted_fields;
      if (!overlap)
        return false;
      // If we have any acquired fields here, we can't match
      for (std::set<Acquisition*>::const_iterator it = acquisitions.begin();
            it != acquisitions.end(); it++)
      {
        (*it)->remove_acquired_fields(overlap);
        if (!overlap)
          return false;
      }
      // These are the fields that we match for
      remaining_fields -= overlap;
      restricted_fields -= overlap;
      // We've been removed, deletion will clean up the references
      if (!restricted_fields)
        return true;
      // Filter out the overlapped instances
      std::vector<PhysicalManager*> to_delete;
      for (LegionMap<PhysicalManager*,FieldMask>::aligned::iterator it = 
            instances.begin(); it != instances.end(); it++)
      {
        it->second -= overlap;
        if (!it->second)
          to_delete.push_back(it->first);
      }
      if (!to_delete.empty())
      {
        for (std::vector<PhysicalManager*>::const_iterator it = 
              to_delete.begin(); it != to_delete.end(); it++)
        {
          instances.erase(*it);
          if ((*it)->remove_base_gc_ref(RESTRICTED_REF))
            delete *it;
        }
      }
      return false;
    }

    //--------------------------------------------------------------------------
    void Restriction::remove_restricted_fields(FieldMask &remaining) const
    //--------------------------------------------------------------------------
    {
      remaining -= restricted_fields;
    }

    //--------------------------------------------------------------------------
    void Restriction::add_acquisition(AcquireOp *op, RegionNode *node,
                                      FieldMask &remaining_fields)
    //--------------------------------------------------------------------------
    {
      FieldMask overlap = restricted_fields & remaining_fields;
      if (!overlap)
        return;
      // If we don't dominate then we can't help
      if (!local_node->dominates(node))
      {
        if (local_node->intersects_with(node))
          REPORT_LEGION_ERROR(ERROR_ILLEGAL_PARTIAL_ACQUIRE, 
                        "Illegal partial acquire operation (ID %lld) "
                        "performed in task %s (ID %lld)", op->get_unique_id(),
                        op->get_context()->get_task_name(),
                        op->get_context()->get_unique_id())
        return;
      }
      // At this point we know we'll be handling the fields one 
      // way or another so remove them for the original set
      remaining_fields -= overlap;
      // Try adding it to any of the acquires
      for (std::set<Acquisition*>::const_iterator it = acquisitions.begin();
            it != acquisitions.end(); it++)
      {
        (*it)->add_acquisition(op, node, overlap);
        if (!overlap)
          return;
      }
      // If we still have any remaining fields, we can add them here
      acquisitions.insert(new Acquisition(node, overlap));
    }
    
    //--------------------------------------------------------------------------
    void Restriction::remove_acquisition(ReleaseOp *op, RegionNode *node,
                                         FieldMask &remaining_fields)
    //--------------------------------------------------------------------------
    {
      if (restricted_fields * remaining_fields)
        return;
      if (!local_node->intersects_with(node))
        return;
      std::vector<Acquisition*> to_delete;
      for (std::set<Acquisition*>::const_iterator it = acquisitions.begin();
            it != acquisitions.end(); it++)
      {
        if ((*it)->matches(op, node, remaining_fields))
          to_delete.push_back(*it);
        else if (!!remaining_fields)
          (*it)->remove_acquisition(op, node, remaining_fields);
        if (!remaining_fields)
          break;
      }
      if (!to_delete.empty())
      {
        for (std::vector<Acquisition*>::const_iterator it = 
              to_delete.begin(); it != to_delete.end(); it++)
        {
          acquisitions.erase(*it);
          delete (*it);
        }
      }
    }

    //--------------------------------------------------------------------------
    void Restriction::add_restriction(AttachOp *op, RegionNode *node,
                             PhysicalManager *inst, FieldMask &remaining_fields)
    //--------------------------------------------------------------------------
    {
      if (restricted_fields * remaining_fields)
        return;
      if (!local_node->intersects_with(node))
        return;
      // Try adding it to any of our acquires
      for (std::set<Acquisition*>::const_iterator it = acquisitions.begin();
            it != acquisitions.end(); it++)
      {
        (*it)->add_restriction(op, node, inst, remaining_fields);
        if (!remaining_fields)
          return;
      }
      // It's bad if we get here
      REPORT_LEGION_ERROR(ERROR_ILLEGAL_INTERFERING_RESTRICTON, 
                    "Illegal interfering restriction performed by attach "
                    "operation (ID %lld) in task %s (ID %lld)",
                    op->get_unique_op_id(), op->get_context()->get_task_name(),
                    op->get_context()->get_unique_id())
    }
    
    //--------------------------------------------------------------------------
    void Restriction::remove_restriction(DetachOp *op, RegionNode *node,
                                         FieldMask &remaining_fields)
    //--------------------------------------------------------------------------
    {
      if (restricted_fields * remaining_fields)
        return;
      if (!local_node->dominates(node))
        return;
      for (std::set<Acquisition*>::const_iterator it = acquisitions.begin();
            it != acquisitions.end(); it++)
      {
        (*it)->remove_restriction(op, node, remaining_fields);
        if (!remaining_fields)
          return;
      }
    }

    /////////////////////////////////////////////////////////////
    // Acquisition 
    /////////////////////////////////////////////////////////////

    //--------------------------------------------------------------------------
    Acquisition::Acquisition(RegionNode *node, const FieldMask &acquired)
      : local_node(node), acquired_fields(acquired)
    //--------------------------------------------------------------------------
    {
    }

    //--------------------------------------------------------------------------
    Acquisition::Acquisition(const Acquisition &rhs)
      : local_node(rhs.local_node)
    //--------------------------------------------------------------------------
    {
      // should never be called
      assert(false);
    }

    //--------------------------------------------------------------------------
    Acquisition::~Acquisition(void)
    //--------------------------------------------------------------------------
    {
      for (std::set<Restriction*>::const_iterator it = restrictions.begin();
            it != restrictions.end(); it++)
        delete (*it);
      restrictions.clear();
    }

    //--------------------------------------------------------------------------
    Acquisition& Acquisition::operator=(const Acquisition &rhs)
    //--------------------------------------------------------------------------
    {
      // should never be called
      assert(false);
      return *this;
    }

    //--------------------------------------------------------------------------
    void Acquisition::find_restrictions(RegionTreeNode *node,
                                        FieldMask &possibly_restricted,
                                        RestrictInfo &restrict_info) const
    //--------------------------------------------------------------------------
    {
      if (acquired_fields * possibly_restricted)
        return;
      if (!local_node->intersects_with(node))
        return;
      // Check to see if it is restricted below
      for (std::set<Restriction*>::const_iterator it = 
            restrictions.begin(); it != restrictions.end(); it++)
      {
        (*it)->find_restrictions(node, possibly_restricted, restrict_info);
        if (!possibly_restricted)
          return;
      }
      FieldMask overlap = acquired_fields & possibly_restricted;
      // If we dominate and they weren't restricted below, we know
      // that they are acquired
      if (!!overlap && local_node->dominates(node))
        possibly_restricted -= overlap;
    }

    //--------------------------------------------------------------------------
    bool Acquisition::matches(ReleaseOp *op, RegionNode *node,
                              FieldMask &remaining_fields)
    //--------------------------------------------------------------------------
    {
      if (local_node != node)
        return false;
      FieldMask overlap = remaining_fields & acquired_fields;
      if (!overlap)
        return false;
      // If we have any restricted fields below, then we can't match
      for (std::set<Restriction*>::const_iterator it = restrictions.begin();
            it != restrictions.end(); it++)
      {
        (*it)->remove_restricted_fields(overlap);
        if (!overlap)
          return false;
      }
      // These are the fields that we match for
      remaining_fields -= overlap;
      acquired_fields -= overlap;
      if (!acquired_fields)
        return true;
      else
        return false;
    }

    //--------------------------------------------------------------------------
    void Acquisition::remove_acquired_fields(FieldMask &remaining_fields) const
    //--------------------------------------------------------------------------
    {
      remaining_fields -= acquired_fields;
    }

    //--------------------------------------------------------------------------
    void Acquisition::add_acquisition(AcquireOp *op, RegionNode *node,
                                      FieldMask &remaining_fields)
    //--------------------------------------------------------------------------
    {
      if (acquired_fields * remaining_fields)
        return;
      if (!local_node->intersects_with(node))
        return;
      for (std::set<Restriction*>::const_iterator it = 
            restrictions.begin(); it != restrictions.end(); it++)
      {
        (*it)->add_acquisition(op, node, remaining_fields);
        if (!remaining_fields)
          return;
      }
      // It's bad if we get here
      REPORT_LEGION_ERROR(ERROR_ILLEGAL_INTERFERING_ACQUIRE, 
                    "Illegal interfering acquire operation performed by "
                    "acquire operation (ID %lld) in task %s (ID %lld)",
                    op->get_unique_op_id(), op->get_context()->get_task_name(),
                    op->get_context()->get_unique_id())
    }

    //--------------------------------------------------------------------------
    void Acquisition::remove_acquisition(ReleaseOp *op, RegionNode *node,
                                         FieldMask &remaining_fields)
    //--------------------------------------------------------------------------
    {
      if (acquired_fields * remaining_fields)
        return;
      if (!local_node->dominates(node))
        return;
      for (std::set<Restriction*>::const_iterator it = restrictions.begin();
            it != restrictions.end(); it++)
      {
        (*it)->remove_acquisition(op, node, remaining_fields);
        if (!remaining_fields)
          return;
      }
    }

    //--------------------------------------------------------------------------
    void Acquisition::add_restriction(AttachOp *op, RegionNode *node,
                          PhysicalManager *manager, FieldMask &remaining_fields)
    //--------------------------------------------------------------------------
    {
      FieldMask overlap = remaining_fields & acquired_fields;
      if (!overlap)
        return;
      if (!local_node->dominates(node))
      {
        if (local_node->intersects_with(node))
          REPORT_LEGION_ERROR(ERROR_ILLEGAL_PARTIAL_RESTRICTION, 
                        "Illegal partial restriction operation performed by "
                        "attach operation (ID %lld) in task %s (ID %lld)",
                        op->get_unique_op_id(), 
                        op->get_context()->get_task_name(),
                        op->get_context()->get_unique_id())
        return;
      }
      // At this point we know we'll be able to do the restriction
      remaining_fields -= overlap;
      for (std::set<Restriction*>::const_iterator it = restrictions.begin();
            it != restrictions.end(); it++)
      {
        (*it)->add_restriction(op, node, manager, overlap);
        if (!overlap)
          return;
      }
      Restriction *restriction = new Restriction(node);
      restriction->add_restricted_instance(manager, overlap);
      restrictions.insert(restriction); 
    }

    //--------------------------------------------------------------------------
    void Acquisition::remove_restriction(DetachOp *op, RegionNode *node,
                                         FieldMask &remaining_fields)
    //--------------------------------------------------------------------------
    {
      if (acquired_fields * remaining_fields)
        return;
      if (!local_node->intersects_with(node))
        return;
      std::vector<Restriction*> to_delete;
      for (std::set<Restriction*>::const_iterator it = restrictions.begin();
            it != restrictions.end(); it++)
      {
        if ((*it)->matches(op, node, remaining_fields))
          to_delete.push_back(*it);
        else if (!!remaining_fields)
          (*it)->remove_restriction(op, node, remaining_fields);
        if (!remaining_fields)
          break;
      }
      if (!to_delete.empty())
      {
        for (std::vector<Restriction*>::const_iterator it = 
              to_delete.begin(); it != to_delete.end(); it++)
        {
          restrictions.erase(*it);
          delete (*it);
        }
      }
    }

    /////////////////////////////////////////////////////////////
    // LogicalTraceInfo 
    /////////////////////////////////////////////////////////////

    //--------------------------------------------------------------------------
    LogicalTraceInfo::LogicalTraceInfo(bool already_tr, LegionTrace *tr, 
                                       unsigned idx, const RegionRequirement &r)
      : already_traced(already_tr), trace(tr), req_idx(idx), req(r)
    //--------------------------------------------------------------------------
    {
      // If we have a trace but it doesn't handle the region tree then
      // we should mark that this is not part of a trace
      if ((trace != NULL) && 
          !trace->handles_region_tree(req.parent.get_tree_id()))
      {
        already_traced = false;
        trace = NULL;
      }
    }

    /////////////////////////////////////////////////////////////
    // PhysicalTraceInfo
    /////////////////////////////////////////////////////////////

    //--------------------------------------------------------------------------
    PhysicalTraceInfo::PhysicalTraceInfo(Operation *o, bool initialize)
    //--------------------------------------------------------------------------
      : op(o), tpl((op == NULL) ? NULL : 
          (op->get_memoizable() == NULL) ? NULL :
            op->get_memoizable()->get_template()),
        recording((tpl == NULL) ? false : tpl->is_recording())
    {
      if (recording && initialize)
        tpl->record_get_term_event(op->get_memoizable());
    }

    //--------------------------------------------------------------------------
    PhysicalTraceInfo::PhysicalTraceInfo(Operation *o, Memoizable *memo)
      : op(o), tpl(memo->get_template()),
        recording((tpl == NULL) ? false : tpl->is_recording())
    //--------------------------------------------------------------------------
    {
    }

    //--------------------------------------------------------------------------
    void PhysicalTraceInfo::record_merge_events(ApEvent &result,
                                                ApEvent e1, ApEvent e2) const
    //--------------------------------------------------------------------------
    {
#ifdef DEBUG_LEGION
      assert(recording);
      assert(tpl != NULL);
      assert(tpl->is_recording());
#endif
      tpl->record_merge_events(result, e1, e2, op);      
    }
    
    //--------------------------------------------------------------------------
    void PhysicalTraceInfo::record_merge_events(ApEvent &result,
                                       ApEvent e1, ApEvent e2, ApEvent e3) const
    //--------------------------------------------------------------------------
    {
#ifdef DEBUG_LEGION
      assert(recording);
      assert(tpl != NULL);
      assert(tpl->is_recording());
#endif
      tpl->record_merge_events(result, e1, e2, e3, op);
    }

    //--------------------------------------------------------------------------
    void PhysicalTraceInfo::record_merge_events(ApEvent &result,
                                          const std::set<ApEvent> &events) const
    //--------------------------------------------------------------------------
    {
#ifdef DEBUG_LEGION
      assert(recording);
      assert(tpl != NULL);
      assert(tpl->is_recording());
#endif
      tpl->record_merge_events(result, events, op);
    }

    //--------------------------------------------------------------------------
    void PhysicalTraceInfo::record_op_sync_event(ApEvent &result) const
    //--------------------------------------------------------------------------
    {
#ifdef DEBUG_LEGION
      assert(recording);
      assert(tpl != NULL);
      assert(tpl->is_recording());
#endif
      tpl->record_set_op_sync_event(result, op);
    }

    //--------------------------------------------------------------------------
    void PhysicalTraceInfo::record_issue_copy(ApEvent &result, RegionNode *node,
                                 const std::vector<CopySrcDstField>& src_fields,
                                 const std::vector<CopySrcDstField>& dst_fields,
                                 ApEvent precondition,
                                 PredEvent predicate_guard,
                                 IndexTreeNode *intersect,
                                 IndexSpaceExpression *mask,
                                 ReductionOpID redop,
                                 bool reduction_fold) const
    //--------------------------------------------------------------------------
    {
#ifdef DEBUG_LEGION
      assert(recording);
      assert(tpl != NULL);
      assert(tpl->is_recording());
#endif
      tpl->record_issue_copy(op, result, node, src_fields, dst_fields,
        precondition, predicate_guard, intersect, mask, redop, reduction_fold);
    }

    //--------------------------------------------------------------------------
    void PhysicalTraceInfo::record_issue_fill(ApEvent &result, RegionNode *node,
                                     const std::vector<CopySrcDstField> &fields,
                                     const void *fill_buffer, size_t fill_size,
                                     ApEvent precondition,
                                     PredEvent predicate_guard,
#ifdef LEGION_SPY
                                     UniqueID fill_uid,
#endif
                                     IndexTreeNode *intersect,
                                     IndexSpaceExpression *mask) const
    //--------------------------------------------------------------------------
    {
#ifdef DEBUG_LEGION
      assert(recording);
      assert(tpl != NULL);
      assert(tpl->is_recording());
#endif
      tpl->record_issue_fill(op, result, node, fields, fill_buffer, fill_size,
          precondition, predicate_guard,
#ifdef LEGION_SPY
          fill_uid,
#endif
          intersect, mask);
    }

    //--------------------------------------------------------------------------
    void PhysicalTraceInfo::record_empty_copy(CompositeView *view,
                                              const FieldMask &copy_mask,
                                              MaterializedView *dst) const
    //--------------------------------------------------------------------------
    {
#ifdef DEBUG_LEGION
      assert(recording);
      assert(tpl != NULL);
      assert(tpl->is_recording());
#endif
      tpl->record_empty_copy(view, copy_mask, dst);
    }

    /////////////////////////////////////////////////////////////
    // ProjectionInfo 
    /////////////////////////////////////////////////////////////

    //--------------------------------------------------------------------------
    ProjectionInfo::ProjectionInfo(Runtime *runtime, 
                                   const RegionRequirement &req, 
                                   IndexSpace launch_space, ShardingFunction *f)
      : projection((req.handle_type != SINGULAR) ? 
          runtime->find_projection_function(req.projection) : NULL),
        projection_type(req.handle_type),
        projection_space((req.handle_type != SINGULAR) ?
            runtime->forest->get_node(launch_space) : NULL),
<<<<<<< HEAD
        sharding_function(f), dirty_reduction(false)
=======
        dirty_reduction(false), complete_write(IS_WRITE(req) ? 
            (req.flags & COMPLETE_PROJECTION_WRITE_FLAG) != 0 : false)
>>>>>>> c5289ad9
    //--------------------------------------------------------------------------
    {
    }

    //--------------------------------------------------------------------------
    void ProjectionInfo::record_projection_epoch(ProjectionEpochID epoch,
                                                 const FieldMask &epoch_mask)
    //--------------------------------------------------------------------------
    {
      LegionMap<ProjectionEpochID,FieldMask>::aligned::iterator finder = 
        projection_epochs.find(epoch);
      if (finder == projection_epochs.end())
        projection_epochs[epoch] = epoch_mask;
      else
        finder->second |= epoch_mask;
    }

    //--------------------------------------------------------------------------
    void ProjectionInfo::clear(void)
    //--------------------------------------------------------------------------
    {
      projection = NULL;
      projection_type = SINGULAR;
      projection_space = NULL;
      projection_epochs.clear();
      sharding_function = NULL;
      dirty_reduction = false;
      complete_write = false;
    }

    //--------------------------------------------------------------------------
    void ProjectionInfo::pack_info(Serializer &rez) const
    //--------------------------------------------------------------------------
    {
      rez.serialize<size_t>(projection_epochs.size());
      for (LegionMap<ProjectionEpochID,FieldMask>::aligned::const_iterator 
            it = projection_epochs.begin(); it != projection_epochs.end(); it++)
      {
        rez.serialize(it->first);
        rez.serialize(it->second);
      }
      rez.serialize<bool>(dirty_reduction);
      rez.serialize<bool>(complete_write);
    }

    //--------------------------------------------------------------------------
    void ProjectionInfo::unpack_info(Deserializer &derez, Runtime *runtime,
                      const RegionRequirement &req, IndexSpaceNode *launch_node)
    //--------------------------------------------------------------------------
    {
      projection_type = req.handle_type;
      if (req.handle_type != SINGULAR)
      {
        projection = runtime->find_projection_function(req.projection);
        projection_space = launch_node; 
      }
      size_t num_epochs;
      derez.deserialize(num_epochs);
      for (unsigned idx = 0; idx < num_epochs; idx++)
      {
        ProjectionEpochID epoch_id;
        derez.deserialize(epoch_id);
        derez.deserialize(projection_epochs[epoch_id]);
      }
      derez.deserialize<bool>(dirty_reduction);
      derez.deserialize<bool>(complete_write);
    }

    //--------------------------------------------------------------------------
    void ProjectionInfo::pack_epochs(Serializer &rez) const
    //--------------------------------------------------------------------------
    {
      rez.serialize<size_t>(projection_epochs.size());
      for (LegionMap<ProjectionEpochID,FieldMask>::aligned::const_iterator it =
            projection_epochs.begin(); it != projection_epochs.end(); it++)
      {
        rez.serialize(it->first);
        rez.serialize(it->second);
      }
    }

    //--------------------------------------------------------------------------
    void ProjectionInfo::unpack_epochs(Deserializer &derez)
    //--------------------------------------------------------------------------
    {
#ifdef DEBUG_LEGION
      assert(projection_epochs.empty());
#endif
      size_t num_epochs;
      derez.deserialize(num_epochs);
      for (unsigned idx = 0; idx < num_epochs; idx++)
      {
        ProjectionEpochID epoch;
        derez.deserialize(epoch);
        derez.deserialize(projection_epochs[epoch]);
      }
    }

    /////////////////////////////////////////////////////////////
    // PathTraverser 
    /////////////////////////////////////////////////////////////

    //--------------------------------------------------------------------------
    PathTraverser::PathTraverser(RegionTreePath &p)
      : path(p)
    //--------------------------------------------------------------------------
    {
    }

    //--------------------------------------------------------------------------
    PathTraverser::PathTraverser(const PathTraverser &rhs)
      : path(rhs.path)
    //--------------------------------------------------------------------------
    {
      // should never be called
      assert(false);
    }

    //--------------------------------------------------------------------------
    PathTraverser::~PathTraverser(void)
    //--------------------------------------------------------------------------
    {
    }

    //--------------------------------------------------------------------------
    PathTraverser& PathTraverser::operator=(const PathTraverser &rhs)
    //--------------------------------------------------------------------------
    {
      // should never be called
      assert(false);
      return *this;
    }

    //--------------------------------------------------------------------------
    bool PathTraverser::traverse(RegionTreeNode *node)
    //--------------------------------------------------------------------------
    {
      // Continue visiting nodes and then finding their children
      // until we have traversed the entire path.
      while (true)
      {
#ifdef DEBUG_LEGION
        assert(node != NULL);
#endif
        depth = node->get_depth();
        has_child = path.has_child(depth);
        if (has_child)
          next_child = path.get_child(depth);
        bool continue_traversal = node->visit_node(this);
        if (!continue_traversal)
          return false;
        if (!has_child)
          break;
        node = node->get_tree_child(next_child);
      }
      return true;
    }

    /////////////////////////////////////////////////////////////
    // LogicalPathRegistrar
    /////////////////////////////////////////////////////////////

    //--------------------------------------------------------------------------
    LogicalPathRegistrar::LogicalPathRegistrar(ContextID c, Operation *o,
                                       const FieldMask &m, RegionTreePath &p)
      : PathTraverser(p), ctx(c), field_mask(m), op(o)
    //--------------------------------------------------------------------------
    {
    }

    //--------------------------------------------------------------------------
    LogicalPathRegistrar::LogicalPathRegistrar(const LogicalPathRegistrar&rhs)
      : PathTraverser(rhs.path), ctx(0), field_mask(FieldMask()), op(NULL)
    //--------------------------------------------------------------------------
    {
      // should never be called
      assert(false);
    }

    //--------------------------------------------------------------------------
    LogicalPathRegistrar::~LogicalPathRegistrar(void)
    //--------------------------------------------------------------------------
    {
    }

    //--------------------------------------------------------------------------
    LogicalPathRegistrar& LogicalPathRegistrar::operator=(
                                                const LogicalPathRegistrar &rhs)
    //--------------------------------------------------------------------------
    {
      // should never be called
      assert(false);
      return *this;
    }

    //--------------------------------------------------------------------------
    bool LogicalPathRegistrar::visit_region(RegionNode *node)
    //--------------------------------------------------------------------------
    {
      node->register_logical_dependences(ctx, op, field_mask,false/*dominate*/);
      if (!has_child)
      {
        // If we're at the bottom, fan out and do all the children
        LogicalRegistrar registrar(ctx, op, field_mask, false);
        return node->visit_node(&registrar);
      }
      return true;
    }

    //--------------------------------------------------------------------------
    bool LogicalPathRegistrar::visit_partition(PartitionNode *node)
    //--------------------------------------------------------------------------
    {
      node->register_logical_dependences(ctx, op, field_mask,false/*dominate*/);
      if (!has_child)
      {
        // If we're at the bottom, fan out and do all the children
        LogicalRegistrar registrar(ctx, op, field_mask, false);
        return node->visit_node(&registrar);
      }
      return true;
    }


    /////////////////////////////////////////////////////////////
    // LogicalRegistrar
    /////////////////////////////////////////////////////////////
    
    //--------------------------------------------------------------------------
    LogicalRegistrar::LogicalRegistrar(ContextID c, Operation *o,
                                       const FieldMask &m, bool dom)
      : ctx(c), field_mask(m), op(o), dominate(dom)
    //--------------------------------------------------------------------------
    {
    }

    //--------------------------------------------------------------------------
    LogicalRegistrar::LogicalRegistrar(const LogicalRegistrar &rhs)
      : ctx(0), field_mask(FieldMask()), op(NULL), dominate(rhs.dominate)
    //--------------------------------------------------------------------------
    {
      // should never be called
      assert(false);
    }

    //--------------------------------------------------------------------------
    LogicalRegistrar::~LogicalRegistrar(void)
    //--------------------------------------------------------------------------
    {
    }

    //--------------------------------------------------------------------------
    LogicalRegistrar& LogicalRegistrar::operator=(const LogicalRegistrar &rhs)
    //--------------------------------------------------------------------------
    {
      // should never be called
      assert(false);
      return *this;
    }

    //--------------------------------------------------------------------------
    bool LogicalRegistrar::visit_only_valid(void) const
    //--------------------------------------------------------------------------
    {
      return false;
    }

    //--------------------------------------------------------------------------
    bool LogicalRegistrar::visit_region(RegionNode *node)
    //--------------------------------------------------------------------------
    {
      node->register_logical_dependences(ctx, op, field_mask, dominate);
      return true;
    }

    //--------------------------------------------------------------------------
    bool LogicalRegistrar::visit_partition(PartitionNode *node)
    //--------------------------------------------------------------------------
    {
      node->register_logical_dependences(ctx, op, field_mask, dominate);
      return true;
    }

    /////////////////////////////////////////////////////////////
    // CurrentInitializer 
    /////////////////////////////////////////////////////////////

    //--------------------------------------------------------------------------
    CurrentInitializer::CurrentInitializer(ContextID c)
      : ctx(c)
    //--------------------------------------------------------------------------
    {
    }

    //--------------------------------------------------------------------------
    CurrentInitializer::CurrentInitializer(const CurrentInitializer &rhs)
      : ctx(0)
    //--------------------------------------------------------------------------
    {
      // should never be called
      assert(false);
    }

    //--------------------------------------------------------------------------
    CurrentInitializer::~CurrentInitializer(void)
    //--------------------------------------------------------------------------
    {
    }

    //--------------------------------------------------------------------------
    CurrentInitializer& CurrentInitializer::operator=(
                                                  const CurrentInitializer &rhs)
    //--------------------------------------------------------------------------
    {
      // should never be called
      assert(false);
      return *this;
    }

    //--------------------------------------------------------------------------
    bool CurrentInitializer::visit_only_valid(void) const
    //--------------------------------------------------------------------------
    {
      return false;
    }

    //--------------------------------------------------------------------------
    bool CurrentInitializer::visit_region(RegionNode *node)
    //--------------------------------------------------------------------------
    {
      node->initialize_current_state(ctx); 
      return true;
    }

    //--------------------------------------------------------------------------
    bool CurrentInitializer::visit_partition(PartitionNode *node)
    //--------------------------------------------------------------------------
    {
      node->initialize_current_state(ctx);
      return true;
    }

    /////////////////////////////////////////////////////////////
    // CurrentInvalidator
    /////////////////////////////////////////////////////////////

    //--------------------------------------------------------------------------
    CurrentInvalidator::CurrentInvalidator(ContextID c, bool only)
      : ctx(c), users_only(only)
    //--------------------------------------------------------------------------
    {
    }

    //--------------------------------------------------------------------------
    CurrentInvalidator::CurrentInvalidator(const CurrentInvalidator &rhs)
      : ctx(0), users_only(false)
    //--------------------------------------------------------------------------
    {
      // should never be called
      assert(false);
    }

    //--------------------------------------------------------------------------
    CurrentInvalidator::~CurrentInvalidator(void)
    //--------------------------------------------------------------------------
    {
    }

    //--------------------------------------------------------------------------
    CurrentInvalidator& CurrentInvalidator::operator=(
                                                  const CurrentInvalidator &rhs)
    //--------------------------------------------------------------------------
    {
      // should never be called
      assert(false);
      return *this;
    }

    //--------------------------------------------------------------------------
    bool CurrentInvalidator::visit_only_valid(void) const
    //--------------------------------------------------------------------------
    {
      return false;
    }

    //--------------------------------------------------------------------------
    bool CurrentInvalidator::visit_region(RegionNode *node)
    //--------------------------------------------------------------------------
    {
      node->invalidate_current_state(ctx, users_only); 
      return true;
    }

    //--------------------------------------------------------------------------
    bool CurrentInvalidator::visit_partition(PartitionNode *node)
    //--------------------------------------------------------------------------
    {
      node->invalidate_current_state(ctx, users_only);
      return true;
    }

    /////////////////////////////////////////////////////////////
    // DeletionInvalidator 
    /////////////////////////////////////////////////////////////

    //--------------------------------------------------------------------------
    DeletionInvalidator::DeletionInvalidator(ContextID c, const FieldMask &dm)
      : ctx(c), deletion_mask(dm)
    //--------------------------------------------------------------------------
    {
    }

    //--------------------------------------------------------------------------
    DeletionInvalidator::DeletionInvalidator(const DeletionInvalidator &rhs)
      : ctx(0), deletion_mask(rhs.deletion_mask)
    //--------------------------------------------------------------------------
    {
      // should never be called
      assert(false);
    }

    //--------------------------------------------------------------------------
    DeletionInvalidator::~DeletionInvalidator(void)
    //--------------------------------------------------------------------------
    {
    }

    //--------------------------------------------------------------------------
    DeletionInvalidator& DeletionInvalidator::operator=(
                                                 const DeletionInvalidator &rhs)
    //--------------------------------------------------------------------------
    {
      // should never be called
      assert(false);
      return *this;
    }

    //--------------------------------------------------------------------------
    bool DeletionInvalidator::visit_only_valid(void) const
    //--------------------------------------------------------------------------
    {
      return false;
    }

    //--------------------------------------------------------------------------
    bool DeletionInvalidator::visit_region(RegionNode *node)
    //--------------------------------------------------------------------------
    {
      node->invalidate_deleted_state(ctx, deletion_mask); 
      return true;
    }

    //--------------------------------------------------------------------------
    bool DeletionInvalidator::visit_partition(PartitionNode *node)
    //--------------------------------------------------------------------------
    {
      node->invalidate_deleted_state(ctx, deletion_mask);
      return true;
    }

    /////////////////////////////////////////////////////////////
    // Projection Epoch
    /////////////////////////////////////////////////////////////

    // C++ is really dumb
    const ProjectionEpochID ProjectionEpoch::first_epoch;

    //--------------------------------------------------------------------------
    ProjectionEpoch::ProjectionEpoch(ProjectionEpochID id, const FieldMask &m)
      : epoch_id(id), valid_fields(m)
    //--------------------------------------------------------------------------
    {
    }

    //--------------------------------------------------------------------------
    ProjectionEpoch::ProjectionEpoch(const ProjectionEpoch &rhs)
      : epoch_id(rhs.epoch_id), valid_fields(rhs.valid_fields) 
    //--------------------------------------------------------------------------
    {
      // should never be called
      assert(false);
    }

    //--------------------------------------------------------------------------
    ProjectionEpoch::~ProjectionEpoch(void)
    //--------------------------------------------------------------------------
    {
    }

    //--------------------------------------------------------------------------
    ProjectionEpoch& ProjectionEpoch::operator=(const ProjectionEpoch &rhs)
    //--------------------------------------------------------------------------
    {
      // should never be called
      assert(false);
      return *this;
    }

    //--------------------------------------------------------------------------
    void ProjectionEpoch::insert_write(ProjectionFunction *function, 
                                 IndexSpaceNode* node, ShardingFunction *shard)
    //--------------------------------------------------------------------------
    {
#ifdef DEBUG_LEGION
      assert(!!valid_fields);
#endif
      write_projections.insert(ProjectionSummary(node, function, shard));
    }

    //--------------------------------------------------------------------------
    void ProjectionEpoch::insert_reduce(ProjectionFunction *function, 
                                 IndexSpaceNode* node, ShardingFunction *shard)
    //--------------------------------------------------------------------------
    {
#ifdef DEBUG_LEGION
      assert(!!valid_fields);
#endif
      reduce_projections.insert(ProjectionSummary(node, function, shard));
    }

    //--------------------------------------------------------------------------
    void ProjectionEpoch::record_closed_projections(LogicalCloser &closer,
                                                    RegionTreeNode *node,
                                            const FieldMask &closing_mask) const
    //--------------------------------------------------------------------------
    {
      const FieldMask overlap = valid_fields & closing_mask;
      if (!overlap)
        return;
      if (!write_projections.empty())
      {
        for (std::set<ProjectionSummary>::const_iterator it = 
              write_projections.begin(); it != write_projections.end(); it++)
          closer.record_write_projection(*it, node, overlap);
      }
      if (!reduce_projections.empty())
      {
          for (std::set<ProjectionSummary>::const_iterator it = 
               reduce_projections.begin(); it != reduce_projections.end(); it++)
          closer.record_reduce_projection(*it, node, overlap);
      }
    }

    /////////////////////////////////////////////////////////////
    // ProjectionTree 
    /////////////////////////////////////////////////////////////

    //--------------------------------------------------------------------------
    ProjectionTree::ProjectionTree(IndexTreeNode *n, ShardID owner)
      : node(n), owner_shard(owner)
    //--------------------------------------------------------------------------
    {
    }

    //--------------------------------------------------------------------------
    ProjectionTree::ProjectionTree(const ProjectionTree &rhs)
      : node(rhs.node), owner_shard(rhs.owner_shard)
    //--------------------------------------------------------------------------
    {
      // should never be called
      assert(false);
    }

    //--------------------------------------------------------------------------
    ProjectionTree::~ProjectionTree(void)
    //--------------------------------------------------------------------------
    {
      for (std::map<IndexTreeNode*,ProjectionTree*>::const_iterator it = 
            children.begin(); it != children.end(); it++)
        delete it->second;
    }

    //--------------------------------------------------------------------------
    ProjectionTree& ProjectionTree::operator=(const ProjectionTree &rhs)
    //--------------------------------------------------------------------------
    {
      // should never be called
      assert(false);
      return *this;
    }

    //--------------------------------------------------------------------------
    void ProjectionTree::add_child(ProjectionTree *child)
    //--------------------------------------------------------------------------
    {
      children[child->node] = child;
    }

    //--------------------------------------------------------------------------
    bool ProjectionTree::dominates(const ProjectionTree *other) const
    //--------------------------------------------------------------------------
    {
#ifdef DEBUG_LEGION
      assert(node == other->node);
#endif
      // If we have no children we definitely dominate
      // Assuming of course that we are on the same shard
      if (children.empty())
      {
        if (other->children.empty())
          return (owner_shard == other->owner_shard);
        return other->all_same_shard(owner_shard);
      }
      // If we have children and the other one doesn't then we don't
      if (other->children.empty())
        return false;
      // Check to see if we have a child that dominates each of the
      // other trees children
      for (std::map<IndexTreeNode*,ProjectionTree*>::const_iterator it = 
            other->children.begin(); it != other->children.end(); it++)
      {
        std::map<IndexTreeNode*,ProjectionTree*>::const_iterator finder = 
          children.find(it->first);
        if (finder == children.end())
          return false;
        if (!finder->second->dominates(it->second))
          return false;
      }
      return true;
    }

    //--------------------------------------------------------------------------
    bool ProjectionTree::disjoint(const ProjectionTree *other) const
    //--------------------------------------------------------------------------
    {
#ifdef DEBUG_LEGION
      assert(node == other->node);
#endif
      if (children.empty() || other->children.empty())
        return false;
      if (!node->is_index_space_node() && 
          node->as_index_part_node()->is_disjoint())
      {
        // All children are disjoint, if there are any common ones
        // see if they are disjoint with respect to each other
        for (std::map<IndexTreeNode*,ProjectionTree*>::const_iterator it =
              children.begin(); it != children.end(); it++)
        {
          std::map<IndexTreeNode*,ProjectionTree*>::const_iterator finder =
            other->children.find(it->first);
          if ((finder != other->children.end()) &&
              !it->second->disjoint(finder->second))
            return false;
        }
      }
      else
      {
        // Children are not disjoint, so any that don't match
        // cause the test to fail, otherwise we can still recurse
        if (node->is_index_space_node())
        {
          IndexSpaceNode *space = node->as_index_space_node();
          for (std::map<IndexTreeNode*,ProjectionTree*>::const_iterator it1 = 
                children.begin(); it1 != children.end(); it1++)
          {
            for (std::map<IndexTreeNode*,ProjectionTree*>::const_iterator it2 =
                  other->children.begin(); it2 != other->children.end(); it2++)
            {
              if (it1->first == it2->first)
              {
                if (!it1->second->disjoint(it2->second))
                  return false;
              }
              else if (!space->are_disjoint(it1->first->color, 
                                            it2->first->color))
                return false;
            }
          }

        }
        else
        {
          IndexPartNode *part = node->as_index_part_node();
          for (std::map<IndexTreeNode*,ProjectionTree*>::const_iterator it1 = 
                children.begin(); it1 != children.end(); it1++)
          {
            for (std::map<IndexTreeNode*,ProjectionTree*>::const_iterator it2 =
                  other->children.begin(); it2 != other->children.end(); it2++)
            {
              if (it1->first == it2->first)
              {
                if (!it1->second->disjoint(it2->second))
                  return false;
              }
              else if (!part->are_disjoint(it1->first->color,it2->first->color))
                return false;
            }
          }
        }
      }
      return true;
    }

    //--------------------------------------------------------------------------
    bool ProjectionTree::all_same_shard(ShardID other_shard) const
    //--------------------------------------------------------------------------
    {
      if (children.empty())
        return (owner_shard == other_shard);
      for (std::map<IndexTreeNode*,ProjectionTree*>::const_iterator it = 
            children.begin(); it != children.end(); it++)
      {
        if (!it->second->all_same_shard(other_shard))
          return false;
      }
      return true;
    }

    /////////////////////////////////////////////////////////////
    // LogicalState 
    ///////////////////////////////////////////////////////////// 

    //--------------------------------------------------------------------------
    LogicalState::LogicalState(RegionTreeNode *node, ContextID ctx)
      : owner(node)
    //--------------------------------------------------------------------------
    {
    }

    //--------------------------------------------------------------------------
    LogicalState::LogicalState(const LogicalState &rhs)
      : owner(NULL)
    //--------------------------------------------------------------------------
    {
      // should never be called
      assert(false);
    }

    //--------------------------------------------------------------------------
    LogicalState::~LogicalState(void)
    //--------------------------------------------------------------------------
    {
    }

    //--------------------------------------------------------------------------
    LogicalState& LogicalState::operator=(const LogicalState&rhs)
    //--------------------------------------------------------------------------
    {
      // should never be called
      assert(false);
      return *this;
    }

    //--------------------------------------------------------------------------
    void LogicalState::check_init(void)
    //--------------------------------------------------------------------------
    {
#ifdef DEBUG_LEGION
      assert(field_states.empty());
      assert(curr_epoch_users.empty());
      assert(prev_epoch_users.empty());
      assert(projection_epochs.empty());
      assert(!projection_write_fields);
      assert(projection_partial_writes.empty());
      assert(!write_fields);
      assert(partial_writes.empty());
      assert(!dirty_below);
      assert(!reduction_fields);
#endif
    }

    //--------------------------------------------------------------------------
    void LogicalState::clear_logical_users(void)
    //--------------------------------------------------------------------------
    {
      if (!curr_epoch_users.empty())
      {
        for (LegionList<LogicalUser,CURR_LOGICAL_ALLOC>::track_aligned::
              const_iterator it = curr_epoch_users.begin(); it != 
              curr_epoch_users.end(); it++)
        {
          it->op->remove_mapping_reference(it->gen); 
        }
        curr_epoch_users.clear();
      }
      if (!prev_epoch_users.empty())
      {
        for (LegionList<LogicalUser,PREV_LOGICAL_ALLOC>::track_aligned::
              const_iterator it = prev_epoch_users.begin(); it != 
              prev_epoch_users.end(); it++)
        {
          it->op->remove_mapping_reference(it->gen); 
        }
        prev_epoch_users.clear();
      }
    }

    //--------------------------------------------------------------------------
    void LogicalState::reset(void)
    //--------------------------------------------------------------------------
    {
      field_states.clear();
      clear_logical_users(); 
      dirty_below.clear();
      write_fields.clear();
      partial_writes.clear();
      reduction_fields.clear();
      outstanding_reductions.clear();
      for (std::list<ProjectionEpoch*>::const_iterator it = 
            projection_epochs.begin(); it != projection_epochs.end(); it++)
        delete *it;
      projection_epochs.clear();
      projection_write_fields.clear();
      projection_partial_writes.clear();
    } 

    //--------------------------------------------------------------------------
    void LogicalState::clear_deleted_state(const FieldMask &deleted_mask)
    //--------------------------------------------------------------------------
    {
      for (LegionList<FieldState>::aligned::iterator it = field_states.begin();
            it != field_states.end(); /*nothing*/)
      {
        it->valid_fields -= deleted_mask;
        if (!it->valid_fields)
        {
          it = field_states.erase(it);
          continue;
        }
        std::vector<LegionColor> to_delete;
        for (LegionMap<LegionColor,FieldMask>::aligned::iterator child_it = 
              it->open_children.begin(); child_it != 
              it->open_children.end(); child_it++)
        {
          child_it->second -= deleted_mask;
          if (!child_it->second)
            to_delete.push_back(child_it->first);
        }
        if (!to_delete.empty())
        {
          for (std::vector<LegionColor>::const_iterator cit = to_delete.begin();
                cit != to_delete.end(); cit++)
            it->open_children.erase(*cit);
        }
        if (!it->open_children.empty())
          it++;
        else
          it = field_states.erase(it);
      }
      reduction_fields -= deleted_mask;
      if (!outstanding_reductions.empty())
      {
        std::vector<ReductionOpID> to_delete;
        for (LegionMap<ReductionOpID,FieldMask>::aligned::iterator it = 
              outstanding_reductions.begin(); it != 
              outstanding_reductions.end(); it++)
        {
          it->second -= deleted_mask;
          if (!it->second)
            to_delete.push_back(it->first);
        }
        for (std::vector<ReductionOpID>::const_iterator it = 
              to_delete.begin(); it != to_delete.end(); it++)
        {
          outstanding_reductions.erase(*it);
        }
      }
      dirty_below -= deleted_mask;
      write_fields -= deleted_mask;
      if (!partial_writes.empty())
        partial_writes.filter(deleted_mask);
      projection_write_fields -= deleted_mask;
      if (!projection_partial_writes.empty())
        projection_partial_writes.filter(deleted_mask);
    }

    //--------------------------------------------------------------------------
    void LogicalState::advance_projection_epochs(const FieldMask &advance_mask)
    //--------------------------------------------------------------------------
    {
      // See if we can get some coalescing going on here
      std::map<ProjectionEpochID,ProjectionEpoch*> to_add; 
      for (std::list<ProjectionEpoch*>::iterator it = 
            projection_epochs.begin(); it != 
            projection_epochs.end(); /*nothing*/)
      {
        FieldMask overlap = (*it)->valid_fields & advance_mask;
        if (!overlap)
        {
          it++;
          continue;
        }
        const ProjectionEpochID next_epoch_id = (*it)->epoch_id + 1;
        std::map<ProjectionEpochID,ProjectionEpoch*>::iterator finder = 
          to_add.find(next_epoch_id);
        if (finder == to_add.end())
        {
          ProjectionEpoch *next_epoch = 
            new ProjectionEpoch((*it)->epoch_id+1, overlap);
          to_add[next_epoch_id] = next_epoch;
        }
        else
          finder->second->valid_fields |= overlap;
        // Filter the fields from our old one
        (*it)->valid_fields -= overlap;
        if (!((*it)->valid_fields))
        {
          delete (*it);
          it = projection_epochs.erase(it);
        }
        else
          it++;
      }
      if (!to_add.empty())
      {
        for (std::map<ProjectionEpochID,ProjectionEpoch*>::const_iterator it = 
              to_add.begin(); it != to_add.end(); it++)
          projection_epochs.push_back(it->second);
      }
    }

    //--------------------------------------------------------------------------
    void LogicalState::capture_projection_epochs(FieldMask capture_mask,
                                                 ProjectionInfo &info)
    //--------------------------------------------------------------------------
    {
#ifdef DEBUG_LEGION
      assert(!!capture_mask);
#endif
      for (std::list<ProjectionEpoch*>::const_iterator it = 
            projection_epochs.begin(); it != projection_epochs.end(); it++)
      {
        FieldMask overlap = (*it)->valid_fields & capture_mask;
        if (!overlap)
          continue;
        info.record_projection_epoch((*it)->epoch_id, overlap);
        capture_mask -= overlap;
        if (!capture_mask)
          return;
      }
      // If it didn't already exist, start a new projection epoch
      ProjectionEpoch *new_epoch = 
        new ProjectionEpoch(ProjectionEpoch::first_epoch, capture_mask);
      projection_epochs.push_back(new_epoch);
      // Record it
      info.record_projection_epoch(ProjectionEpoch::first_epoch, capture_mask);
    }

    //--------------------------------------------------------------------------
    void LogicalState::update_write_projection_epochs(FieldMask update_mask,
                            const LogicalUser &user, const ProjectionInfo &info)
    //--------------------------------------------------------------------------
    {
      // First update our projection fields
      if (!info.is_complete_write() && ((info.projection->depth > 0) ||
          (!owner->is_region() && (owner->get_num_children() != 
                            info.projection_space->get_volume()))))
      {
        // This is the slow path where we actually have to enumerate
        // all the points in the projection operation and evaluate
        // the union of their subregion accesses so we can get a 
        // precise measure of the points that are written
        // Issue a performance warning since this is very suboptimal
        // without any kind of projection functor analysis
        // No need to issue the warning here, we already did it
        // in register_logical_user
        if (info.projection->depth == 0)
          REPORT_LEGION_WARNING(LEGION_WARNING_EAGER_PROJECTION_EVALUATION
              ,"Legion is eagerly evaluating a projection functor for "
              "region requirement %d of operation %s (uid %lld) because "
              "it has an incomplete index space for the partition being "
              "projected. If this is a large index space (in this case "
              "%zd points) then this could lead to a noticeable "
              "performance degradation. If you know this is a complete "
              "write of the entire upper bound logical region/partition "
              "then you can tell the Legion runtime this by adding the "
              "COMPLETE_PROJECTION_WRITE_FLAG to the 'flags' for this region "
              "requirement. Regardless, please report this use case to "
              "the Legion developers mailing list.", user.idx, 
              user.op->get_logging_name(), user.op->get_unique_op_id(),
              info.projection_space->get_volume())
        else
          REPORT_LEGION_WARNING(LEGION_WARNING_EAGER_PROJECTION_EVALUATION
              ,"Legion is eagerly evaluating a projection functor with "
              "region requirement %d of operation %s (uid %lld) because "
              "it has projection functor with depth greater than zero "
              "and Legion cannot prove the completeness of its write."
              "If this is a large index space (in this case "
              "%zd points) then this could lead to a noticeable "
              "performance degradation. If you know this is a complete "
              "write of the entire upper bound logical region/partition "
              "then you call tell the Legion runtime this by adding the "
              "COMPLETE_PROJECTION_WRITE_FLAG to the 'flags' for this region "
              "requirement. Regardless, please report this use case to "
              "the Legion developers mailing list.", user.idx, 
              user.op->get_logging_name(), user.op->get_unique_op_id(),
              info.projection_space->get_volume())
        Domain launch_dom;
        info.projection_space->get_launch_space_domain(launch_dom);
        ProjectionFunctor *functor = info.projection->functor; 
        RegionTreeForest *context = owner->context;
        if (owner->is_region())
        {
          const LogicalRegion upper_bound = 
            owner->as_region_node()->handle;
          if (info.projection->is_functional)
          {
            for (Domain::DomainPointIterator itr(launch_dom); itr; itr++)
            {
              LogicalRegion handle = 
                functor->project(upper_bound, itr.p, launch_dom);
              RegionNode *node = context->get_node(handle);
              projection_partial_writes.insert(
                  node->get_index_space_expression(), update_mask);
            }
          }
          else
          {
            for (Domain::DomainPointIterator itr(launch_dom); itr; itr++)
            {
              Mappable *mappable = user.op->get_mappable();
              LogicalRegion handle = 
                functor->project(mappable, user.idx, upper_bound, itr.p);
              RegionNode *node = context->get_node(handle);
              projection_partial_writes.insert(
                  node->get_index_space_expression(), update_mask);
            }
          }
        }
        else
        {
          const LogicalPartition upper_bound = 
            owner->as_partition_node()->handle;
          if (info.projection->is_functional)
          {
            for (Domain::DomainPointIterator itr(launch_dom); itr; itr++)
            {
              LogicalRegion handle = 
                functor->project(upper_bound, itr.p, launch_dom);
              RegionNode *node = context->get_node(handle);
              projection_partial_writes.insert(
                  node->get_index_space_expression(), update_mask);
            }
          }
          else
          {
            for (Domain::DomainPointIterator itr(launch_dom); itr; itr++)
            {
              Mappable *mappable = user.op->get_mappable();
              LogicalRegion handle = 
                functor->project(mappable, user.idx, upper_bound, itr.p);
              RegionNode *node = context->get_node(handle);
              projection_partial_writes.insert(
                  node->get_index_space_expression(), update_mask);
            }
          }
        }
      }
      else
        // This is the fast path where we know that everything is complete
        projection_write_fields |= update_mask; 
      // Now we can record the projection epochs
      for (std::list<ProjectionEpoch*>::const_iterator it = 
            projection_epochs.begin(); it != projection_epochs.end(); it++)
      {
        FieldMask overlap = (*it)->valid_fields & update_mask;
        if (!overlap)
          continue;
        (*it)->insert_write(info.projection, info.projection_space, 
                            info.sharding_function);
        update_mask -= overlap;
        if (!update_mask)
          return;
      }
#ifdef DEBUG_LEGION
      assert(!!update_mask);
#endif
      // If we get here will still have an update mask so make an epoch
      ProjectionEpoch *new_epoch = 
        new ProjectionEpoch(ProjectionEpoch::first_epoch, update_mask);
      new_epoch->insert_write(info.projection, info.projection_space, 
                              info.sharding_function);
      projection_epochs.push_back(new_epoch);
    }

    //--------------------------------------------------------------------------
    void LogicalState::update_reduce_projection_epochs(FieldMask update_mask,
                                                     const ProjectionInfo &info)
    //--------------------------------------------------------------------------
    {
      for (std::list<ProjectionEpoch*>::const_iterator it = 
            projection_epochs.begin(); it != projection_epochs.end(); it++)
      {
        FieldMask overlap = (*it)->valid_fields & update_mask;
        if (!overlap)
          continue;
        (*it)->insert_reduce(info.projection, info.projection_space, 
                             info.sharding_function);
        update_mask -= overlap;
        if (!update_mask)
          return;
      }
#ifdef DEBUG_LEGION
      assert(!!update_mask);
#endif
      // If we get here will still have an update mask so make an epoch
      ProjectionEpoch *new_epoch = 
        new ProjectionEpoch(ProjectionEpoch::first_epoch, update_mask);
      new_epoch->insert_reduce(info.projection, info.projection_space, 
                               info.sharding_function);
      projection_epochs.push_back(new_epoch);
    }

    //--------------------------------------------------------------------------
    void LogicalState::find_projection_writes(FieldMask mask,
             FieldMask &complete_writes_out, WriteSet &partial_writes_out) const
    //--------------------------------------------------------------------------
    {
      if (!!projection_write_fields)
        complete_writes_out = projection_write_fields & mask;
      if (!projection_partial_writes.empty())
      {
        RegionTreeForest *context = owner->context; 
        LegionList<FieldSet<IndexSpaceExpression*> >::aligned partial_sets;
        projection_partial_writes.compute_field_sets(mask, partial_sets);
        for (LegionList<FieldSet<IndexSpaceExpression*> >::aligned::
              const_iterator it = partial_sets.begin(); 
              it != partial_sets.end(); it++)
        {
          if (it->elements.empty())
            continue;
          // Now we can union these together
          IndexSpaceExpression *union_expr = 
            context->union_index_spaces(it->elements);
          // Do a test to see if it is complete or not
          IndexSpaceExpression *diff_expr = 
            context->subtract_index_spaces(
                owner->get_index_space_expression(), union_expr);
          if (diff_expr->is_empty())
            complete_writes_out |= it->set_mask;
          else
            partial_writes_out.insert(diff_expr, it->set_mask);
        }
      }
    }

    //--------------------------------------------------------------------------
    void LogicalState::record_closed_projections(LogicalCloser &closer,
                                            const FieldMask &closing_mask) const
    //--------------------------------------------------------------------------
    {
      for (std::list<ProjectionEpoch*>::const_iterator it = 
            projection_epochs.begin(); it != projection_epochs.end(); it++)
        (*it)->record_closed_projections(closer, owner, closing_mask);
    }

    /////////////////////////////////////////////////////////////
    // Projection Summary 
    /////////////////////////////////////////////////////////////

    //--------------------------------------------------------------------------
    ProjectionSummary::ProjectionSummary(void)
      : domain(NULL), projection(NULL), sharding(NULL)
    //--------------------------------------------------------------------------
    {
    }

    //--------------------------------------------------------------------------
    ProjectionSummary::ProjectionSummary(IndexSpaceNode *is, 
                                         ProjectionFunction *p, 
                                         ShardingFunction *s)
      : domain(is), projection(p), sharding(s)
    //--------------------------------------------------------------------------
    {
    }

    //--------------------------------------------------------------------------
    ProjectionSummary::ProjectionSummary(const ProjectionInfo &info) 
      : domain(info.projection_space), projection(info.projection), 
        sharding(info.sharding_function)
    //--------------------------------------------------------------------------
    {
    }

    //--------------------------------------------------------------------------
    bool ProjectionSummary::operator<(const ProjectionSummary &rhs) const
    //--------------------------------------------------------------------------
    {
      if (domain->handle < rhs.domain->handle)
        return true;
      else if (domain->handle > rhs.domain->handle)
        return false;
      else if (projection->projection_id < rhs.projection->projection_id)
        return true;
      else if (projection->projection_id > rhs.projection->projection_id)
        return false;
      else if ((sharding == NULL) && (rhs.sharding == NULL))
        return false;
      else if ((sharding == NULL) && (rhs.sharding != NULL))
        return true;
      else if (rhs.sharding == NULL)
        return false;
      else
        return (sharding->sharding_id < rhs.sharding->sharding_id);
    }

    //--------------------------------------------------------------------------
    bool ProjectionSummary::operator==(const ProjectionSummary &rhs) const
    //--------------------------------------------------------------------------
    {
      if (domain->handle != rhs.domain->handle)
        return false;
      else if (projection->projection_id != rhs.projection->projection_id)
        return false;
      else if ((sharding == NULL) && (rhs.sharding == NULL))
        return true;
      else if ((sharding == NULL) && (rhs.sharding != NULL))
        return false;
      else if (rhs.sharding == NULL)
        return false;
      if (sharding->sharding_id != rhs.sharding->sharding_id)
        return false;
      return true;
    }

    //--------------------------------------------------------------------------
    bool ProjectionSummary::operator!=(const ProjectionSummary &rhs) const
    //--------------------------------------------------------------------------
    {
      return !(*this == rhs);
    }

    //--------------------------------------------------------------------------
    void ProjectionSummary::pack_summary(Serializer &rez) const
    //--------------------------------------------------------------------------
    {
      rez.serialize(domain->handle);
      rez.serialize(projection->projection_id);
      // We don't handle packing the sharding information
    }

    //--------------------------------------------------------------------------
    /*static*/ ProjectionSummary ProjectionSummary::unpack_summary(
                                 Deserializer &derez, RegionTreeForest *context)
    //--------------------------------------------------------------------------
    {
      ProjectionSummary result;
      IndexSpace handle;
      derez.deserialize(handle);
      result.domain = context->get_node(handle);
      ProjectionID pid;
      derez.deserialize(pid);
      result.projection = context->runtime->find_projection_function(pid);
      return result;
    }

    /////////////////////////////////////////////////////////////
    // Sharding Summary 
    /////////////////////////////////////////////////////////////

    //--------------------------------------------------------------------------
    ShardingSummary::ShardingSummary(const ProjectionSummary &rhs, 
                                     RegionTreeNode *n)
      : ProjectionSummary(rhs), node(n)
    //--------------------------------------------------------------------------
    {
    }

    //--------------------------------------------------------------------------
    ShardingSummary::ShardingSummary(const ShardingSummary &rhs)
      : ProjectionSummary(rhs), node(NULL)
    //--------------------------------------------------------------------------
    {
      // should never be called
      assert(false);
    }

    //--------------------------------------------------------------------------
    ShardingSummary::~ShardingSummary(void)
    //--------------------------------------------------------------------------
    {
    }

    //--------------------------------------------------------------------------
    ShardingSummary& ShardingSummary::operator=(const ShardingSummary &rhs)
    //--------------------------------------------------------------------------
    {
      // should never be called
      assert(false);
      return *this;
    }

    //--------------------------------------------------------------------------
    void ShardingSummary::pack_summary(Serializer &rez) const
    //--------------------------------------------------------------------------
    {
      ProjectionSummary::pack_summary(rez);
#ifdef DEBUG_LEGION
      assert(sharding != NULL);
#endif
      rez.serialize(sharding->sharding_id);
      if (node->is_region())
      {
        rez.serialize<bool>(true/*region*/);
        rez.serialize(node->as_region_node()->handle);
      }
      else
      {
        rez.serialize<bool>(false/*region*/);
        rez.serialize(node->as_partition_node()->handle);
      }
    }

    //--------------------------------------------------------------------------
    /*static*/ ShardingSummary* ShardingSummary::unpack_summary(
           Deserializer &derez, RegionTreeForest *forest, InnerContext *context)
    //--------------------------------------------------------------------------
    {
      ProjectionSummary summary = 
        ProjectionSummary::unpack_summary(derez, forest);
      ShardingID sid;
      derez.deserialize(sid);
      summary.sharding = context->find_sharding_function(sid);
      RegionTreeNode *node;
      bool is_region;
      derez.deserialize<bool>(is_region);
      if (is_region)
      {
        LogicalRegion handle;
        derez.deserialize(handle);
        node = forest->get_node(handle);
      }
      else
      {
        LogicalPartition handle;
        derez.deserialize(handle);
        node = forest->get_node(handle);
      }
      return new ShardingSummary(summary, node); 
    }

    /////////////////////////////////////////////////////////////
    // Composite View Summary 
    /////////////////////////////////////////////////////////////

    //--------------------------------------------------------------------------
    CompositeViewSummary::CompositeViewSummary(void)
    //--------------------------------------------------------------------------
    {
    }

    //--------------------------------------------------------------------------
    CompositeViewSummary::CompositeViewSummary(const FieldMask &complete,
                                               WriteSet &partial)
      : complete_writes(complete)
    //--------------------------------------------------------------------------
    {
      if (!partial.empty())
        partial_writes.swap(partial);
    }

    //--------------------------------------------------------------------------
    CompositeViewSummary::CompositeViewSummary(const FieldMask &complete,
                                        WriteSet &partial, 
                                        FieldMaskSet<ShardingSummary> &writes,
                                        FieldMaskSet<ShardingSummary> &reduces)
      : complete_writes(complete)
    //--------------------------------------------------------------------------
    {
      if (!partial.empty())
        partial_writes.swap(partial);
      if (!writes.empty())
        write_projections.swap(writes);
      if (!reduces.empty())
        reduce_projections.swap(reduces);
    }

    //--------------------------------------------------------------------------
    CompositeViewSummary::CompositeViewSummary(CompositeViewSummary &rhs)
    //--------------------------------------------------------------------------
    {
      swap(rhs);
    }

    //--------------------------------------------------------------------------
    CompositeViewSummary::~CompositeViewSummary(void)
    //--------------------------------------------------------------------------
    {
      clear();
    }

    //--------------------------------------------------------------------------
    CompositeViewSummary& CompositeViewSummary::operator=(
                                                const CompositeViewSummary &rhs)
    //--------------------------------------------------------------------------
    {
      // should never be called
      assert(false);
      return *this;
    }

    //--------------------------------------------------------------------------
    void CompositeViewSummary::swap(CompositeViewSummary &rhs)
    //--------------------------------------------------------------------------
    {
      // xor swap the complete writes
      complete_writes ^= rhs.complete_writes;
      rhs.complete_writes ^= complete_writes;
      complete_writes ^= rhs.complete_writes;
      // Everything else gets swapped normally
      partial_writes.swap(rhs.partial_writes);
      write_projections.swap(rhs.write_projections);
      reduce_projections.swap(rhs.reduce_projections);
    }

    //--------------------------------------------------------------------------
    void CompositeViewSummary::clear(void)
    //--------------------------------------------------------------------------
    {
      complete_writes.clear();
      partial_writes.clear();
      // Clean up the sharding summaries that we own
      if (!write_projections.empty())
      {
        for (FieldMaskSet<ShardingSummary>::const_iterator it = 
              write_projections.begin(); it != write_projections.end(); it++)
          delete it->first;
        write_projections.clear();
      }
      if (!reduce_projections.empty())
      {
        for (FieldMaskSet<ShardingSummary>::const_iterator it = 
              reduce_projections.begin(); it != reduce_projections.end(); it++)
          delete it->first;
        reduce_projections.clear();
      }
    }

    //--------------------------------------------------------------------------
    void CompositeViewSummary::pack(Serializer &rez,AddressSpaceID target) const
    //--------------------------------------------------------------------------
    {
      rez.serialize(complete_writes);
      rez.serialize<size_t>(partial_writes.size());
      if (!partial_writes.empty())
      {
        for (WriteSet::const_iterator it = partial_writes.begin();
              it != partial_writes.end(); it++)
        {
          it->first->pack_expression(rez, target);
          rez.serialize(it->second);
        }
      }
      rez.serialize<size_t>(write_projections.size());
      if (!write_projections.empty())
      {
        for (FieldMaskSet<ShardingSummary>::const_iterator it = 
              write_projections.begin(); it != write_projections.end(); it++)
        {
          it->first->pack_summary(rez);
          rez.serialize(it->second);
        }
      }
      rez.serialize<size_t>(reduce_projections.size());
      if (!reduce_projections.empty())
      {
        for (FieldMaskSet<ShardingSummary>::const_iterator it = 
              reduce_projections.begin(); it != reduce_projections.end(); it++)
        {
          it->first->pack_summary(rez);
          rez.serialize(it->second);
        }
      }
    }
    
    //--------------------------------------------------------------------------
    void CompositeViewSummary::unpack(Deserializer &derez,
         RegionTreeForest *forest, AddressSpaceID source, InnerContext *context)
    //--------------------------------------------------------------------------
    {
      derez.deserialize(complete_writes);
      size_t num_partial_writes;
      derez.deserialize(num_partial_writes);
      for (unsigned idx = 0; idx < num_partial_writes; idx++)
      {
        IndexSpaceExpression *expr =   
          IndexSpaceExpression::unpack_expression(derez, forest, source); 
        FieldMask expr_mask;
        derez.deserialize(expr_mask);
        partial_writes.insert(expr, expr_mask);
      }
      size_t num_write_projections;
      derez.deserialize(num_write_projections);
      for (unsigned idx = 0; idx < num_write_projections; idx++)
      {
        ShardingSummary *summary = 
          ShardingSummary::unpack_summary(derez, forest, context);
        FieldMask summary_mask;
        derez.deserialize(summary_mask);
        write_projections.insert(summary, summary_mask);
      }
      size_t num_reduce_projections;
      derez.deserialize(num_reduce_projections);
      for (unsigned idx = 0; idx < num_reduce_projections; idx++)
      {
        ShardingSummary *summary = 
          ShardingSummary::unpack_summary(derez, forest, context);
        FieldMask summary_mask;
        derez.deserialize(summary_mask);
        reduce_projections.insert(summary, summary_mask);
      }
    }

    /////////////////////////////////////////////////////////////
    // FieldState 
    /////////////////////////////////////////////////////////////

    //--------------------------------------------------------------------------
    FieldState::FieldState(void)
      : open_state(NOT_OPEN), redop(0), rebuild_timeout(1), 
        disjoint_shallow(false)
    //--------------------------------------------------------------------------
    {
    }

    //--------------------------------------------------------------------------
    FieldState::FieldState(const GenericUser &user, const FieldMask &m, 
                           const LegionColor c)
      : ChildState(m), redop(0), rebuild_timeout(1), disjoint_shallow(false)
    //--------------------------------------------------------------------------
    {
      if (IS_READ_ONLY(user.usage))
        open_state = OPEN_READ_ONLY;
      else if (IS_WRITE(user.usage))
        open_state = OPEN_READ_WRITE;
      else if (IS_REDUCE(user.usage))
      {
        open_state = OPEN_SINGLE_REDUCE;
        redop = user.usage.redop;
      }
      open_children[c] = m;
    }

    //--------------------------------------------------------------------------
    FieldState::FieldState(const RegionUsage &usage, const FieldMask &m,
                           ProjectionFunction *proj, IndexSpaceNode *proj_space,
                           ShardingFunction *fn, RegionTreeNode *node, 
                           bool dirty_reduction)
      : ChildState(m), redop(0), rebuild_timeout(1), disjoint_shallow(false)
    //--------------------------------------------------------------------------
    {
#ifdef DEBUG_LEGION
      assert(proj != NULL);
#endif
      if (IS_READ_ONLY(usage))
        open_state = OPEN_READ_ONLY_PROJ;
      else if (IS_REDUCE(usage))
      {
        if (dirty_reduction)
          open_state = OPEN_REDUCE_PROJ_DIRTY;
        else
          open_state = OPEN_REDUCE_PROJ;
        redop = usage.redop;
      }
      else
      {
        open_state = OPEN_READ_WRITE_PROJ;
        projections.insert(ProjectionSummary(proj_space, proj, fn));
        // Check for disjoint shallow completeness
        if ((fn == NULL) && (proj->depth == 0) && !node->is_region() &&
            node->are_all_children_disjoint())
          disjoint_shallow = true;
      }
    }

    //--------------------------------------------------------------------------
    bool FieldState::overlaps(const FieldState &rhs) const
    //--------------------------------------------------------------------------
    {
      if (redop != rhs.redop)
        return false;
      if (is_projection_state())
      {
        if (!rhs.is_projection_state())
          return false;
        // Both projection spaces, check to see if they have the same
        // set of projections
        if (!projections_match(rhs))
          return false;
        // if we make it past here they are all the same
      }
      else if (rhs.is_projection_state())
        return false;
      // Now check the privilege states
      if (redop == 0)
        return (open_state == rhs.open_state);
      else
      {
#ifdef DEBUG_LEGION
        assert((open_state == OPEN_SINGLE_REDUCE) ||
               (open_state == OPEN_MULTI_REDUCE) ||
               (open_state == OPEN_REDUCE_PROJ) ||
               (open_state == OPEN_REDUCE_PROJ_DIRTY));
        assert((rhs.open_state == OPEN_SINGLE_REDUCE) ||
               (rhs.open_state == OPEN_MULTI_REDUCE) ||
               (rhs.open_state == OPEN_REDUCE_PROJ) ||
               (rhs.open_state == OPEN_REDUCE_PROJ_DIRTY));
#endif
        // Only support merging reduction fields with exactly the
        // same mask which should be single fields for reductions
        return (valid_fields == rhs.valid_fields);
      }
    }

    //--------------------------------------------------------------------------
    bool FieldState::projections_match(const FieldState &rhs) const
    //--------------------------------------------------------------------------
    {
      if (projections.size() != rhs.projections.size())
        return false;
      std::set<ProjectionSummary>::const_iterator it1 = projections.begin();
      std::set<ProjectionSummary>::const_iterator it2 = rhs.projections.begin();
      // zip the projections so we can compare them
      while (it1 != projections.end())
      {
        if ((*it1) != (*it2))
          return false;
        it1++; it2++;
      }
      return true;
    }

    //--------------------------------------------------------------------------
    void FieldState::merge(const FieldState &rhs, RegionTreeNode *node)
    //--------------------------------------------------------------------------
    {
      valid_fields |= rhs.valid_fields;
      for (LegionMap<LegionColor,FieldMask>::aligned::const_iterator it = 
            rhs.open_children.begin(); it != rhs.open_children.end(); it++)
      {
        LegionMap<LegionColor,FieldMask>::aligned::iterator finder = 
                                      open_children.find(it->first);
        if (finder == open_children.end())
          open_children[it->first] = it->second;
        else
          finder->second |= it->second;
      }
#ifdef DEBUG_LEGION
      assert(redop == rhs.redop);
      assert(projections_match(rhs));
#endif
      if (redop > 0)
      {
#ifdef DEBUG_LEGION
        assert(!open_children.empty());
#endif
        // For the reductions, handle the case where we need to merge
        // reduction modes, if they are all disjoint, we don't need
        // to distinguish between single and multi reduce
        if (node->are_all_children_disjoint())
        {
          open_state = OPEN_READ_WRITE;
          redop = 0;
        }
        else
        {
          if (open_children.size() == 1)
            open_state = OPEN_SINGLE_REDUCE;
          else
            open_state = OPEN_MULTI_REDUCE;
        }
      }
      // no need to merge projections, we know they are the same
    }

    //--------------------------------------------------------------------------
    bool FieldState::can_elide_close_operation(const ProjectionInfo &info,
                                     RegionTreeNode *node, bool reduction) const
    //--------------------------------------------------------------------------
    {
#ifdef DEBUG_LEGION
      assert(!projections.empty()); // should be in a projection mode
#endif
      // This function is super important! It decides whether this new
      // projection info can be added to the current projection epoch, if
      // it can't then we will need a close operation to be inserted
      bool elide = true;
      // We have two different paths corresponding to whether we are in
      // a control replication context or not
      if (info.sharding_function == NULL)
      {
        // If we don't have a sharding function, then we aren't in a 
        // control replication context
        // See if we are in a disjoint shallow complete mode
        // If we're disjoint shallow then we can definitely always
        // elide the close operation as we can do more writes or 
        // reads on this epoch without any issues, for reductions
        // though we can only go in the same epoch if we're reducing
        // to a subset of the writes that have already been done
        if (!disjoint_shallow || reduction)
        {
          // If we're not disjoint shallow complete we have more work to do
          // Run through the list and see if all the index spaces
          // are the same or dominate our index space and all the
          // projection functions are the same as ours, if this is
          // true then we know this is a totally data parallel
          // computation and there is no need for a close
          for (std::set<ProjectionSummary>::const_iterator it = 
                projections.begin(); it != projections.end(); it++)
          {
            if (it->projection != info.projection)    
            {
              elide = false;
              break;
            }
            if ((it->domain != info.projection_space) && 
                !it->domain->dominates(info.projection_space))
            {
              elide = false;
              break;
            }
          }
          if (!elide)
          {
            // Next we're going to need to compute the actual interference
            // sets so check to see if we've memoized the result or not
            if (!info.projection->find_elide_close_result(info, projections,
                                                          node, elide))
            {
              elide = expensive_elide_test(info, node, reduction); 
              // Now memoize the results for later
              info.projection->record_elide_close_result(info, projections,
                                                         node, elide);
            }
          }
        }
      }
      else
      {
        // We have a sharding function so we are in a 
        // control replication context

        // See if all the index spaces dominate, and the projection
        // functions are all the same, and the sharding functions are
        // all the same, in which case we know this is totally data
        // parallel and each shard has the same subregion set
        for (std::set<ProjectionSummary>::const_iterator it = 
              projections.begin(); it != projections.end(); it++)
        {
          if (it->projection != info.projection)
          {
            elide = false;
            break;
          }
          if (it->sharding != info.sharding_function)
          {
            elide = false;
            break;
          }
          if ((it->domain != info.projection_space) && 
              !it->domain->dominates(info.projection_space))
          {
            elide = false;
            break;
          }
        }

        if (!elide)
        {
          // Next we're going to need to compute the actual interference
          // set so check to see if we've memoized the result or not
          if (!info.projection->find_elide_close_result(info, projections,
                                                        node, elide))
          {
            elide = expensive_elide_test(info, node, reduction); 
            // Now memoize the results for later
            info.projection->record_elide_close_result(info, projections,
                                                       node, elide);
          }
        }
      }
      return elide;
    }

    //--------------------------------------------------------------------------
    void FieldState::record_projection_summary(const ProjectionInfo &info,
                                               RegionTreeNode *node)
    //--------------------------------------------------------------------------
    {
      if (disjoint_shallow || projections.empty())
      {
        if ((info.sharding_function == NULL) && 
            (info.projection->depth == 0) && !node->is_region() &&
            node->are_all_children_disjoint())
          disjoint_shallow = true;
        else
          disjoint_shallow = false;
      }
      projections.insert(ProjectionSummary(info));
    }

    //--------------------------------------------------------------------------
    bool FieldState::expensive_elide_test(const ProjectionInfo &info,
                                     RegionTreeNode *node, bool reduction) const
    //--------------------------------------------------------------------------
    {
      // We can't do this test if the projection function is not functional
      if (!info.projection->is_functional)
      {
        REPORT_LEGION_WARNING(LEGION_WARNING_SLOW_NON_FUNCTIONAL_PROJECTION,
            "We strongly encourage all projection functors to be functional, "
            "however, projection function %d is not and therefore an "
            "expensive analysis cannot be memoized. Please consider making "
            "it functional to avoid performance degredation.", 
            info.projection->projection_id)
        return false;
      }
      // Then check whether one of two conditions are true:
      // 1. We can build an injective mapping for each region in
      // the next projection where it is the same as or a subregion
      // of every region it interferes with
      // 2. If the new projection is not a reduction then if 
      // every access is independent of the prior writes then 
      // we know that we can safely add this to the epoch without
      // needing to do a close operation
      IndexTreeNode *root_source = node->get_row_source();
      ProjectionTree *prev = new ProjectionTree(root_source);
      // Construct the previous projection tree from all prior projections
      {
        std::map<IndexTreeNode*,ProjectionTree*> node_map;
        node_map[root_source] = prev;
        for (std::set<ProjectionSummary>::const_iterator it = 
              projections.begin(); it != projections.end(); it++)
          it->projection->construct_projection_tree(node, it->domain, 
                                                    it->sharding, node_map);
      }
      // Then construct the new projection tree
      ProjectionTree *next = 
        info.projection->construct_projection_tree(node, info.projection_space,
                                                   info.sharding_function);
      // First check to see if the previous dominates
      bool has_mapping = false;
      if (prev->dominates(next))
        has_mapping = true;
      bool all_disjoint = false;
      if (!has_mapping && !reduction) // no disjoint reductions
        all_disjoint = prev->disjoint(next);
      // Clean up our data structures
      delete prev;
      delete next;
#ifdef DEBUG_LEGION
      assert(!has_mapping || !all_disjoint); // can't both be true
#endif
      return (has_mapping || all_disjoint);
    }

    //--------------------------------------------------------------------------
    void FieldState::print_state(TreeStateLogger *logger,
                                 const FieldMask &capture_mask,
                                 RegionNode *node) const
    //--------------------------------------------------------------------------
    {
      switch (open_state)
      {
        case NOT_OPEN:
          {
            logger->log("Field State: NOT OPEN (%ld)", 
                        open_children.size());
            break;
          }
        case OPEN_READ_WRITE:
          {
            logger->log("Field State: OPEN READ WRITE (%ld)", 
                        open_children.size());
            break;
          }
        case OPEN_READ_ONLY:
          {
            logger->log("Field State: OPEN READ-ONLY (%ld)", 
                        open_children.size());
            break;
          }
        case OPEN_SINGLE_REDUCE:
          {
            logger->log("Field State: OPEN SINGLE REDUCE Mode %d (%ld)", 
                        redop, open_children.size());
            break;
          }
        case OPEN_MULTI_REDUCE:
          {
            logger->log("Field State: OPEN MULTI REDUCE Mode %d (%ld)", 
                        redop, open_children.size());
            break;
          }
        case OPEN_READ_ONLY_PROJ:
          {
            logger->log("Field State: OPEN READ-ONLY PROJECTION %zd",
                        projections.size());
            break;
          }
        case OPEN_READ_WRITE_PROJ:
          {
            logger->log("Field State: OPEN READ WRITE PROJECTION %zd",
                        projections.size());
            break;
          }
        case OPEN_REDUCE_PROJ:
          {
            logger->log("Field State: OPEN REDUCE PROJECTION %zd Mode %d",
                        projections.size(), redop);
            break;
          }
        default:
          assert(false);
      }
      logger->down();
      for (LegionMap<LegionColor,FieldMask>::aligned::const_iterator it = 
            open_children.begin(); it != open_children.end(); it++)
      {
        FieldMask overlap = it->second & capture_mask;
        if (!overlap)
          continue;
        char *mask_buffer = overlap.to_string();
        logger->log("Color %d   Mask %s", it->first, mask_buffer);
        free(mask_buffer);
      }
      logger->up();
    }

    //--------------------------------------------------------------------------
    void FieldState::print_state(TreeStateLogger *logger,
                                 const FieldMask &capture_mask,
                                 PartitionNode *node) const
    //--------------------------------------------------------------------------
    {
      switch (open_state)
      {
        case NOT_OPEN:
          {
            logger->log("Field State: NOT OPEN (%ld)", 
                        open_children.size());
            break;
          }
        case OPEN_READ_WRITE:
          {
            logger->log("Field State: OPEN READ WRITE (%ld)", 
                        open_children.size());
            break;
          }
        case OPEN_READ_ONLY:
          {
            logger->log("Field State: OPEN READ-ONLY (%ld)", 
                        open_children.size());
            break;
          }
        case OPEN_SINGLE_REDUCE:
          {
            logger->log("Field State: OPEN SINGLE REDUCE Mode %d (%ld)", 
                        redop, open_children.size());
            break;
          }
        case OPEN_MULTI_REDUCE:
          {
            logger->log("Field State: OPEN MULTI REDUCE Mode %d (%ld)", 
                        redop, open_children.size());
            break;
          }
        case OPEN_READ_ONLY_PROJ:
          {
            logger->log("Field State: OPEN READ-ONLY PROJECTION %zd",
                        projections.size()); 
            break;
          }
        case OPEN_READ_WRITE_PROJ:
          {
            logger->log("Field State: OPEN READ WRITE PROJECTION %zd",
                        projections.size());
            break;
          }
        case OPEN_REDUCE_PROJ:
          {
            logger->log("Field State: OPEN REDUCE PROJECTION %zd Mode %d",
                        projections.size());
            break;
          }
        case OPEN_REDUCE_PROJ_DIRTY:
          {
            logger->log("Field State: OPEN REDUCE PROJECTION (Dirty) %zd "
                        "Mode %d", projections.size(), redop);
            break;
          }
        default:
          assert(false);
      }
      logger->down();
      for (LegionMap<LegionColor,FieldMask>::aligned::const_iterator it = 
            open_children.begin(); it != open_children.end(); it++)
      {
        DomainPoint color =
          node->row_source->color_space->delinearize_color_to_point(it->first);
        FieldMask overlap = it->second & capture_mask;
        if (!overlap)
          continue;
        char *mask_buffer = overlap.to_string();
        switch (color.get_dim())
        {
          case 1:
            {
              logger->log("Color %d   Mask %s", 
                          color[0], mask_buffer);
              break;
            }
          case 2:
            {
              logger->log("Color (%d,%d)   Mask %s", 
                          color[0], color[1], mask_buffer);
              break;
            }
          case 3:
            {
              logger->log("Color (%d,%d,%d)   Mask %s", 
                          color[0], color[1], color[2], mask_buffer);
              break;
            }
          default:
            assert(false); // implemenent more dimensions
        }
        free(mask_buffer);
      }
      logger->up();
    }

    /////////////////////////////////////////////////////////////
    // Logical Closer 
    /////////////////////////////////////////////////////////////

    //--------------------------------------------------------------------------
    LogicalCloser::LogicalCloser(ContextID c, const LogicalUser &u, 
                           RegionTreeNode *r, bool val, bool capture, bool repl)
      : ctx(c), user(u), root_node(r), validates(val), capture_users(capture),
        replicate_context(repl), normal_close_op(NULL), index_close_op(NULL),
        read_only_close_op(NULL), flush_only_close_op(NULL)
    //--------------------------------------------------------------------------
    {
      written_children.resize(1);
      partial_writes.resize(1);
      written_above.resize(1);
    }

    //--------------------------------------------------------------------------
    LogicalCloser::LogicalCloser(const LogicalCloser &rhs)
      : user(rhs.user), root_node(rhs.root_node), validates(rhs.validates),
      capture_users(rhs.capture_users), replicate_context(rhs.replicate_context)
    //--------------------------------------------------------------------------
    {
      // should never be called
      assert(false);
    }

    //--------------------------------------------------------------------------
    LogicalCloser::~LogicalCloser(void)
    //--------------------------------------------------------------------------
    {
    }

    //--------------------------------------------------------------------------
    LogicalCloser& LogicalCloser::operator=(const LogicalCloser &rhs)
    //--------------------------------------------------------------------------
    {
      // should never be called
      assert(false);
      return *this;
    }

    //--------------------------------------------------------------------------
    void LogicalCloser::record_close_operation(const FieldMask &mask) 
    //--------------------------------------------------------------------------
    {
#ifdef DEBUG_LEGION
      assert(!!mask);
#endif
      normal_close_mask |= mask;
    }

    //--------------------------------------------------------------------------
    void LogicalCloser::record_projection_close(const FieldMask &mask,
                                       LogicalState &state, bool disjoint_close)
    //--------------------------------------------------------------------------
    {
#ifdef DEBUG_LEGION
      assert(!!mask);
      assert(state.owner == root_node);
#endif
      if (disjoint_close)
      {
#ifdef DEBUG_LEGION
        assert(mask * normal_close_mask); // shouldn't overlap
#endif
        disjoint_close_mask |= mask;
      }
      else
      {
#ifdef DEBUG_LEGION
        assert(mask * disjoint_close_mask); // shouldn't overlap
#endif
        normal_close_mask |= mask;
        closed_projections |= mask;
      }
      // Compute the write sets so we can update them
      FieldMask state_complete;
      WriteSet state_partial;
      state.find_projection_writes(mask, state_complete, state_partial);
      if (!!state_complete)
      {
        // Record the complete write on the state
        state.update_write_fields(state_complete);
        // We can alsomark that we have a complete write here
        complete_writes |= state_complete;
      }
      if (!state_partial.empty())
      {
#ifdef DEBUG_LEGION
        assert(partial_writes.size() == 1);
#endif
        WriteSet &local_partial = partial_writes.back();
        for (WriteSet::const_iterator it = state_partial.begin();
              it != state_partial.end(); it++)
        {
          // Record the partial writes for the close operation
          local_partial.insert(it->first, it->second);
          // Also record it on the state itself
          state.partial_writes.insert(it->first, it->second);
        }
      }
      // If this is a close for control replication we also need to 
      // record the projections for any closes
      if (replicate_context && !state.projection_epochs.empty())
      {
#ifdef DEBUG_LEGION
        assert(!disjoint_close);
#endif
        state.record_closed_projections(*this, mask); 
      }
    }

    //--------------------------------------------------------------------------
    void LogicalCloser::record_overwriting_close(const FieldMask &mask,
                                                 bool projection)
    //--------------------------------------------------------------------------
    {
#ifdef DEBUG_LEGION
      assert(!!mask);
#endif
      // Overwriting closes do all the same stuff as read-only closes
      // only they also get to clear the dirty-below bits in the state
      overwriting_close_mask |= mask;
      record_read_only_close(mask, projection);
    }

    //--------------------------------------------------------------------------
    void LogicalCloser::record_read_only_close(const FieldMask &mask,
                                               bool projection)
    //--------------------------------------------------------------------------
    {
#ifdef DEBUG_LEGION
      assert(!!mask);
#endif
      read_only_close_mask |= mask;
      if (projection)
        closed_projections |= mask;
    }

    //--------------------------------------------------------------------------
    void LogicalCloser::record_flush_only_close(const FieldMask &mask)
    //--------------------------------------------------------------------------
    {
#ifdef DEBUG_LEGION
      assert(!!mask);
#endif
      flush_only_close_mask |= mask;
    }

    //--------------------------------------------------------------------------
    void LogicalCloser::record_closed_user(const LogicalUser &user,
                                          const FieldMask &mask, bool read_only)
    //--------------------------------------------------------------------------
    {
      if (read_only)
      {
        read_only_closed_users.push_back(user);
        LogicalUser &closed_user = read_only_closed_users.back();
        closed_user.field_mask = mask;
      }
      else
      {
        normal_closed_users.push_back(user);
        LogicalUser &closed_user = normal_closed_users.back();
        closed_user.field_mask = mask;
      }
    }

    //--------------------------------------------------------------------------
    void LogicalCloser::record_write_projection(const ProjectionSummary &sum,
                            RegionTreeNode *node, const FieldMask &summary_mask)
    //--------------------------------------------------------------------------
    {
#ifdef DEBUG_LEGION
      // We should only be doing this for control replication context
      assert(replicate_context);
#endif
      write_projections.insert(new ShardingSummary(sum, node), summary_mask);
    }

    //--------------------------------------------------------------------------
    void LogicalCloser::record_reduce_projection(const ProjectionSummary &sum,
                            RegionTreeNode *node, const FieldMask &summary_mask)
    //--------------------------------------------------------------------------
    {
#ifdef DEBUG_LEGION
      // We should only be doing this for control replication context
      assert(replicate_context);
#endif
      reduce_projections.insert(new ShardingSummary(sum, node), summary_mask);
    }

#ifndef LEGION_SPY
    //--------------------------------------------------------------------------
    void LogicalCloser::pop_closed_user(bool read_only)
    //--------------------------------------------------------------------------
    {
      if (read_only)
        read_only_closed_users.pop_back();
      else
        normal_closed_users.pop_back();
    }
#endif

    //--------------------------------------------------------------------------
    void LogicalCloser::initialize_close_operations(LogicalState &state, 
                                             Operation *creator,
                                             const VersionInfo &ver_info,
                                             const LogicalTraceInfo &trace_info)
    //--------------------------------------------------------------------------
    {
#ifdef DEBUG_LEGION
      // These sets of fields better be disjoint
      assert(normal_close_mask * flush_only_close_mask);
#endif
      // Construct a reigon requirement for this operation
      // All privileges are based on the parent logical region
      RegionRequirement req;
      if (root_node->is_region())
        req = RegionRequirement(root_node->as_region_node()->handle,
                                READ_WRITE, EXCLUSIVE, trace_info.req.parent);
      else
        req = RegionRequirement(root_node->as_partition_node()->handle, 0,
                                READ_WRITE, EXCLUSIVE, trace_info.req.parent);
      TaskContext *ctx = creator->get_context(); 
      if (!!normal_close_mask || !!disjoint_close_mask)
      {
        // Before doing anything else for the normal close up, we have to 
        // fold up any information that we have from closed children about
        // complete writes so we know which fields are actually closed and
        // which ones only have partial writes
#ifdef DEBUG_LEGION
        assert(written_children.size() == 1);
        assert(partial_writes.size() == 1);
#endif
        const FieldMaskSet<RegionTreeNode> &child_writes =
          written_children.back();
        WriteSet &partial_children = partial_writes.back();
        FieldMask closed_mask = normal_close_mask | disjoint_close_mask;
        if (root_node->is_region())
        {
          // This is a region, so if we have any complete children we 
          // can mark them as being a complete write to this node
          for (FieldMaskSet<RegionTreeNode>::const_iterator it = 
                child_writes.begin(); it != child_writes.end(); it++)
          {
            if (it->first->as_partition_node()->is_complete())
            {
              state.update_write_fields(it->second);
              complete_writes |= it->second;
              closed_mask -= it->second;
              if (!closed_mask)
                break;
            }
            else // Otherwise add it to the partial set
              partial_children.insert(
                it->first->get_index_space_expression(), it->second);
          }
        }
        else
        {
          // Partition, see if we have any fields for which we have
          // writes to all our children, begin by sorting into field sets
          LegionList<FieldSet<RegionTreeNode*> >::aligned child_sets;
          child_writes.compute_field_sets(FieldMask(), child_sets);
          const size_t num_children = root_node->get_num_children();
          for (LegionList<FieldSet<RegionTreeNode*> >::aligned::const_iterator
                cit = child_sets.begin(); cit != child_sets.end(); cit++)
          {
            // Check to see if the set of children is the same size as our
            // number of children, if so then that is a complete write also
            if (cit->elements.size() == num_children)
            {
              state.update_write_fields(cit->set_mask);
              complete_writes |= cit->set_mask;
              closed_mask -= cit->set_mask;
              if (!closed_mask)
                break;
            }
            else
            {
              // Add all the children expressions to the partial writes
              for (std::set<RegionTreeNode*>::const_iterator it = 
                    cit->elements.begin(); it != cit->elements.end(); it++)
                partial_children.insert(
                    (*it)->get_index_space_expression(), cit->set_mask);
            }
          }
        }
        // See if we still have partial write sets to handle, these are the same
        // regardless of our node type
        if (!partial_children.empty())
        {
          // Sort into field sets and then union together and test against 
          // the index space expression for this node to see if it covers
          LegionList<FieldSet<IndexSpaceExpression*> >::aligned write_sets;
          partial_children.compute_field_sets(FieldMask(), write_sets);
          IndexSpaceExpression *local_expr = 
            root_node->get_index_space_expression();
          RegionTreeForest *context = root_node->context;
          for (LegionList<FieldSet<IndexSpaceExpression*> >::aligned::
                const_iterator it = write_sets.begin(); 
                it != write_sets.end(); it++)
          {
            // Skip anything that doesn't overlap with fields we're handling
            const FieldMask overlap = it->set_mask & closed_mask;
            if (!overlap)
              continue;
            IndexSpaceExpression *union_expr = 
              context->union_index_spaces(it->elements);
            // Check to see if this dominates the local expression
            IndexSpaceExpression *diff_expr = 
              context->subtract_index_spaces(local_expr, union_expr);
            if (diff_expr->is_empty())
            {
              state.update_write_fields(overlap);
              complete_writes |= overlap;
            }
            else // We don't cover so this is a partial update
              state.partial_writes.insert(union_expr, overlap); 
            // This is our last step, so we can filter the closed_mask
            closed_mask -= overlap; 
            if (!closed_mask)
              break;
          }
        }
      }
      if (!!normal_close_mask)
      {
#ifdef DEBUG_LEGION_COLLECTIVES
        normal_close_op = ctx->get_inter_close_op(user, root_node);
#else
        normal_close_op = ctx->get_inter_close_op();
#endif
        normal_close_gen = normal_close_op->get_generation();
        // Compute the set of fields that we need
        root_node->column_source->get_field_set(normal_close_mask,
                                               trace_info.req.privilege_fields,
                                               req.privilege_fields);
        // Now initialize the operation
        // If we also have some disjoint close fields then we need to
        // figure which things belong to the normal close
        if (!!disjoint_close_mask)
        {
          WriteSet local_writes;
          if (!partial_writes[0].empty())
          {
            WriteSet disjoint_writes;
            for (WriteSet::const_iterator it = partial_writes[0].begin();
                  it != partial_writes[0].end(); it++)
            {
              const FieldMask overlap = normal_close_mask & it->second;
              if (!!overlap)
                local_writes.insert(it->first, overlap);
              const FieldMask diff = it->second & disjoint_close_mask;
              if (!!diff)
                disjoint_writes.insert(it->first, diff);
            }
            // Swap this so the disjoint close op can just use it
            partial_writes[0].swap(disjoint_writes);
          }
          CompositeViewSummary view_summary(complete_writes & normal_close_mask,
                           local_writes, write_projections, reduce_projections);
          normal_close_op->initialize(creator->get_context(), req, trace_info, 
                                      trace_info.req_idx, ver_info, root_node, 
                                      normal_close_mask, creator, view_summary);
        }
        else // it's all the normal close
        {
          CompositeViewSummary view_summary(complete_writes, partial_writes[0],
                                        write_projections, reduce_projections);
          normal_close_op->initialize(creator->get_context(), req, trace_info, 
                                      trace_info.req_idx, ver_info, root_node, 
                                      normal_close_mask, creator, view_summary);
        }
      }
      if (!!disjoint_close_mask)
      {
#ifdef DEBUG_LEGION_COLLECTIVES
        index_close_op = ctx->get_index_close_op(user, root_node);
#else
        index_close_op = ctx->get_index_close_op();
#endif
        // Compute the set of fields that we need
        req.privilege_fields.clear();
        root_node->column_source->get_field_set(disjoint_close_mask,
                                               trace_info.req.privilege_fields,
                                               req.privilege_fields);
#ifdef DEBUG_LEGION
        assert(!root_node->is_region());
#endif
        IndexPartNode *part_node = root_node->as_partition_node()->row_source;
        // Perform the close over the whole domain
        CompositeViewSummary view_summary(complete_writes & disjoint_close_mask,
                                          partial_writes[0]);
        index_close_op->initialize(creator->get_context(), req, trace_info, 
                                   trace_info.req_idx, ver_info, root_node, 
                                   disjoint_close_mask, creator,
                                   part_node->color_space, view_summary);
        // We need to record which projection epoch we are in
        state.capture_projection_epochs(disjoint_close_mask,
                                        index_close_op->projection_info);
      }
      if (!!read_only_close_mask)
      {
#ifdef DEBUG_LEGION_COLLECTIVES
        read_only_close_op = ctx->get_read_only_close_op(user, root_node);
#else
        read_only_close_op = ctx->get_read_only_close_op(); 
#endif
        read_only_close_gen = read_only_close_op->get_generation();
        req.privilege_fields.clear();
        root_node->column_source->get_field_set(read_only_close_mask,
                                               trace_info.req.privilege_fields,
                                               req.privilege_fields);
        read_only_close_op->initialize(creator->get_context(), req, 
                                       trace_info, trace_info.req_idx, 
                                       read_only_close_mask, creator);
      }
      // Finally if we have any fields which are flush only
      // make a close operation for them and add it to force close
      if (!!flush_only_close_mask)
      {
#ifdef DEBUG_LEGION_COLLECTIVES
        flush_only_close_op = ctx->get_inter_close_op(user, root_node);
#else
        flush_only_close_op = ctx->get_inter_close_op();
#endif
        flush_only_close_gen = flush_only_close_op->get_generation();
        req.privilege_fields.clear();
        // Compute the set of fields that we need
        root_node->column_source->get_field_set(flush_only_close_mask,
                                               trace_info.req.privilege_fields,
                                               req.privilege_fields);
        // We're only flushing reductions so there are no writes
        CompositeViewSummary empty_summary;
        flush_only_close_op->initialize(creator->get_context(), req, 
            trace_info, trace_info.req_idx, ver_info, root_node, 
            flush_only_close_mask, creator, empty_summary);
      }
    }

    //--------------------------------------------------------------------------
    void LogicalCloser::perform_dependence_analysis(const LogicalUser &current,
                                                    const FieldMask &open_below,
              LegionList<LogicalUser,CURR_LOGICAL_ALLOC>::track_aligned &cusers,
              LegionList<LogicalUser,PREV_LOGICAL_ALLOC>::track_aligned &pusers)
    //--------------------------------------------------------------------------
    {
      // A slightly strange case that can occur is if we close two different
      // children of the same node for the same field in different modes then
      // we can get both a normal close operation and a read-only close 
      // operation for the same field, in which case they need to share users
      // This should be a very rare case
      const FieldMask close_overlap = normal_close_mask & read_only_close_mask;
      if (!!close_overlap)
      {
        LegionVector<LogicalUser>::aligned add_normal_closed_users;
        for (std::list<LogicalUser>::const_iterator it = 
              read_only_closed_users.begin(); it != 
              read_only_closed_users.end(); it++)
        {
          const FieldMask overlap = it->field_mask & close_overlap;
          if (!overlap)
            continue;
#ifdef LEGION_SPY
          it->op->add_mapping_reference(it->gen);
#else
          if (!it->op->add_mapping_reference(it->gen))
            continue;
#endif
          add_normal_closed_users.push_back(*it);
          add_normal_closed_users.back().field_mask = overlap;
        }
        LegionVector<LogicalUser>::aligned add_read_only_closed_users;
        for (std::list<LogicalUser>::const_iterator it = 
              normal_closed_users.begin(); it != 
              normal_closed_users.end(); it++)
        {
          const FieldMask overlap = it->field_mask & close_overlap;
          if (!overlap)
            continue;
#ifdef LEGION_SPY
          it->op->add_mapping_reference(it->gen);
#else
          if (!it->op->add_mapping_reference(it->gen))
            continue;
#endif
          add_read_only_closed_users.push_back(*it);
          add_read_only_closed_users.back().field_mask = overlap;
        }
        normal_closed_users.insert(normal_closed_users.end(),
          add_normal_closed_users.begin(), add_normal_closed_users.end());
        read_only_closed_users.insert(read_only_closed_users.end(),
          add_read_only_closed_users.begin(), add_read_only_closed_users.end());
      }
      // We also need to do dependence analysis against all the other operations
      // that this operation recorded dependences on above in the tree so we
      // don't run too early.
      LegionList<LogicalUser,LOGICAL_REC_ALLOC>::track_aligned &above_users = 
                                              current.op->get_logical_records();
      if (normal_close_op != NULL)
      {
        LogicalUser normal_close_user(normal_close_op, 0/*idx*/, 
            RegionUsage(READ_WRITE, EXCLUSIVE, 0/*redop*/), normal_close_mask);
        register_dependences(normal_close_op, normal_close_user, current, 
            open_below, normal_closed_users, above_users, cusers, pusers);
      }
      if (index_close_op != NULL)
      {
        LogicalUser index_close_user(index_close_op, 0/*idx*/,
           RegionUsage(READ_WRITE, EXCLUSIVE, 0/*redop*/), disjoint_close_mask);
        register_dependences(index_close_op, index_close_user, current,
            open_below, normal_closed_users, above_users, cusers, pusers);
      }
      if (read_only_close_op != NULL)
      {
        LogicalUser read_only_close_user(read_only_close_op, 0/*idx*/, 
          RegionUsage(READ_WRITE, EXCLUSIVE, 0/*redop*/), read_only_close_mask);
        register_dependences(read_only_close_op, read_only_close_user, current,
            open_below, read_only_closed_users, above_users, cusers, pusers);
        
      }
      if (flush_only_close_op != NULL)
      {
        LegionList<LogicalUser,CLOSE_LOGICAL_ALLOC>::track_aligned no_users;
        LogicalUser flush_close_user(flush_only_close_op, 0/*idx*/, 
         RegionUsage(READ_WRITE, EXCLUSIVE, 0/*redop*/), flush_only_close_mask);
        register_dependences(flush_only_close_op, flush_close_user,
            current, open_below, no_users, above_users, cusers, pusers);
      }
      // Now we can remove our references on our local users
      for (LegionList<LogicalUser>::aligned::const_iterator it = 
            normal_closed_users.begin(); it != normal_closed_users.end(); it++)
      {
        it->op->remove_mapping_reference(it->gen);
      }
      for (LegionList<LogicalUser>::aligned::const_iterator it =
            read_only_closed_users.begin(); it != 
            read_only_closed_users.end(); it++)
      {
        it->op->remove_mapping_reference(it->gen);
      }
    }

    // If you are looking for LogicalCloser::register_dependences it can 
    // be found in region_tree.cc to make sure the templates are instantiated

    //--------------------------------------------------------------------------
    void LogicalCloser::begin_close_children(const FieldMask &closing_mask,
                                             RegionTreeNode *closing_node,
                                             const LogicalState &state)
    //--------------------------------------------------------------------------
    {
      const size_t depth = written_children.size();
#ifdef DEBUG_LEGION
      assert(depth > 0);
      // Should never be doing this at the root
      assert(closing_node != root_node);
      assert(depth == partial_writes.size());
      assert(depth == written_above.size());
#endif
      // First increase the size of our stacks
      written_children.resize(depth + 1);
      partial_writes.resize(depth + 1);
      written_above.resize(depth + 1);
      // Record any local writes that we have which will serve as an 
      // optimization for eliding analysis for things lower in the tree
      const FieldMask &from_above = written_above[depth-1] & closing_mask;
      FieldMask unwritten = closing_mask;
      if (!!from_above)
        unwritten -= from_above;
      if (!!unwritten && !!state.write_fields)
      {
        // First record any updates that we have at this level, we can skip
        // anything that was already recorded as written above
        const FieldMask local_writes = state.write_fields & unwritten;
        if (!!local_writes)
        {
          written_children[depth-1].insert(closing_node, local_writes);
          written_above[depth] = from_above | local_writes;
          unwritten -= local_writes;
        }
      }
      else if (!!from_above) // Only have fields written from above
        written_above[depth] = from_above; 
      // If we still have unwritten fields then save any partial writes
      if (!!unwritten && !state.partial_writes.empty())
      {
        WriteSet &local_partial = partial_writes[depth-1];
        for (WriteSet::const_iterator it = state.partial_writes.begin();
              it != state.partial_writes.end(); it++)
        {
          const FieldMask overlap = it->second & unwritten;
          if (!overlap)
            continue;
          local_partial.insert(it->first, overlap);
          unwritten -= overlap;
          if (!unwritten)
            break;
        }
      }
      // Finally see if we have any projection writes to handle
      if (!!unwritten && !state.projection_epochs.empty())
      {
        FieldMask complete_mask;
        WriteSet local_partial;
        state.find_projection_writes(unwritten, complete_mask, local_partial);
        if (!!complete_mask)
        {
          written_children[depth-1].insert(closing_node, complete_mask);
          written_above[depth] = from_above | complete_mask;
          unwritten -= complete_mask;
        }
        if (!!unwritten && !local_partial.empty())
        {
#ifdef DEBUG_LEGION
          assert(!partial_writes.empty());
#endif
          WriteSet &partial = partial_writes[depth-1];
          for (WriteSet::const_iterator it = local_partial.begin();
                it != local_partial.end(); it++)
            partial.insert(it->first, it->second);
        }
      }
      // If we're a replicate context there are projections record any
      // that are going to apply to our close
      if (replicate_context && !state.projection_epochs.empty())
        state.record_closed_projections(*this, closing_mask);
    }

    //--------------------------------------------------------------------------
    void LogicalCloser::end_close_children(FieldMask closed_mask,
                                           RegionTreeNode *closed_node)
    //--------------------------------------------------------------------------
    {
      const size_t depth = written_children.size() - 1;
#ifdef DEBUG_LEGION
      assert(depth > 0);
      // We should never be doing this on the root node
      assert(closed_node != root_node);
      assert(written_children.size() == partial_writes.size());
      assert(written_children.size() == written_above.size());
#endif
      FieldMaskSet<RegionTreeNode> &local_writes = written_children[depth-1];
      WriteSet &local_partial_writes = partial_writes[depth-1];
      const FieldMask &from_above = written_above[depth-1];
      // If we already have fields written above then there is nothing to do
      if (!!from_above)
        closed_mask -= from_above;
      if (!!closed_mask)
      {
        const FieldMaskSet<RegionTreeNode> &child_writes =
          written_children[depth];
        WriteSet &partial_children = partial_writes[depth];
        bool done = false;
        if (closed_node->is_region())
        {
          // This is a region, so if we have any complete children we 
          // can mark them as being a complete write to this node
          for (FieldMaskSet<RegionTreeNode>::const_iterator it = 
                child_writes.begin(); it != child_writes.end(); it++)
          {
#ifdef DEBUG_LEGION
            assert(it->first->get_depth() == (closed_node->get_depth() + 1));
#endif
            if (it->first->as_partition_node()->is_complete())
            {
              local_writes.insert(closed_node, it->second);
              closed_mask -= it->second;
              if (!closed_mask)
              {
                done = true;
                break;
              }
            }
            else // Otherwise add it to the partial set
              partial_children.insert(
                it->first->get_index_space_expression(), it->second);
          }
        }
        else
        {
          // Partition, see if we have any fields for which we have
          // writes to all our children, begin by sorting into field sets
          LegionList<FieldSet<RegionTreeNode*> >::aligned child_sets;
          child_writes.compute_field_sets(FieldMask(), child_sets);
          const size_t num_children = root_node->get_num_children();
          for (LegionList<FieldSet<RegionTreeNode*> >::aligned::const_iterator
                cit = child_sets.begin(); cit != child_sets.end(); cit++)
          {
            // Check to see if the set of children is the same size as our
            // number of children, if so then that is a complete write also
            if (cit->elements.size() == num_children)
            {
              local_writes.insert(closed_node, cit->set_mask);
              closed_mask -= cit->set_mask;
              if (!closed_mask)
              {
                done = true;
                break;
              }
            }
            else
            {
              // Add all the children expressions to the partial writes
              for (std::set<RegionTreeNode*>::const_iterator it = 
                    cit->elements.begin(); it != cit->elements.end(); it++)
                partial_children.insert(
                    (*it)->get_index_space_expression(), cit->set_mask);
            }
          }
        }
        // See if we still have partial write sets to handle, 
        // these are the same regardless of our node type
        if (!done && !partial_children.empty())
        {
          // Sort into field sets and then union together and test against 
          // the index space expression for this node to see if it covers
          LegionList<FieldSet<IndexSpaceExpression*> >::aligned write_sets;
          partial_children.compute_field_sets(FieldMask(), write_sets);
          IndexSpaceExpression *local_expr = 
            root_node->get_index_space_expression();
          RegionTreeForest *context = root_node->context;
          for (LegionList<FieldSet<IndexSpaceExpression*> >::aligned::
                const_iterator it = write_sets.begin(); 
                it != write_sets.end(); it++)
          {
            // Skip anything that doesn't overlap with 
            // fields we're still handling
            const FieldMask overlap = it->set_mask & closed_mask;
            if (!overlap)
              continue;
            IndexSpaceExpression *union_expr = 
              context->union_index_spaces(it->elements);
            // Check to see if this dominates the local expression
            IndexSpaceExpression *diff_expr = 
              context->subtract_index_spaces(local_expr, union_expr);
            if (diff_expr->is_empty())
              local_writes.insert(closed_node, overlap);
            else // We don't cover so this is a partial update
              local_partial_writes.insert(union_expr, overlap);
            // This is our last step, so we can filter the closed_mask
            closed_mask -= overlap; 
            if (!closed_mask)
              break;
          }
        }
      }
      // Once we get here then we can pop the sets of the back
      written_children.pop_back();
      partial_writes.pop_back();
      written_above.pop_back();
    }

    //--------------------------------------------------------------------------
    void LogicalCloser::update_close_writes(const FieldMask &closing_mask,
                                           RegionTreeNode *closing_node,
                                           const LogicalState &state)
    //--------------------------------------------------------------------------
    {
      const size_t depth = written_children.size();
#ifdef DEBUG_LEGION
      assert(depth > 0);
      assert(depth == partial_writes.size());
      assert(depth == written_above.size());
#endif
      // Record any local writes that we have which will serve as an 
      // optimization for eliding analysis for things lower in the tree
      const FieldMask &from_above = written_above[depth-1] & closing_mask;
      FieldMask unwritten = closing_mask;
      if (!!from_above)
      {
        unwritten -= from_above;
        if (!unwritten)
          return;
      }
      if (!!complete_writes)
      {
        // First record any updates that we have at this level, we can skip
        // anything that was already recorded as written above
        const FieldMask local_writes = state.write_fields & unwritten;
        if (!!local_writes)
        {
          written_children[depth-1].insert(closing_node, local_writes);
          unwritten -= local_writes;
          if (!unwritten)
            return;
        }
      }
      // If we still have unwritten fields then save any partial writes
      if (!state.partial_writes.empty())
      {
        WriteSet &local_partial = partial_writes[depth-1];
        for (WriteSet::const_iterator it = state.partial_writes.begin();
              it != state.partial_writes.end(); it++)
        {
          const FieldMask overlap = it->second & unwritten;
          if (!overlap)
            continue;
          local_partial.insert(it->first, overlap);
          unwritten -= overlap;
          if (!unwritten)
            return;
        }
      }
      // Finally see if we have any projection writes to handle
      if (!!unwritten && !state.projection_epochs.empty())
      {
        FieldMask complete_mask;
        WriteSet local_partial;
        state.find_projection_writes(unwritten, complete_mask, local_partial);
        if (!!complete_mask)
        {
          written_children[depth-1].insert(closing_node, complete_mask);
          written_above[depth] = from_above | complete_mask;
          unwritten -= complete_mask;
        }
        if (!!unwritten && !local_partial.empty())
        {
#ifdef DEBUG_LEGION
          assert(!partial_writes.empty());
#endif
          WriteSet &partial = partial_writes[depth-1];
          for (WriteSet::const_iterator it = local_partial.begin();
                it != local_partial.end(); it++)
            partial.insert(it->first, it->second);
        }
      }
      // If we're a replicate context there are projections record any
      // that are going to apply to our close
      if (replicate_context && !state.projection_epochs.empty())
        state.record_closed_projections(*this, closing_mask);
    }

    //--------------------------------------------------------------------------
    void LogicalCloser::update_state(LogicalState &state)
    //--------------------------------------------------------------------------
    {
#ifdef DEBUG_LEGION
      assert(state.owner == root_node);
#endif
      // Advance any closed projection epochs
      if (!!closed_projections)
      {
        state.projection_write_fields -= closed_projections;
        if (!state.projection_partial_writes.empty() &&
            !(state.projection_partial_writes.get_valid_mask() 
              * closed_projections))
          state.projection_partial_writes.filter(closed_projections);
        state.advance_projection_epochs(closed_projections);
      }
      // If we had any overwriting close operations remove dirty below bits
      if (!!overwriting_close_mask)
        state.dirty_below -= overwriting_close_mask;
      // If we only have read-only closes then we are done
      FieldMask closed_mask = 
        normal_close_mask | disjoint_close_mask | flush_only_close_mask;
      if (!closed_mask)
        return;
      root_node->filter_prev_epoch_users(state, closed_mask);
      root_node->filter_curr_epoch_users(state, closed_mask);
      // Any dirty data which is not a disjoint close resides at this level
      // otherwise it is still below
      if (!!disjoint_close_mask)
      {
        closed_mask -= disjoint_close_mask;
        if (!closed_mask)
          return;
      }
      // We don't have any more dirty data below now things have been pulled up
      state.dirty_below -= closed_mask;
    }

    //--------------------------------------------------------------------------
    void LogicalCloser::register_close_operations(
               LegionList<LogicalUser,CURR_LOGICAL_ALLOC>::track_aligned &users)
    //--------------------------------------------------------------------------
    {
      // No need to add mapping references, we did that in 
      // Note we also use the cached generation IDs since the close
      // operations have already been kicked off and might be done
      // LogicalCloser::register_dependences
      if (normal_close_op != NULL)
      {
        LogicalUser close_user(normal_close_op, normal_close_gen, 0/*idx*/, 
            RegionUsage(READ_WRITE, EXCLUSIVE, 0/*redop*/), normal_close_mask);
        users.push_back(close_user);
      }
      if (index_close_op != NULL)
      {
        LogicalUser close_user(index_close_op, 0/*idx*/,
           RegionUsage(READ_WRITE, EXCLUSIVE, 0/*redop*/), disjoint_close_mask);
        users.push_back(close_user);
      }
      if (read_only_close_op != NULL)
      {
        LogicalUser close_user(read_only_close_op, read_only_close_gen,0/*idx*/,
          RegionUsage(READ_WRITE, EXCLUSIVE, 0/*redop*/), read_only_close_mask);
        users.push_back(close_user);
      }
      if (flush_only_close_op != NULL)
      {
        LogicalUser close_user(flush_only_close_op, 
                               flush_only_close_gen, 0/*idx*/,
         RegionUsage(READ_WRITE, EXCLUSIVE, 0/*redop*/), flush_only_close_mask);
        users.push_back(close_user);
      }
    }

    /////////////////////////////////////////////////////////////
    // Physical State 
    /////////////////////////////////////////////////////////////

    //--------------------------------------------------------------------------
    PhysicalState::PhysicalState(RegionTreeNode *n, bool path)
      : node(n), path_only(path), captured(false)
    //--------------------------------------------------------------------------
    {
    }

    //--------------------------------------------------------------------------
    PhysicalState::PhysicalState(const PhysicalState &rhs)
      : node(NULL), path_only(false)
    //--------------------------------------------------------------------------
    {
      // should never be called
      assert(false);
    }

    //--------------------------------------------------------------------------
    PhysicalState::~PhysicalState(void)
    //--------------------------------------------------------------------------
    {
      // Remove references to our version states and delete them if necessary
      version_states.clear();
      advance_states.clear();
    }

    //--------------------------------------------------------------------------
    PhysicalState& PhysicalState::operator=(const PhysicalState &rhs)
    //--------------------------------------------------------------------------
    {
      // should never be called
      assert(false);
      return *this;
    }
    
    //--------------------------------------------------------------------------
    void PhysicalState::pack_physical_state(Serializer &rez)
    //--------------------------------------------------------------------------
    {
      rez.serialize<size_t>(version_states.size());
      for (PhysicalVersions::iterator it = version_states.begin();
            it != version_states.end(); it++)
      {
        rez.serialize(it->first->did);
        rez.serialize(it->second);
      }
      rez.serialize<size_t>(advance_states.size());
      for (PhysicalVersions::iterator it = advance_states.begin();
            it != advance_states.end(); it++)
      {
        rez.serialize(it->first->did);
        rez.serialize(it->second);
      }
    }

    //--------------------------------------------------------------------------
    void PhysicalState::unpack_physical_state(Deserializer &derez,
                                              Runtime *runtime,
                                              std::set<RtEvent> &ready_events)
    //--------------------------------------------------------------------------
    {
      WrapperReferenceMutator mutator(ready_events);
      size_t num_versions;
      derez.deserialize(num_versions);
      for (unsigned idx = 0; idx < num_versions; idx++)
      {
        DistributedID did;
        derez.deserialize(did);
        FieldMask mask;
        derez.deserialize(mask);
        RtEvent ready;
        VersionState *state = runtime->find_or_request_version_state(did,ready);
        if (ready.exists())
        {
          RtEvent done = version_states.insert(state, mask, runtime, ready);
          ready_events.insert(done);
        }
        else
          version_states.insert(state, mask, &mutator);
      }
      size_t num_advance;
      derez.deserialize(num_advance);
      for (unsigned idx = 0; idx < num_advance; idx++)
      {
        DistributedID did;
        derez.deserialize(did);
        FieldMask mask;
        derez.deserialize(mask);
        RtEvent ready;
        VersionState *state = runtime->find_or_request_version_state(did,ready);
        if (ready.exists())
        {
          RtEvent done = advance_states.insert(state, mask, runtime, ready);
          ready_events.insert(done);
        }
        else
          advance_states.insert(state, mask, &mutator);
      }
    }

    //--------------------------------------------------------------------------
    void PhysicalState::add_version_state(VersionState *state, 
                                          const FieldMask &state_mask)
    //--------------------------------------------------------------------------
    {
      version_states.insert(state, state_mask);
    }

    //--------------------------------------------------------------------------
    void PhysicalState::add_advance_state(VersionState *state, 
                                          const FieldMask &state_mask)
    //--------------------------------------------------------------------------
    {
      advance_states.insert(state, state_mask);
    }

    //--------------------------------------------------------------------------
    void PhysicalState::capture_state(void)
    //--------------------------------------------------------------------------
    {
      DETAILED_PROFILER(node->context->runtime,
                        PHYSICAL_STATE_CAPTURE_STATE_CALL);
#ifdef DEBUG_LEGION
      assert(!captured);
#endif
      // Path only first since path only can also be a split
      if (path_only)
      {
        for (PhysicalVersions::iterator it = version_states.begin();
              it != version_states.end(); it++)
        {
          it->first->update_path_only_state(this, it->second);
        }
      }
      else
      {
        for (PhysicalVersions::iterator it = version_states.begin();
              it != version_states.end(); it++)
        {
          it->first->update_physical_state(this, it->second);
        }
      }
      captured = true;
    }

    //--------------------------------------------------------------------------
    void PhysicalState::apply_state(std::set<RtEvent> &applied_conditions) const
    //--------------------------------------------------------------------------
    {
      DETAILED_PROFILER(node->context->runtime,
                        PHYSICAL_STATE_APPLY_STATE_CALL);
#ifdef DEBUG_LEGION
      assert(captured);
#endif
      // No advance versions then we are done
      if (advance_states.empty())
        return;
      for (PhysicalVersions::iterator it = advance_states.begin();
            it != advance_states.end(); it++)
        it->first->merge_physical_state(this, it->second, applied_conditions);
    }

    //--------------------------------------------------------------------------
    void PhysicalState::filter_composite_mask(FieldMask &composite_mask)
    //--------------------------------------------------------------------------
    {
      FieldMask need_close;
      for (PhysicalVersions::iterator it = version_states.begin();
            it != version_states.end(); it++)
      {
        FieldMask overlap = it->second & composite_mask;
        if (!overlap)
          continue;
        it->first->find_close_fields(overlap, need_close);
        if (need_close == composite_mask)
          return;
      }
      composite_mask &= need_close;
    }

    //--------------------------------------------------------------------------
    void PhysicalState::capture_composite_root(CompositeView *composite_view,
                  const FieldMask &close_mask, ReferenceMutator *mutator,
                  const LegionMap<LogicalView*,FieldMask>::aligned &valid_above)
    //--------------------------------------------------------------------------
    {
      // Capture all the information for the root from the version_states
      for (PhysicalVersions::iterator it = version_states.begin();
            it != version_states.end(); it++)
      {
        FieldMask overlap = it->second & close_mask;
        if (!overlap)
          continue;
        it->first->capture_root(composite_view, overlap, mutator);
      }
      // Finally record any valid above views
      for (LegionMap<LogicalView*,FieldMask>::aligned::const_iterator it = 
            valid_above.begin(); it != valid_above.end(); it++)
      {
        composite_view->record_valid_view(it->first, it->second, mutator);
        // We also have to record these as dirty fields to make 
        // sure that we issue copies from them if necessary
        composite_view->record_dirty_fields(it->second);
      }
    }

    //--------------------------------------------------------------------------
    PhysicalState* PhysicalState::clone(void) const
    //--------------------------------------------------------------------------
    {
      PhysicalState *result = new PhysicalState(node, path_only);
      if (!version_states.empty())
      {
        for (PhysicalVersions::iterator it = version_states.begin();
              it != version_states.end(); it++)
          result->add_version_state(it->first, it->second);
      }
      if (!advance_states.empty())
      {
        for (PhysicalVersions::iterator it = advance_states.begin();
              it != advance_states.end(); it++)
          result->add_advance_state(it->first, it->second);
      }
      if (is_captured())
      {
        result->dirty_mask = dirty_mask;
        result->reduction_mask = reduction_mask;
        result->valid_views = valid_views;
        result->reduction_views = reduction_views;
      }
      return result;
    }

    //--------------------------------------------------------------------------
    void PhysicalState::clone_to(const FieldMask &version_mask, 
                                 const FieldMask &split_mask,
                                 InnerContext *context,
                                 VersionInfo &target_info,
                                 std::set<RtEvent> &ready_events) const
    //--------------------------------------------------------------------------
    {
      // Should only be calling this on path only nodes
#ifdef DEBUG_LEGION
      assert(path_only);
#endif
      if (!version_states.empty())
      {
        // Three different cases here depending on whether we have a split mask
        if (!split_mask)
        {
          // No split mask: just need initial versions of everything
          for (PhysicalVersions::iterator it = version_states.begin();
                it != version_states.end(); it++)
          {
            const FieldMask overlap = it->second & version_mask;
            if (!overlap)
              continue;
            target_info.add_current_version(it->first, overlap, path_only);
            it->first->request_initial_version_state(context, overlap,
                                                     ready_events);
          }
        }
        else if (split_mask == version_mask)
        {
          // All fields are split, need final versions of everything
          for (PhysicalVersions::iterator it = version_states.begin();
                it != version_states.end(); it++)
          {
            const FieldMask overlap = it->second & version_mask;
            if (!overlap)
              continue;
            target_info.add_current_version(it->first, overlap, path_only);
            it->first->request_final_version_state(context, overlap,
                                                   ready_events);
          }
        }
        else
        {
          // Mixed, need to figure out which ones we need initial/final versions
          for (PhysicalVersions::iterator it = version_states.begin();
                it != version_states.end(); it++)
          {
            FieldMask overlap = it->second & version_mask;
            if (!overlap)
              continue;
            target_info.add_current_version(it->first, overlap, path_only);
            const FieldMask split_overlap = overlap & split_mask; 
            if (!!split_overlap)
            {
              it->first->request_final_version_state(context, split_overlap,
                                                     ready_events);
              const FieldMask non_split_overlap = version_mask - split_overlap;
              if (!!non_split_overlap)
                it->first->request_initial_version_state(context, 
                                  non_split_overlap, ready_events);
            }
            else
              it->first->request_initial_version_state(context, overlap,
                                                       ready_events);
          }
        }
      }
      // For advance states we don't need to request any versions
      if (!advance_states.empty())
      {
        for (PhysicalVersions::iterator it = advance_states.begin();
              it != advance_states.end(); it++)
        {
          FieldMask overlap = it->second & version_mask;
          if (!overlap)
            continue;
          target_info.add_advance_version(it->first, overlap, path_only);
        }
      }
    }

    //--------------------------------------------------------------------------
    void PhysicalState::print_physical_state(const FieldMask &capture_mask,
                                             TreeStateLogger *logger)
    //--------------------------------------------------------------------------
    {
      // Dirty Mask
      {
        FieldMask overlap = dirty_mask & capture_mask;
        char *dirty_buffer = overlap.to_string();
        logger->log("Dirty Mask: %s",dirty_buffer);
        free(dirty_buffer);
      }
      // Reduction Mask
      {
        FieldMask overlap = reduction_mask & capture_mask;
        char *reduction_buffer = overlap.to_string();
        logger->log("Reduction Mask: %s",reduction_buffer);
        free(reduction_buffer);
      }
      // Valid Views
      {
        unsigned num_valid = 0;
        for (LegionMap<LogicalView*,FieldMask>::aligned::const_iterator it = 
              valid_views.begin(); it != valid_views.end(); it++)
        {
          if (it->second * capture_mask)
            continue;
          num_valid++;
        }
        if (num_valid > 0)
        {
          logger->log("Valid Instances (%d)", num_valid);
          logger->down();
          for (LegionMap<LogicalView*,FieldMask>::aligned::const_iterator it = 
                valid_views.begin(); it != valid_views.end(); it++)
          {
            FieldMask overlap = it->second & capture_mask;
            if (!overlap)
              continue;
            if (it->first->is_deferred_view())
            {
              if (it->first->is_composite_view())
              {
                CompositeView *composite_view = it->first->as_composite_view();
                if (composite_view != NULL)
                {
                  logger->log("=== Composite Instance ===");
                  logger->down();
                  // We go only two levels down into the nested composite views
                  composite_view->print_view_state(capture_mask, logger, 0, 2);
                  logger->up();
                  logger->log("==========================");
                }
              }
              continue;
            }
#ifdef DEBUG_LEGION
            assert(it->first->as_instance_view()->is_materialized_view());
#endif
            MaterializedView *current = 
              it->first->as_instance_view()->as_materialized_view();
            char *valid_mask = overlap.to_string();
            logger->log("Instance " IDFMT "   Memory " IDFMT "   Mask %s",
                        current->manager->get_instance().id, 
                        current->manager->get_memory().id, valid_mask);
            free(valid_mask);
          }
          logger->up();
        }
      }
      // Valid Reduction Views
      {
        unsigned num_valid = 0;
        for (LegionMap<ReductionView*,FieldMask>::aligned::const_iterator it =
              reduction_views.begin(); it != 
              reduction_views.end(); it++)
        {
          if (it->second * capture_mask)
            continue;
          num_valid++;
        }
        if (num_valid > 0)
        {
          logger->log("Valid Reduction Instances (%d)", num_valid);
          logger->down();
          for (LegionMap<ReductionView*,FieldMask>::aligned::const_iterator it = 
                reduction_views.begin(); it != 
                reduction_views.end(); it++)
          {
            FieldMask overlap = it->second & capture_mask;
            if (!overlap)
              continue;
            char *valid_mask = overlap.to_string();
            logger->log("Reduction Instance " IDFMT "   Memory " IDFMT 
                        "  Mask %s",
                        it->first->manager->get_instance().id, 
                        it->first->manager->get_memory().id, valid_mask);
            free(valid_mask);
          }
          logger->up();
        }
      }
    } 

    /////////////////////////////////////////////////////////////
    // Version Manager 
    /////////////////////////////////////////////////////////////

    // C++ is dumb
    const VersionID VersionManager::init_version;

    //--------------------------------------------------------------------------
    VersionManager::VersionManager(RegionTreeNode *n, ContextID c)
      : ctx(c), node(n), depth(n->get_depth()), runtime(n->context->runtime),
        current_context(NULL), is_owner(false)
    //--------------------------------------------------------------------------
    {
    }

    //--------------------------------------------------------------------------
    VersionManager::VersionManager(const VersionManager &rhs)
      : ctx(rhs.ctx), node(rhs.node), depth(rhs.depth), runtime(rhs.runtime)
    //--------------------------------------------------------------------------
    {
      // should never be called
      assert(false);
    }

    //--------------------------------------------------------------------------
    VersionManager::~VersionManager(void)
    //--------------------------------------------------------------------------
    {
    }

    //--------------------------------------------------------------------------
    VersionManager& VersionManager::operator=(const VersionManager &rhs)
    //--------------------------------------------------------------------------
    {
      // should never be called
      assert(false);
      return *this;
    }

    //--------------------------------------------------------------------------
    void VersionManager::reset(void)
    //--------------------------------------------------------------------------
    {
      AutoLock m_lock(manager_lock);
      is_owner = false;
      current_context = NULL;
      remote_valid_fields.clear();
      pending_remote_advance_summary.clear();
      pending_remote_advances.clear();
      remote_valid.clear();
      previous_opens.clear();
      previous_advancers.clear();
      if (!current_version_infos.empty())
        current_version_infos.clear();
      if (!previous_version_infos.empty())
        previous_version_infos.clear();
    }

    //--------------------------------------------------------------------------
    void VersionManager::initialize_state(ApEvent term_event,
                                          const RegionUsage &usage,
                                          const FieldMask &user_mask,
                                          const InstanceSet &targets,
                                          InnerContext *context,
                                          unsigned init_index,
                                 const std::vector<LogicalView*> &corresponding,
                                          std::set<RtEvent> &applied_events)
    //--------------------------------------------------------------------------
    {
      // See if we have been assigned
      if (context != current_context)
      {
#ifdef DEBUG_LEGION
        assert(current_version_infos.empty() || 
                (current_version_infos.size() == 1));
        assert(previous_version_infos.empty());
#endif
        const AddressSpaceID local_space = 
          node->context->runtime->address_space;
        owner_space = context->get_version_owner(node, local_space);
        is_owner = (owner_space == local_space);
        current_context = context;
      }
      // Make a new version state and initialize it, then insert it
      VersionState *init_state = create_new_version_state(init_version);
      init_state->initialize(term_event, usage, user_mask, targets, context, 
                             init_index, corresponding, applied_events);
      // We do need the lock because sometimes these are virtual
      // mapping results comping back
      AutoLock m_lock(manager_lock);
#ifdef DEBUG_LEGION
      sanity_check();
#endif
      LegionMap<VersionID,ManagerVersions>::aligned::iterator finder = 
          current_version_infos.find(init_version);
      if (finder == current_version_infos.end())
        current_version_infos[init_version].insert(init_state, user_mask);
      else
        finder->second.insert(init_state, user_mask);
#ifdef DEBUG_LEGION
      sanity_check();
#endif
    }

    //--------------------------------------------------------------------------
    void VersionManager::record_current_versions(const FieldMask &version_mask, 
                                                FieldMask &unversioned_mask,
                                                InnerContext *context, 
                                                Operation *op, unsigned index,
                                                const RegionUsage &usage,
                                                VersionInfo &version_info,
                                                std::set<RtEvent> &ready_events)
    //--------------------------------------------------------------------------
    {
      // See if we have been assigned
      if (context != current_context)
      {
        const AddressSpaceID local_space = 
          node->context->runtime->address_space;
        owner_space = context->get_version_owner(node, local_space);
        is_owner = (owner_space == local_space);
        current_context = context;
      } 
      // We'll only track unversioned in the reading cases
      FieldMask unversioned;
      // Now we can record our versions
      if (IS_WRITE(usage))
      {
        // Uncomment this if we want READ_WRITE on unversioned
        // data to result in a warning, same with the code below
#ifdef UNVERSIONED_READ_WRITE_WARNING
        if (HAS_READ(usage))
          unversioned = version_mask;
#endif
        // At first we only need the lock in read-only mode
        AutoLock m_lock(manager_lock,1,false/*exclusive*/);
        // See if we are the owner
        if (!is_owner)
        {
          const FieldMask request_mask = version_mask - remote_valid_fields;
          // Also handle the case where we have stale data from advances
          if (!!request_mask ||
              !(version_mask * pending_remote_advance_summary))
          {
            // Release the lock before sending the message
            m_lock.release();
            // Always pass in the full mask as the call will recompute
            // the request_mask in case we lose a race
            RtEvent wait_on = send_remote_version_request(version_mask,
                                                          ready_events);
            wait_on.wait();
            // Only retake the reservation, when we are ready
            m_lock.reacquire();
#ifdef DEBUG_LEGION
            // When we wake up everything should be good
            assert(!(version_mask - remote_valid_fields));
#endif
          }
        }
#ifdef DEBUG_LEGION
        sanity_check();
#endif
        // Just capture the current versions for now if we end
        // up mapping a physical instance then we'll advance 
        // later and record those versions as necessary
        for (LegionMap<VersionID,ManagerVersions>::aligned::const_iterator 
              vit = current_version_infos.begin(); vit !=
              current_version_infos.end(); vit++)
        {
          FieldMask local_overlap = vit->second.get_valid_mask() & version_mask;
          if (!local_overlap)
            continue;
#ifdef UNVERSIONED_READ_WRITE_WARNING
          unversioned -= local_overlap;
#endif
          for (ManagerVersions::iterator it = vit->second.begin();
                it != vit->second.end(); it++)
          {
            FieldMask overlap = it->second & local_overlap;
            if (!overlap)
              continue;
            version_info.add_current_version(it->first, overlap,
                                             false/*path only*/);
            it->first->request_final_version_state(context, overlap, 
                                                   ready_events);
          }
        }
#ifdef UNVERSIONED_READ_WRITE_WARNING
        // Have to return since we don't want to make empty versions
        return;
#endif
      }
      else
      {
        // Only track unversioned in non-writing cases for now
        unversioned = version_mask;
        // At first we only need the lock in read-only mode
        AutoLock m_lock(manager_lock,1,false/*exclusive*/);
        // See if we are the owner
        if (!is_owner)
        {
          const FieldMask request_mask = version_mask - remote_valid_fields;
          // Also handle the case where we have stale data from advances
          if (!!request_mask ||
              !(version_mask * pending_remote_advance_summary))
          {
            // Release the lock before sending the message
            m_lock.release();
            // Always pass in the full mask as the call will recompute
            // the request_mask in case we lose a race
            RtEvent wait_on = send_remote_version_request(version_mask,
                                                          ready_events);
            // Only retake the reservation, when we are ready
            wait_on.wait();
            m_lock.reacquire();
#ifdef DEBUG_LEGION
            // When we wake up everything should be good
            assert(!(version_mask - remote_valid_fields));
#endif
          }
        }
#ifdef DEBUG_LEGION
        sanity_check();
#endif
        // We only need the current versions, but we record them
        // as both the previous and the advance
        for (LegionMap<VersionID,ManagerVersions>::aligned::const_iterator
              vit = current_version_infos.begin(); vit != 
              current_version_infos.end(); vit++)
        {
          FieldMask local_overlap = vit->second.get_valid_mask() & version_mask;
          if (!local_overlap)
            continue;
          for (ManagerVersions::iterator it = vit->second.begin();
                it != vit->second.end(); it++)
          {
            FieldMask overlap = it->second & local_overlap;
            if (!overlap)
              continue;
            unversioned -= overlap;
            version_info.add_current_version(it->first, overlap,
                                             false/*path only*/);
            version_info.add_advance_version(it->first, overlap,
                                             false/*path only*/);
            it->first->request_initial_version_state(context, overlap, 
                                                     ready_events);
          }
          if (!unversioned)
            break;
        }
      }
      // If we have unversioned fields we need to make new 
      // version state object(s) for those fields
      if (!!unversioned)
      {
        // Only keep fields that are still unversioned
        unversioned_mask &= unversioned;
        // This is a nasty case: if we're unversioned it means we
        // have no protection from the mapping dependences to know
        // that we are the only one creating any new VersionState
        // objects, so we need a point of serialization (the owner)
        // to handle the creation of any unversioned fields, if we're 
        // on a remote node then we need to send a message to the owner
        LegionMap<VersionState*,FieldMask>::aligned unversioned_states;
        if (!is_owner)
        {
          RtUserEvent wait_on = Runtime::create_rt_user_event();
          // Send a message to the owner to do the update
          Serializer rez;
          {
            RezCheck z(rez);
            rez.serialize(current_context->get_context_uid());
            if (node->is_region())
            {
              rez.serialize<bool>(true);
              rez.serialize(node->as_region_node()->handle);
            }
            else
            {
              rez.serialize<bool>(false);
              rez.serialize(node->as_partition_node()->handle);
            }
            rez.serialize(unversioned);
            rez.serialize(&unversioned_states);
            rez.serialize(wait_on);
          }
          runtime->send_version_manager_unversioned_request(owner_space, rez);
          wait_on.wait();
        }
        else
        {
          WrapperReferenceMutator mutator(ready_events);
          find_or_create_unversioned_states(unversioned, 
                                            unversioned_states, &mutator);
        }
        // Now we can record the results
        for (LegionMap<VersionState*,FieldMask>::aligned::const_iterator it =
              unversioned_states.begin(); it != unversioned_states.end(); it++)
        {
          version_info.add_current_version(it->first, it->second,
                                           false/*path only*/);
          version_info.add_advance_version(it->first, it->second, 
                                           false/*path only*/);
          it->first->request_initial_version_state(context, it->second, 
                                                   ready_events);
        }
      }
      else if (!!unversioned_mask)
        unversioned_mask.clear();
    }

    //--------------------------------------------------------------------------
    void VersionManager::record_advance_versions(const FieldMask &version_mask,
                                                InnerContext *context,
                                                VersionInfo &version_info,
                                                std::set<RtEvent> &ready_events)
    //--------------------------------------------------------------------------
    {
      // See if we have been assigned
      if (context != current_context)
      {
        const AddressSpaceID local_space = 
          node->context->runtime->address_space;
        owner_space = context->get_version_owner(node, local_space);
        is_owner = (owner_space == local_space);
        current_context = context;
      }
      AutoLock m_lock(manager_lock, 1, false/*exclusive*/);
      // See if we are the owner
      if (!is_owner)
      {
        const FieldMask request_mask = version_mask - remote_valid_fields;
        // Also handle the case where we have stale data from advances
        if (!!request_mask ||
            !(version_mask * pending_remote_advance_summary))
        {
          // Release the lock before sending the message
          m_lock.release();
          // Always pass in the full mask as the call will recompute
          // the request_mask in case we lose a race
          RtEvent wait_on = send_remote_version_request(version_mask,
                                                        ready_events);
          // Retake the lock only once we're ready to
          wait_on.wait();
          m_lock.reacquire();
#ifdef DEBUG_LEGION
          // When we wake up everything should be good
          assert(!(version_mask - remote_valid_fields));
#endif
        }
      }
      for (LegionMap<VersionID,ManagerVersions>::aligned::const_iterator
            vit = current_version_infos.begin(); vit != 
            current_version_infos.end(); vit++)
      {
        FieldMask local_overlap = version_mask & vit->second.get_valid_mask();
        if (!local_overlap)
          continue;
        for (ManagerVersions::iterator it = vit->second.begin();
              it != vit->second.end(); it++)
        {
          FieldMask overlap = it->second & local_overlap;
          if (!overlap)
            continue;
          version_info.add_advance_version(it->first, overlap,
                                           false/*path only*/);
        }
      }
    }

    //--------------------------------------------------------------------------
    void VersionManager::compute_advance_split_mask(VersionInfo &version_info,
                                                   UniqueID logical_context_uid,
                                                   InnerContext *context,
                                                const FieldMask &version_mask,
                                                std::set<RtEvent> &ready_events,
          const LegionMap<ProjectionEpochID,FieldMask>::aligned &advance_epochs)
    //--------------------------------------------------------------------------
    {
      // See if we have been assigned
      if (context != current_context)
      {
        const AddressSpaceID local_space = 
          node->context->runtime->address_space;
        owner_space = context->get_version_owner(node, local_space);
        is_owner = (owner_space == local_space);
        current_context = context;
      }
      AutoLock m_lock(manager_lock,1,false/*exclusive*/);
      // See if we are the owner
      if (!is_owner)
      {
        const FieldMask request_mask = version_mask - remote_valid_fields;
        // Also handle the case where we have stale data from advances
        if (!!request_mask ||
            !(version_mask * pending_remote_advance_summary))
        {
          // Release the lock before sending the message
          m_lock.release();
          // Always pass in the full mask as the call will recompute
          // the request_mask in case we lose a race
          RtEvent wait_on = send_remote_version_request(version_mask,
                                                        ready_events); 
          // Retake the lock only once we're ready to
          wait_on.wait();
          m_lock.reacquire();
#ifdef DEBUG_LEGION
          // When we wake up everything should be good
          assert(!(version_mask - remote_valid_fields));
#endif
        }
      }
      // See if we've done any previous advances for this projection epoch
      for (LegionMap<ProjectionEpochID,FieldMask>::aligned::const_iterator it =
            advance_epochs.begin(); it != advance_epochs.end(); it++)
      {
        LegionMap<ProjectionEpoch,FieldMask>::aligned::const_iterator 
          finder = previous_advancers.find(
              ProjectionEpoch(logical_context_uid, it->first));
        if (finder == previous_advancers.end())
          continue;
        FieldMask overlap = finder->second & it->second;
        if (!overlap)
          continue;
        version_info.record_split_fields(node, overlap);
      }
    }

    //--------------------------------------------------------------------------
    void VersionManager::record_path_only_versions(
                                                const FieldMask &version_mask,
                                                const FieldMask &split_mask,
                                                FieldMask &unversioned_mask,
                                                InnerContext *context,
                                                Operation *op, unsigned index,
                                                const RegionUsage &usage,
                                                VersionInfo &version_info,
                                                std::set<RtEvent> &ready_events)
    //--------------------------------------------------------------------------
    {
      // See if we have been assigned
      if (context != current_context)
      {
        const AddressSpaceID local_space = 
          node->context->runtime->address_space;
        owner_space = context->get_version_owner(node, local_space);
        is_owner = (owner_space == local_space);
        current_context = context;
      }
      // We aren't mutating our data structures, so we just need 
      // the manager lock in read only mode
      AutoLock m_lock(manager_lock,1,false/*exclusive*/);
      // See if we are the owner
      if (!is_owner)
      {
        const FieldMask request_mask = version_mask - remote_valid_fields;
        // Also handle the case where we have stale data from advances
        if (!!request_mask ||
            !(version_mask * pending_remote_advance_summary))
        {
          // Release the lock before sending the message
          m_lock.release();
          // Always pass in the full mask as the call will recompute
          // the request_mask in case we lose a race
          RtEvent wait_on = send_remote_version_request(version_mask,
                                                        ready_events); 
          // Retake the lock only once we're ready to
          wait_on.wait();
          m_lock.reacquire();
#ifdef DEBUG_LEGION
          // When we wake up everything should be good
          assert(!(version_mask - remote_valid_fields));
#endif
        }
      }
      FieldMask unversioned = version_mask; 
#ifdef DEBUG_LEGION
      sanity_check();
#endif
      // Do different things depending on whether we are 
      // not read-only, have split fields, or no split fields
      if (!IS_READ_ONLY(usage))
      {
        // We are modifying below in the sub-tree so all the fields 
        // should be split
#ifdef DEBUG_LEGION
        assert(version_mask == split_mask);
#endif
        // All fields from previous are current and all fields from 
        // current are advance, unless we are doing reductions so
        // we don't need to get anything from previous
        if (!IS_REDUCE(usage))
        {
          for (LegionMap<VersionID,ManagerVersions>::aligned::const_iterator
                vit = previous_version_infos.begin(); vit !=
                previous_version_infos.end(); vit++)
          {
            FieldMask local_overlap = 
              vit->second.get_valid_mask() & version_mask;
            if (!local_overlap)
              continue;
            for (ManagerVersions::iterator it = vit->second.begin();
                  it != vit->second.end(); it++)
            {
              FieldMask overlap = it->second & local_overlap;
              if (!overlap)
                continue;
              unversioned -= overlap;
              version_info.add_current_version(it->first, overlap,
                                               true/*path only*/);
              it->first->request_final_version_state(context, overlap, 
                                                     ready_events);
            }
            if (!unversioned)
              break;
          }
          // We don't care about versioning information for writes because
          // they can modify the next version
          if (!!unversioned_mask)
            unversioned_mask.clear();
        }
        else if (!!unversioned_mask)
        {
          // If we are a reduction and we have previously unversioned
          // fields then we need to do a little check to make sure
          // that versions at least exist
          for (LegionMap<VersionID,ManagerVersions>::aligned::const_iterator
                vit = previous_version_infos.begin(); vit != 
                previous_version_infos.end(); vit++)
          {
            // Don't need to capture the actual states, just need to 
            // remove all the fields for which we have a prior version
            if (vit->second.size() > 1)
            {
              // Need this to be precise and valid mask might overapproximate
              for (ManagerVersions::iterator it = vit->second.begin();
                    it != vit->second.end(); it++)
                unversioned_mask -= it->second;
            }
            else
              unversioned_mask -= vit->second.get_valid_mask();
            if (!unversioned_mask)
              break;
          }
        }
        for (LegionMap<VersionID,ManagerVersions>::aligned::const_iterator
              vit = current_version_infos.begin(); vit !=
              current_version_infos.end(); vit++)
        {
          FieldMask local_overlap = vit->second.get_valid_mask() & version_mask;
          if (!local_overlap)
            continue;
          for (ManagerVersions::iterator it = vit->second.begin();
                it != vit->second.end(); it++)
          {
            FieldMask overlap = it->second & local_overlap;
            if (!overlap)
              continue;
            version_info.add_advance_version(it->first, overlap,
                                             true/*path only*/);
            // No need to request anything since we're contributing only
          }
        }
      }
      else if (!!split_mask)
      {
        // We are read-only with split fields that we have to deal with
        // Split fields we need the final version of previous, while
        // non-split fields we need final version of current, no need
        // for advance fields because we are read-only
        for (LegionMap<VersionID,ManagerVersions>::aligned::const_iterator
              vit = previous_version_infos.begin(); vit !=
              previous_version_infos.end(); vit++)
        {
          FieldMask local_overlap = vit->second.get_valid_mask() & split_mask;
          if (!local_overlap)
            continue;
          for (ManagerVersions::iterator it = vit->second.begin();
                it != vit->second.end(); it++)
          {
            FieldMask overlap = it->second & local_overlap;
            if (!overlap)
              continue;
            unversioned -= overlap;
            version_info.add_current_version(it->first, overlap,
                                             true/*path only*/);
            it->first->request_final_version_state(context, overlap, 
                                                   ready_events);
          }
          if (!unversioned)
            break;
        }
        FieldMask non_split = version_mask - split_mask;
        if (!!non_split)
        {
          for (LegionMap<VersionID,ManagerVersions>::aligned::const_iterator
                vit = current_version_infos.begin(); vit !=
                current_version_infos.end(); vit++)
          {
            FieldMask local_overlap = vit->second.get_valid_mask() & non_split;
            if (!local_overlap)
              continue;
            for (ManagerVersions::iterator it = vit->second.begin();
                  it != vit->second.end(); it++)
            {
              FieldMask overlap = it->second & local_overlap;
              if (!overlap)
                continue;
              version_info.add_current_version(it->first, overlap,
                                               true/*path only*/);
              it->first->request_initial_version_state(context, overlap,
                                                       ready_events);
            }
          } 
        }
        // Update the unversioned mask if necessary
        if (!!unversioned_mask)
        {
          if (!!unversioned)
            unversioned_mask &= unversioned;
          else
            unversioned_mask.clear();
        }
      }
      else
      {
        // We are read-only with no split fields so everything is easy
        // We do have to request the initial version of the states
        for (LegionMap<VersionID,ManagerVersions>::aligned::const_iterator
              vit = current_version_infos.begin(); vit !=
              current_version_infos.end(); vit++)
        {
          FieldMask local_overlap = vit->second.get_valid_mask() & version_mask;
          if (!local_overlap)
            continue;
          for (ManagerVersions::iterator it = vit->second.begin();
                it != vit->second.end(); it++)
          {
            FieldMask overlap = it->second & local_overlap;
            if (!overlap)
              continue;
            unversioned -= overlap;
            version_info.add_current_version(it->first, overlap, 
                                             true/*path only*/);
            it->first->request_initial_version_state(context, overlap, 
                                                     ready_events);
          }
          if (!unversioned)
            break;
        }
        // Update the unversioned mask if necessary
        if (!!unversioned_mask)
        {
          if (!!unversioned)
            unversioned_mask &= unversioned;
          else
            unversioned_mask.clear();
        }
      }
    }

    //--------------------------------------------------------------------------
    void VersionManager::advance_versions(FieldMask mask, 
                                          UniqueID logical_context_uid,
                                          InnerContext *physical_context, 
                                          bool update_parent_state,
                                          std::set<RtEvent> &applied_events,
                                          bool dedup_opens,
                                          ProjectionEpochID open_epoch,
                                          bool dedup_advances, 
                                          ProjectionEpochID advance_epoch,
                                          const FieldMask *dirty_previous,
                                          const ProjectionInfo *proj_info,
                                          const VersioningSet<> *repl_states)
    //--------------------------------------------------------------------------
    {
      DETAILED_PROFILER(node->context->runtime, 
                        CURRENT_STATE_ADVANCE_VERSION_NUMBERS_CALL);
      // See if we have been assigned
      if (physical_context != current_context)
      {
        const AddressSpaceID local_space = 
          node->context->runtime->address_space;
        owner_space = physical_context->get_version_owner(node, local_space);
        is_owner = (owner_space == local_space);
        current_context = physical_context;
      }
      // Check to see if we are the owner
      if (!is_owner)
      {
        // First send back the message to the owner to do the advance there
        // This also guarantees that we are serialized with respect to 
        // all previous advances since the virtual channel is in order
        // which means we have implicit dependences on all previous 
        // advances issued from this node
        RtEvent advanced = send_remote_advance(mask, update_parent_state,
                                               logical_context_uid,
                                               dedup_opens, open_epoch, 
                                               dedup_advances, advance_epoch,
                                               dirty_previous, proj_info,
                                               repl_states);
        // Now retake the lock and see if we need to save this
        // in the list of pending remote advances
        // We can do this afterwards as we know the advance will always
        // come before any valid requests for a given region requirement
        {
          AutoLock m_lock(manager_lock);
          const FieldMask valid_overlap = mask & remote_valid_fields;
          if (!valid_overlap)
          {
            // if we have no overlap then there is no need to store
            // this i the set of pending remote_advances
            applied_events.insert(advanced);
            return;
          }
          // Otherwise save it in the pending remote advance summary
          // and keep going so we can launch off a task to reclaim it
          pending_remote_advances[advanced] = valid_overlap; 
          pending_remote_advance_summary |= valid_overlap;
        }
        // Launch off a meta-task to reclaim the advanced field
        PendingAdvanceArgs args;
        args.proxy_this = this;
        args.to_reclaim = advanced;
        RtEvent done = 
          runtime->issue_runtime_meta_task(args, LG_LATENCY_WORK_PRIORITY,
                                           advanced);
        // Add this event to the set of applied preconditions
        // in order to avoid cleanup races
        applied_events.insert(done);
        return;
      }
      // If we are deduplicating advances, do that now
      // to see if we can avoid any communication
      if (dedup_opens || dedup_advances)
      {
        AutoLock m_lock(manager_lock,1,false/*exclusive*/);
        if (dedup_opens)
        {
          LegionMap<ProjectionEpoch,FieldMask>::aligned::const_iterator
            finder = previous_opens.find(
                ProjectionEpoch(logical_context_uid, open_epoch));
          if (finder != previous_opens.end())
          {
            mask -= finder->second;
            if (!mask)
              return;
          }
        }
        if (dedup_advances)
        {
          LegionMap<ProjectionEpoch,FieldMask>::aligned::const_iterator 
            finder = previous_advancers.find(
                ProjectionEpoch(logical_context_uid, advance_epoch));
          if (finder != previous_advancers.end())
          {
            mask -= finder->second;
            if (!mask)
              return;
          }
        }
      }
      WrapperReferenceMutator mutator(applied_events);
      // If we have to update our parent version info, then we
      // need to keep track of all the new VersionState objects that we make
      VersioningSet<> new_states;
      // We need the lock in exclusive mode because we are going
      // to be mutating our data structures
      {
        AutoLock m_lock(manager_lock);
        // Recheck for any advance or open fields in case we lost the race
        if (dedup_opens)
        {
          // Filter out any previous opens if necessary
          const ProjectionEpoch key(logical_context_uid, open_epoch);
          if (!previous_opens.empty())
          {
            for (LegionMap<ProjectionEpoch,FieldMask>::aligned::iterator it =
                  previous_opens.begin(); it != 
                  previous_opens.end(); /*nothing*/)
            {
              if (it->first == key) // skip our own
              {
                it++;
                continue;
              }
              it->second -= mask;
              if (!it->second)
              {
                LegionMap<ProjectionEpoch,FieldMask>::aligned::iterator 
                  to_delete = it;
                it++;
                previous_opens.erase(to_delete);
              }
              else
                it++;
            }
          }
          LegionMap<ProjectionEpoch,FieldMask>::aligned::iterator
            finder = previous_opens.find(key);
          if (finder != previous_opens.end())
          {
            mask -= finder->second;
            if (!mask)
              return;
            finder->second |= mask;
          }
          else
            previous_opens[key] = mask;
        }
        if (dedup_advances)
        {
          // Filter out any previous advancers if necessary  
          const ProjectionEpoch key(logical_context_uid, advance_epoch);
          if (!previous_advancers.empty())
          {
            for (LegionMap<ProjectionEpoch,FieldMask>::aligned::iterator it =
                  previous_advancers.begin(); it != 
                  previous_advancers.end(); /*nothing*/)
            {
              if (it->first == key) // skip our own
              {
                it++;
                continue;
              }
              it->second -= mask;
              if (!it->second)
              {
                LegionMap<ProjectionEpoch,FieldMask>::aligned::iterator 
                  to_delete = it;
                it++;
                previous_advancers.erase(to_delete);
              }
              else
                it++;
            }
          }
          LegionMap<ProjectionEpoch,FieldMask>::aligned::iterator 
            finder = previous_advancers.find(key);
          if (finder != previous_advancers.end())
          {
            mask -= finder->second;
            if (!mask)
              return;
            finder->second |= mask;
          }
          else
            previous_advancers[key] = mask;
        }
        // Record any epoch updates
        if (proj_info != NULL)
        {
          const LegionMap<ProjectionEpochID,FieldMask>::aligned 
            &advance_epochs = proj_info->get_projection_epochs();
          for (LegionMap<ProjectionEpochID,FieldMask>::aligned::const_iterator
               pit = advance_epochs.begin(); pit != advance_epochs.end(); pit++)
          {
            const ProjectionEpoch key(logical_context_uid, pit->first);
            FieldMask update_mask = pit->second;
            // Filter out any previous advancers with overlapping fields
            std::vector<ProjectionEpoch> to_delete;
            for (LegionMap<ProjectionEpoch,FieldMask>::aligned::iterator it = 
                  previous_advancers.begin(); it !=
                  previous_advancers.end(); it++)
            {
              if (it->first == key)
              {
                update_mask -= it->second;
                if (!update_mask)
                  break;
                continue;
              }
              it->second -= pit->second;
              if (!it->second)
                to_delete.push_back(it->first);
            }
            if (!to_delete.empty())
            {
              for (std::vector<ProjectionEpoch>::const_iterator it = 
                    to_delete.begin(); it != to_delete.end(); it++)
                previous_advancers.erase(*it);
            }
            if (!!update_mask)
            {
              LegionMap<ProjectionEpoch,FieldMask>::aligned::iterator finder =
                previous_advancers.find(key);
              if (finder == previous_advancers.end())
                previous_advancers[key] = update_mask;
              else
                finder->second |= update_mask;
            }
          }
        }
        // Now send any invalidations to get them in flight
        if (!remote_valid.empty() && !(remote_valid_fields * mask))
        {
          std::vector<AddressSpaceID> to_delete;
          for (LegionMap<AddressSpaceID,FieldMask>::aligned::iterator it = 
                remote_valid.begin(); it != remote_valid.end(); it++)
          {
            FieldMask overlap = mask & it->second;
            if (!overlap)
              continue;
            RtEvent done = send_remote_invalidate(it->first, overlap);
            applied_events.insert(done); 
            it->second -= mask;
            if (!it->second)
              to_delete.push_back(it->first);
          }
          if (!to_delete.empty())
          {
            for (std::vector<AddressSpaceID>::const_iterator it = 
                  to_delete.begin(); it != to_delete.end(); it++)
              remote_valid.erase(*it);
          }
          remote_valid_fields -= mask;
        }
        // Otherwise we are the owner node so we can do the update
#ifdef DEBUG_LEGION
        sanity_check();
#endif
        // First filter out fields in the previous
        std::vector<VersionID> to_delete_previous;
        FieldMask previous_filter = mask;
        for (LegionMap<VersionID,ManagerVersions>::aligned::iterator vit =
              previous_version_infos.begin(); vit != 
              previous_version_infos.end(); vit++)
        {
          FieldMask overlap = vit->second.get_valid_mask() & previous_filter;
          if (!overlap)
            continue;
          ManagerVersions &info = vit->second;
          // Might be an overapproximation, so we might need to
          // update the overlap because we need it precise below
          const bool need_overlap_update = (info.size() > 1);
          // See if everyone is going away or just some of them
          if (overlap == info.get_valid_mask())
          {
            // The whole version number is going away, remove all
            // the valid references on the version state objects
            if (need_overlap_update)
            {
              overlap.clear();
              for (ManagerVersions::iterator it = info.begin();
                    it != info.end(); it++)
                overlap |= it->second;
            }
            to_delete_previous.push_back(vit->first);
          }
          else
          {
            // Only some of the state are being filtered
            std::vector<VersionState*> to_delete;
            if (need_overlap_update)
              overlap.clear();
            for (ManagerVersions::iterator it = info.begin();
                  it != info.end(); it++)
            {
              FieldMask state_overlap = it->second & previous_filter;
              if (!state_overlap)
                continue;
              if (need_overlap_update)
                overlap |= state_overlap;
              it->second -= state_overlap;
              if (!it->second)
                to_delete.push_back(it->first);
            }
            if (!to_delete.empty())
            {
              for (std::vector<VersionState*>::const_iterator it = 
                    to_delete.begin(); it != to_delete.end(); it++)
                info.erase(*it);
              if (info.empty())
                to_delete_previous.push_back(vit->first);
            }
          }
          if (need_overlap_update && !overlap)
            continue;
          previous_filter -= overlap;
          if (!previous_filter)
            break;
        }
        if (!to_delete_previous.empty())
        {
          for (std::vector<VersionID>::const_iterator it = 
                to_delete_previous.begin(); it != 
                to_delete_previous.end(); it++)
          {
            previous_version_infos.erase(*it);
          }
          to_delete_previous.clear();
        }
        // Now filter fields from current back to previous
        FieldMask current_filter = mask;
        // Keep a set of version states that have to be added
        LegionMap<VersionState*,FieldMask>::aligned to_add;
        std::set<VersionID> to_delete_current;
        // Do this in reverse order so we can add new states earlier
        for (LegionMap<VersionID,ManagerVersions>::aligned::reverse_iterator 
              vit = current_version_infos.rbegin(); vit != 
              current_version_infos.rend(); vit++)
        {
          FieldMask version_overlap = 
            vit->second.get_valid_mask() & current_filter;
          if (!version_overlap)
            continue;
          ManagerVersions &info = vit->second;
          // If we have more than one element then the
          // valid mask might be an over approximation and
          // we're going to need the precise overlap set below
          const bool need_version_overlap_update = (info.size() > 1);
          if (version_overlap == info.get_valid_mask())
          {
            // Send back the whole version state info to previous
            to_delete_current.insert(vit->first);
            // See if we need to merge it or can just copy it
            LegionMap<VersionID,ManagerVersions>::aligned::iterator 
              prev_finder = previous_version_infos.find(vit->first);
            if (prev_finder == previous_version_infos.end())
            {
              if (need_version_overlap_update)
              {
                version_overlap.clear();
                for (ManagerVersions::iterator it = info.begin();
                      it != info.end(); it++)
                  version_overlap |= it->second; 
              }
              // Can just send it back with no merge
              info.move(previous_version_infos[vit->first]);
            }
            else
            {
              // prev_inf already existed
              // Filter back the version states
              if (need_version_overlap_update)
                version_overlap.clear();
              for (ManagerVersions::iterator it = info.begin();
                    it != info.end(); it++)
              {
                if (need_version_overlap_update)
                  version_overlap |= it->second;
                prev_finder->second.insert(it->first, it->second, &mutator);
              }
              info.clear(); // clear it in case we get unerased
            }
          }
          else
          {
            if (need_version_overlap_update)
              version_overlap.clear();
            // Filter back only some of the version states
            std::vector<VersionState*> to_delete;
            ManagerVersions &prev_info = previous_version_infos[vit->first];
            for (ManagerVersions::iterator it = info.begin();
                  it != info.end(); it++)
            {
              FieldMask overlap = it->second & current_filter;
              if (!overlap)
                continue;
              if (need_version_overlap_update)
                version_overlap |= overlap; 
              prev_info.insert(it->first, overlap, &mutator);
              it->second -= overlap;
              if (!it->second)
                to_delete.push_back(it->first);
            }
            if (!to_delete.empty())
            {
              for (std::vector<VersionState*>::const_iterator it = 
                    to_delete.begin(); it != to_delete.end(); it++)
                info.erase(*it);
            }
            if (info.empty())
              to_delete_current.insert(vit->first);
          }
          // Make our new version state object and add if we can
          VersionID next_version = vit->first+1;
          // Remove this version number from the delete set if it exists
          to_delete_current.erase(next_version);
          if (repl_states != NULL)
          {
            // If we've been given remote states to use from another
            // control replicated context then we should be able
            // to find a version state with the right version number
            for (VersioningSet<>::iterator it = repl_states->begin();
                  it != repl_states->end(); it++)
            {
              // This doesn't hold if we are doing a must-epoch exchange
              // See the ghost exchange example
              //if (it->first->version_number != next_version)
              //  continue;
              FieldMask overlap = it->second & version_overlap;
              if (!overlap)
                continue;
              if (update_parent_state || (dirty_previous != NULL))
                new_states.insert(it->first, overlap, &mutator);
              // Kind of dangerous to be getting another iterator to this
              // data structure that we're iterating, but since neither
              // is mutating, we won't invalidate any iterators
              LegionMap<VersionID,ManagerVersions>::aligned::iterator 
                next_finder = current_version_infos.find(next_version);
              if (next_finder != current_version_infos.end())
                next_finder->second.insert(it->first, overlap, &mutator);
              else
                to_add[it->first] = overlap;
              current_filter -= overlap;
              version_overlap -= overlap;
              if (!version_overlap)
                break;
            }
#ifdef DEBUG_LEGION
            assert(!version_overlap); // should be empty when we're done
#endif
          }
          else
          {
            VersionState *new_state = create_new_version_state(next_version);
            if (update_parent_state || (dirty_previous != NULL))
              new_states.insert(new_state, version_overlap, &mutator);
            // Kind of dangerous to be getting another iterator to this
            // data structure that we're iterating, but since neither
            // is mutating, we won't invalidate any iterators
            LegionMap<VersionID,ManagerVersions>::aligned::iterator 
              next_finder = current_version_infos.find(next_version);
            if (next_finder != current_version_infos.end())
              next_finder->second.insert(new_state, version_overlap, &mutator);
            else
              to_add[new_state] = version_overlap;
            current_filter -= version_overlap;
            if (!current_filter)
              break;
          }
        }
        // Remove any old version state infos
        if (!to_delete_current.empty())
        {
          for (std::set<VersionID>::const_iterator it = 
                to_delete_current.begin(); it != to_delete_current.end(); it++)
            current_version_infos.erase(*it);
        }
        // See if we have any fields for which there was no prior
        // version number, if there was then these are fields which
        // are being initialized and should be added as version 1
        if (!!current_filter)
        {
          if (repl_states != NULL)
          {
            // If we've been given remote states to use from another
            // control replicated context then we should be able
            // to find a version state with the right version number
            FieldMask remaining_filter = current_filter;
            for (VersioningSet<>::iterator it = repl_states->begin();
                  it != repl_states->end(); it++)
            {
              // This doesn't hold if we are doing a must-epoch exchange
              // See the ghost exchange example
              //if (it->first->version_number != init_version)
              //  continue;
              const FieldMask overlap = remaining_filter & it->second;
              if (!overlap)
                continue;
              if (update_parent_state || (dirty_previous != NULL))
                new_states.insert(it->first, overlap, &mutator);
              current_version_infos[it->first->version_number].insert(
                  it->first, overlap, &mutator);
              // Update the mask of fields we have yet to handle
              remaining_filter -= overlap;
              if (!remaining_filter)
                break;
            }
#ifdef DEBUG_LEGION
            assert(!remaining_filter); // should be empty when we're done
#endif
          }
          else
          {
            // No repl states for us to worry about here
            VersionState *new_state = create_new_version_state(init_version);
            if (update_parent_state || (dirty_previous != NULL))
              new_states.insert(new_state, current_filter, &mutator);
            current_version_infos[init_version].insert(new_state, 
                                                       current_filter,&mutator);
          }
        }
        // Finally add in our new states
        if (!to_add.empty())
        {
          for (LegionMap<VersionState*,FieldMask>::aligned::const_iterator 
                it = to_add.begin(); it != to_add.end(); it++)
          {
            ManagerVersions &versions = 
              current_version_infos[it->first->version_number];
#ifdef DEBUG_LEGION
            // We shouldn't already have these fields
            if (!versions.empty())
              assert(it->second * versions.get_valid_mask());
#endif
            versions.insert(it->first, it->second, &mutator);
          }
        }
#ifdef DEBUG_LEGION
        sanity_check();
#endif
      } // release the lock
      // If we have no new states then we are done
      if (new_states.empty())
        return;
      // See if we have to capture any dirty data from the previous versions
      // If we don't have to update the parent state then we are at the
      // top of the tree, so there is no need to worry about closes from above
      if (dirty_previous != NULL)
      {
        AutoLock m_lock(manager_lock,1,false/*exclusive*/);
        for (LegionMap<VersionID,ManagerVersions>::aligned::const_iterator vit =
              previous_version_infos.begin(); vit != 
              previous_version_infos.end(); vit++)
        {
          // Disjoint so it doesn't matter
          if (vit->second.get_valid_mask() * (*dirty_previous))
            continue;
          for (ManagerVersions::iterator mit = vit->second.begin();
                mit != vit->second.end(); mit++)
          {
            FieldMask state_overlap = mit->second & *dirty_previous;
            if (!state_overlap)
              continue;
            // Get the final version of this version state
            std::set<RtEvent> preconditions;
            mit->first->request_final_version_state(physical_context, 
                                                  state_overlap, preconditions);
            if (!preconditions.empty())
            {
              RtEvent precondition = Runtime::merge_events(preconditions);
              for (VersioningSet<>::iterator it = new_states.begin();
                    it != new_states.end(); it++)
              {
                FieldMask overlap = it->second & state_overlap;
                if (!overlap)
                  continue;
                DirtyUpdateArgs args;
                args.previous = mit->first;
                args.target = it->first;
                // Have to use new here for alignment
                args.capture_mask = new FieldMask(overlap);
                RtEvent done = 
                  runtime->issue_runtime_meta_task(args, 
                      LG_LATENCY_WORK_PRIORITY, precondition);
                applied_events.insert(done);
                state_overlap -= overlap;
                if (!state_overlap)
                  break;
              }
            }
            else
            {
              // We can do the captures now 
              for (VersioningSet<>::iterator it = new_states.begin();
                    it != new_states.end(); it++)
              {
                FieldMask overlap = it->second & state_overlap;
                if (!overlap)
                  continue;
                mit->first->capture_dirty_instances(overlap, it->first); 
                state_overlap -= overlap;
                if (!state_overlap)
                  break;
              }
            }
          }
        }
      }
      // If we recorded any new states then we have to tell our parent manager
      if (update_parent_state)
      {
        RegionTreeNode *parent = node->get_parent();      
#ifdef DEBUG_LEGION
        assert(parent != NULL);
#endif
        VersionManager &parent_manager = 
          parent->get_current_version_manager(ctx);
        const LegionColor color = node->get_color();
        // This destroys new states, but whatever we're done anyway
        parent_manager.update_child_versions(physical_context, color, 
                                             new_states, applied_events);
      }
    }

    //--------------------------------------------------------------------------
    void VersionManager::reclaim_pending_advance(RtEvent done_event)
    //--------------------------------------------------------------------------
    {
#ifdef DEBUG_LEGION
      assert(!is_owner);
#endif
      AutoLock m_lock(manager_lock);
      LegionMap<RtEvent,FieldMask>::aligned::iterator finder = 
        pending_remote_advances.find(done_event);
      // Might already have been pruned by an invalidate
      if (finder == pending_remote_advances.end())
        return;
      // Otherwise remote it and rebuild the summary mask
      pending_remote_advances.erase(finder);
      FieldMask new_summary;
      for (LegionMap<RtEvent,FieldMask>::aligned::const_iterator it = 
            pending_remote_advances.begin(); it != 
            pending_remote_advances.end(); it++)
        new_summary |= it->second;
      pending_remote_advance_summary = new_summary;
    }

    //--------------------------------------------------------------------------
    void VersionManager::find_or_create_unversioned_states(
                FieldMask unversioned,
                LegionMap<VersionState*,FieldMask>::aligned &unversioned_states,
                ReferenceMutator *mutator)
    //--------------------------------------------------------------------------
    {
#ifdef DEBUG_LEGION
      assert(is_owner);
#endif
      // Retake the lock in exclusive mode and see if we lost any races
      AutoLock m_lock(manager_lock);
      for (LegionMap<VersionID,ManagerVersions>::aligned::const_iterator
            vit = current_version_infos.begin(); vit != 
            current_version_infos.end(); vit++)
      {
        // Only need to check against unversioned this time
        FieldMask local_overlap = vit->second.get_valid_mask() & unversioned;
        if (!local_overlap)
          continue;
        for (ManagerVersions::iterator it = vit->second.begin();
              it != vit->second.end(); it++)
        {
          FieldMask overlap = it->second & local_overlap;
          if (!overlap)
            continue;
          unversioned_states[it->first] = overlap;
          unversioned -= overlap;
          if (!unversioned)
            return;
        }
      }
      // If we get here then we actually need to make a new state
      VersionState *new_state = create_new_version_state(init_version);
      current_version_infos[init_version].insert(new_state, 
                                                 unversioned, mutator);
      unversioned_states[new_state] = unversioned;
    }

    //--------------------------------------------------------------------------
    /*static*/ void VersionManager::handle_unversioned_request(
                   Deserializer &derez, Runtime *runtime, AddressSpaceID source)
    //--------------------------------------------------------------------------
    {
      DerezCheck z(derez);
      UniqueID context_uid;
      derez.deserialize(context_uid);
      bool is_region;
      derez.deserialize(is_region);
      RegionTreeNode *node;
      if (is_region)
      {
        LogicalRegion handle;
        derez.deserialize(handle);
        node = runtime->forest->get_node(handle);
      }
      else
      {
        LogicalPartition handle;
        derez.deserialize(handle);
        node = runtime->forest->get_node(handle);
      }
      FieldMask unversioned;
      derez.deserialize(unversioned);
      void *target;
      derez.deserialize(target);
      RtUserEvent done;
      derez.deserialize(done);

      InnerContext *context = runtime->find_context(context_uid);
      ContextID ctx = context->get_context_id();
      VersionManager &manager = node->get_current_version_manager(ctx);
      
      std::set<RtEvent> done_preconditions;
      WrapperReferenceMutator mutator(done_preconditions);
      LegionMap<VersionState*,FieldMask>::aligned unversioned_states;

      manager.find_or_create_unversioned_states(unversioned,
                                                unversioned_states, &mutator);
      // Now send the results back to the source
      Serializer rez;
      {
        RezCheck z2(rez);
        rez.serialize(target);
        rez.serialize<size_t>(unversioned_states.size());
        for (LegionMap<VersionState*,FieldMask>::aligned::const_iterator it = 
              unversioned_states.begin(); it != unversioned_states.end(); it++)
        {
          rez.serialize(it->first->did);
          rez.serialize(it->second);
        }
        if (!done_preconditions.empty())
          rez.serialize(Runtime::merge_events(done_preconditions));
        else
          rez.serialize(RtEvent::NO_RT_EVENT);
        rez.serialize(done);
      }
      runtime->send_version_manager_unversioned_response(source, rez);
    }
    
    //--------------------------------------------------------------------------
    /*static*/ void VersionManager::handle_unversioned_response(
                                          Deserializer &derez, Runtime *runtime)
    //--------------------------------------------------------------------------
    {
      DerezCheck z(derez);
      LegionMap<VersionState*,FieldMask>::aligned *unversioned_states;
      derez.deserialize(unversioned_states);
      size_t num_states;
      derez.deserialize(num_states);
      std::set<RtEvent> preconditions;
      for (unsigned idx = 0; idx < num_states; idx++)
      {
        DistributedID did;
        derez.deserialize(did);
        RtEvent ready;
        VersionState *state = runtime->find_or_request_version_state(did,ready);
        if (ready.exists())
          preconditions.insert(ready);
        derez.deserialize((*unversioned_states)[state]);
      }
      RtEvent precondition;
      derez.deserialize(precondition);
      if (precondition.exists())
        preconditions.insert(precondition);
      RtUserEvent done;
      derez.deserialize(done);
      if (!preconditions.empty())
        Runtime::trigger_event(done, Runtime::merge_events(preconditions));
      else
        Runtime::trigger_event(done);
    }

    //--------------------------------------------------------------------------
    /*static*/ void VersionManager::process_capture_dirty(const void *args)
    //--------------------------------------------------------------------------
    {
      const DirtyUpdateArgs *dargs = (const DirtyUpdateArgs*)args;
      dargs->previous->capture_dirty_instances(*(dargs->capture_mask),
                                               dargs->target);
      delete dargs->capture_mask;
    }

    //--------------------------------------------------------------------------
    /*static*/ void VersionManager::process_pending_advance(const void *args)
    //--------------------------------------------------------------------------
    {
      const PendingAdvanceArgs *pargs = (const PendingAdvanceArgs*)args;
      pargs->proxy_this->reclaim_pending_advance(pargs->to_reclaim);
    }

    //--------------------------------------------------------------------------
    void VersionManager::update_child_versions(InnerContext *context,
                                              const LegionColor child_color,
                                              VersioningSet<> &new_states,
                                              std::set<RtEvent> &applied_events)
    //--------------------------------------------------------------------------
    {
      // See if we have been assigned
      if (context != current_context)
      {
        const AddressSpaceID local_space = 
          node->context->runtime->address_space;
        owner_space = context->get_version_owner(node, local_space);
        is_owner = (owner_space == local_space);
        current_context = context;
      }
      // Only need to hold the lock in read-only mode since we're not
      // going to be updating any of these local data structures
      AutoLock m_lock(manager_lock,1,false/*exclusive*/);
      // If we are not the owner, see if we need to issue any requests
      if (!is_owner)
      {
        const FieldMask request_mask = 
          new_states.get_valid_mask() - remote_valid_fields;
        // Also handle the case where we have stale data from advances
        if (!!request_mask ||
            !(new_states.get_valid_mask() * pending_remote_advance_summary))
        {
          // Release the lock before sending the message
          m_lock.release();
          // Always pass in the full mask as the call will recompute
          // the request_mask in case we lose a race
          RtEvent wait_on = send_remote_version_request(
              new_states.get_valid_mask(), applied_events);
          // Retake the lock only once we're ready to
          wait_on.wait();
          m_lock.reacquire();
#ifdef DEBUG_LEGION
          // When we wake up everything should be good
          assert(!(new_states.get_valid_mask() - remote_valid_fields));
#endif
        }
      }
      for (LegionMap<VersionID,ManagerVersions>::aligned::const_iterator vit = 
            current_version_infos.begin(); vit != 
            current_version_infos.end(); vit++)
      {
        FieldMask version_overlap = 
          vit->second.get_valid_mask() & new_states.get_valid_mask();
        if (!version_overlap)
          continue;
        for (ManagerVersions::iterator it = vit->second.begin();
              it != vit->second.end(); it++)
        {
          FieldMask overlap = it->second & version_overlap;
          if (!overlap)
            continue;
          it->first->reduce_open_children(child_color, overlap, new_states, 
                                          applied_events, true/*need lock*/,
                                          true/*local update*/);
        }
        // If we've handled all the new states then we are done
        if (new_states.empty())
          break;
      }
    }

    //--------------------------------------------------------------------------
    void VersionManager::invalidate_version_infos(const FieldMask &invalid_mask)
    //--------------------------------------------------------------------------
    {
#ifdef DEBUG_LEGION
      assert(!is_owner); // should only be called on remote managers
#endif
      AutoLock m_lock(manager_lock);
#ifdef DEBUG_LEGION
      sanity_check();
#endif
      // This invalidates our local fields
      remote_valid_fields -= invalid_mask;
      // Remove any pending remote advances that we have since
      // we no longer care about them now that we are no longer valid
      if (!(pending_remote_advance_summary * invalid_mask))
      {
        std::vector<RtEvent> to_delete;
        for (LegionMap<RtEvent,FieldMask>::aligned::iterator it = 
              pending_remote_advances.begin(); it != 
              pending_remote_advances.end(); it++)
        {
          it->second -= invalid_mask;
          if (!it->second)
            to_delete.push_back(it->first);
        }
        if (!to_delete.empty())
        {
          for (std::vector<RtEvent>::const_iterator it = 
                to_delete.begin(); it != to_delete.end(); it++)
            pending_remote_advances.erase(*it);
        }
        pending_remote_advance_summary -= invalid_mask;
      }
      filter_version_info(invalid_mask, current_version_infos);
      filter_version_info(invalid_mask, previous_version_infos);
#ifdef DEBUG_LEGION
      sanity_check();
#endif
    }

    //--------------------------------------------------------------------------
    /*static*/ void VersionManager::filter_version_info(const FieldMask &mask,
                       LegionMap<VersionID,ManagerVersions>::aligned &to_filter)
    //--------------------------------------------------------------------------
    {
      std::vector<VersionID> to_delete;
      for (LegionMap<VersionID,ManagerVersions>::aligned::iterator vit = 
            to_filter.begin(); vit != to_filter.end(); vit++)
      {
        FieldMask overlap = vit->second.get_valid_mask() & mask;
        if (!overlap)
          continue;
        if (overlap == vit->second.get_valid_mask())
          to_delete.push_back(vit->first);
        else
        {
          std::vector<VersionState*> to_remove;
          for (ManagerVersions::iterator it = vit->second.begin(); 
                it != vit->second.end(); it++)
          {
            it->second -= overlap;
            if (!it->second)
              to_remove.push_back(it->first);
          }
          if (!to_remove.empty())
          {
            for (std::vector<VersionState*>::const_iterator it = 
                  to_remove.begin(); it != to_remove.end(); it++)
              vit->second.erase(*it);
            if (vit->second.empty())
              to_delete.push_back(vit->first);
          }
        }
      }
      if (!to_delete.empty())
      {
        for (std::vector<VersionID>::const_iterator it = 
              to_delete.begin(); it != to_delete.end(); it++)
          to_filter.erase(*it);
      }
    }

    //--------------------------------------------------------------------------
    void VersionManager::print_physical_state(RegionTreeNode *arg_node,
                                const FieldMask &capture_mask,
                                TreeStateLogger *logger)
    //--------------------------------------------------------------------------
    {
#ifdef DEBUG_LEGION
      assert(node == arg_node);
#endif
      PhysicalState temp_state(node, false/*dummy path only*/);
      logger->log("Versions:");
      logger->down();
      for (LegionMap<VersionID,ManagerVersions>::aligned::const_iterator vit =
            current_version_infos.begin(); vit != 
            current_version_infos.end(); vit++)
      {
        if (capture_mask * vit->second.get_valid_mask())
          continue;
        FieldMask version_fields;
        for (ManagerVersions::iterator it = vit->second.begin();
              it != vit->second.end(); it++)
        {
          FieldMask overlap = capture_mask & it->second;
          if (!overlap)
            continue;
          version_fields |= overlap;
          VersionState *vs = dynamic_cast<VersionState*>(it->first);
          assert(vs != NULL);
          vs->update_physical_state(&temp_state, overlap);
        }
        assert(!!version_fields);
        char *version_buffer = version_fields.to_string();
        logger->log("%lld: %s", vit->first, version_buffer);
        free(version_buffer);
      }
      logger->up();
      temp_state.print_physical_state(capture_mask, logger);
    }

    //--------------------------------------------------------------------------
    void VersionManager::update_physical_state(PhysicalState *state)
    //--------------------------------------------------------------------------
    {
      for (LegionMap<VersionID,ManagerVersions>::aligned::const_iterator vit =
           current_version_infos.begin(); vit !=
           current_version_infos.end(); vit++)
      {
        for (ManagerVersions::iterator it = vit->second.begin();
             it != vit->second.end(); it++)
        {
          VersionState *vs = dynamic_cast<VersionState*>(it->first);
          vs->update_physical_state(state, it->second);
        }
      }
    }

    //--------------------------------------------------------------------------
    VersionState* VersionManager::create_new_version_state(VersionID vid)
    //--------------------------------------------------------------------------
    {
      DistributedID did = runtime->get_available_distributed_id();
      return new VersionState(vid, runtime, did, 
          runtime->address_space, node, true/*register now*/);
    }

    //--------------------------------------------------------------------------
    RtEvent VersionManager::send_remote_advance(const FieldMask &advance_mask,
                                            bool update_parent_state,
                                            UniqueID logical_context_uid,
                                            bool dedup_opens,
                                            ProjectionEpochID open_epoch,
                                            bool dedup_advances,
                                            ProjectionEpochID advance_epoch,
                                            const FieldMask *dirty_previous,
                                            const ProjectionInfo *proj_info,
                                            const VersioningSet<> *repl_states)
    //--------------------------------------------------------------------------
    {
#ifdef DEBUG_LEGION
      assert(!is_owner);
#endif
      RtUserEvent remote_advance = Runtime::create_rt_user_event();
      Serializer rez;
      {
        RezCheck z(rez);
        rez.serialize(remote_advance);
        rez.serialize(logical_context_uid);
        rez.serialize(current_context->get_context_uid());
        if (node->is_region())
        {
          rez.serialize<bool>(true);
          rez.serialize(node->as_region_node()->handle);
        }
        else
        {
          rez.serialize<bool>(false);
          rez.serialize(node->as_partition_node()->handle);
        }
        rez.serialize(advance_mask);
        rez.serialize<bool>(update_parent_state);
        rez.serialize<bool>(dedup_opens);
        if (dedup_opens)
          rez.serialize(open_epoch);
        rez.serialize<bool>(dedup_advances);
        if (dedup_advances)
          rez.serialize(advance_epoch);
        if (dirty_previous != NULL)
        {
          rez.serialize<bool>(true);
          rez.serialize(*dirty_previous);
        }
        else
          rez.serialize<bool>(false);
        if (proj_info != NULL)
        {
          rez.serialize<bool>(true);
          // Only need to pack the projection epochs
          proj_info->pack_epochs(rez);
        }
        else
          rez.serialize<bool>(false);
        if (repl_states != NULL)
        {
          rez.serialize<size_t>(repl_states->size());
          for (VersioningSet<>::iterator it = repl_states->begin();
                it != repl_states->end(); it++)
          {
            rez.serialize(it->first->did);
            rez.serialize(it->second);
          }
        }
        else
          rez.serialize<size_t>(0);
      }
      runtime->send_version_manager_advance(owner_space, rez);
      return remote_advance;
    }

    //--------------------------------------------------------------------------
    /*static*/ void VersionManager::handle_remote_advance(Deserializer &derez,
                                                          Runtime *runtime)
    //--------------------------------------------------------------------------
    {
      DerezCheck z(derez);
      RtUserEvent done_event;
      derez.deserialize(done_event);
      UniqueID logical_context_uid;
      derez.deserialize(logical_context_uid);
      UniqueID physical_context_uid;
      derez.deserialize(physical_context_uid);
      bool is_region;
      derez.deserialize(is_region);
      RegionTreeNode *node;
      if (is_region)
      {
        LogicalRegion handle;
        derez.deserialize(handle);
        node = runtime->forest->get_node(handle);
      }
      else
      {
        LogicalPartition handle;
        derez.deserialize(handle);
        node = runtime->forest->get_node(handle);
      }
      FieldMask advance_mask;
      derez.deserialize(advance_mask);
      bool update_parent;
      derez.deserialize(update_parent);
      bool dedup_opens;
      derez.deserialize(dedup_opens);
      ProjectionEpochID open_epoch = 0;
      if (dedup_opens)
        derez.deserialize(open_epoch);
      bool dedup_advances;
      derez.deserialize(dedup_advances);
      ProjectionEpochID advance_epoch = 0;
      if (dedup_advances)
        derez.deserialize(advance_epoch);
      bool has_dirty_previous;
      derez.deserialize(has_dirty_previous);
      FieldMask dirty_previous;
      if (has_dirty_previous)
        derez.deserialize(dirty_previous);
      bool has_proj_info;
      derez.deserialize(has_proj_info);
      ProjectionInfo proj_info;
      if (has_proj_info)
        proj_info.unpack_epochs(derez);
      VersioningSet<> repl_states;
      size_t num_repl_states;
      derez.deserialize(num_repl_states);
      if (num_repl_states > 0)
      {
        std::set<RtEvent> ready_events;
        for (unsigned idx = 0; idx < num_repl_states; idx++)
        {
          DistributedID did;
          derez.deserialize(did);
          RtEvent ready;
          VersionState *state = 
            runtime->find_or_request_version_state(did, ready);
          FieldMask state_mask;
          derez.deserialize(state_mask);
          ready = repl_states.insert(state, state_mask, runtime, ready);
          if (ready.exists())
            ready_events.insert(ready);
        }
        if (!ready_events.empty())
        {
          RtEvent wait_on = Runtime::merge_events(ready_events);
          wait_on.wait();
        }
      }

      InnerContext *context = runtime->find_context(physical_context_uid);
      ContextID ctx = context->get_context_id();
      VersionManager &manager = node->get_current_version_manager(ctx);
      std::set<RtEvent> done_preconditions;
      manager.advance_versions(advance_mask, logical_context_uid, context, 
                               update_parent, done_preconditions, 
                               dedup_opens, open_epoch, 
                               dedup_advances, advance_epoch,
                               has_dirty_previous ? &dirty_previous : NULL,
                               has_proj_info ? &proj_info : NULL,
                               num_repl_states > 0 ? &repl_states : NULL);
      if (!done_preconditions.empty())
        Runtime::trigger_event(done_event, 
            Runtime::merge_events(done_preconditions));
      else
        Runtime::trigger_event(done_event);
    }

    //--------------------------------------------------------------------------
    RtEvent VersionManager::send_remote_invalidate(AddressSpaceID target,
                                               const FieldMask &invalidate_mask)
    //--------------------------------------------------------------------------
    {
#ifdef DEBUG_LEGION
      assert(is_owner); // should only be called from the owner
#endif
      RtUserEvent remote_invalidate = Runtime::create_rt_user_event();
      Serializer rez;
      {
        RezCheck z(rez);
        rez.serialize(remote_invalidate);
        rez.serialize(current_context->get_context_uid());
        if (node->is_region())
        {
          rez.serialize<bool>(true);
          rez.serialize(node->as_region_node()->handle);
        }
        else
        {
          rez.serialize<bool>(false);
          rez.serialize(node->as_partition_node()->handle);
        }
        rez.serialize(invalidate_mask);
      }
      runtime->send_version_manager_invalidate(target, rez);
      return remote_invalidate;
    }

    //--------------------------------------------------------------------------
    /*static*/ void VersionManager::handle_remote_invalidate(
                                          Deserializer &derez, Runtime *runtime)
    //--------------------------------------------------------------------------
    {
      DerezCheck z(derez);
      RtUserEvent done_event;
      derez.deserialize(done_event);
      UniqueID context_uid;
      derez.deserialize(context_uid);
      bool is_region;
      derez.deserialize(is_region);
      RegionTreeNode *node;
      if (is_region)
      {
        LogicalRegion handle;
        derez.deserialize(handle);
        node = runtime->forest->get_node(handle);
      }
      else
      {
        LogicalPartition handle;
        derez.deserialize(handle);
        node = runtime->forest->get_node(handle);
      }
      FieldMask invalidate_mask;
      derez.deserialize(invalidate_mask);

      InnerContext *context = runtime->find_context(context_uid);
      ContextID ctx = context->get_context_id();
      VersionManager &manager = node->get_current_version_manager(ctx);
      manager.invalidate_version_infos(invalidate_mask);
      Runtime::trigger_event(done_event);
    }

    //--------------------------------------------------------------------------
    RtEvent VersionManager::send_remote_version_request(FieldMask request_mask,
                                                std::set<RtEvent> &ready_events)
    //--------------------------------------------------------------------------
    {
#ifdef DEBUG_LEGION
      assert(!is_owner); // better be a remote copy
#endif
      RtUserEvent local_request;
      std::set<RtEvent> preconditions;
      {
        // First check to see what if any outstanding requests we have
        AutoLock m_lock(manager_lock);
        // First recheck to see if we lost any races with responses
        // already coming back to us since we computed our request mask
        if (!!pending_remote_advance_summary)
        {
          const FieldMask overlap = 
            request_mask & pending_remote_advance_summary;
          // Always remove the fields that are now valid
          request_mask -= remote_valid_fields;
          // If we had any overlap fields we have to add them back in
          if (!!overlap)
            request_mask |= overlap;
        }
        else // No remote advances so remove any fields now valid
          request_mask -= remote_valid_fields;
        // If we lost races with responses then we might already be done
        if (!request_mask)
          return RtEvent::NO_RT_EVENT;
        for (LegionMap<RtUserEvent,FieldMask>::aligned::const_iterator it =
              outstanding_requests.begin(); it != 
              outstanding_requests.end(); it++)
        {
          if (it->second * request_mask)
            continue;
          preconditions.insert(it->first);
          request_mask -= it->second;
          if (!request_mask)
            break;
        }
        if (!!request_mask)
        {
          local_request = Runtime::create_rt_user_event();
          outstanding_requests[local_request] = request_mask;
        }
      }
      if (!!request_mask)
      {
        // Send the local request
        Serializer rez;
        {
          RezCheck z(rez);
          // Send a pointer to this object for the response
          rez.serialize(this);
          // Need this for when we do the unpack
          rez.serialize(&ready_events);
          rez.serialize(local_request);
          rez.serialize(current_context->get_context_uid());
          if (node->is_region())
          {
            rez.serialize<bool>(true);
            rez.serialize(node->as_region_node()->handle);
          }
          else
          {
            rez.serialize<bool>(false);
            rez.serialize(node->as_partition_node()->handle);
          }
          rez.serialize(request_mask);
        }
        runtime->send_version_manager_request(owner_space, rez);
      }
      if (!preconditions.empty())
      {
        // Add the local request if there is one
        if (local_request.exists())
          preconditions.insert(local_request);
        return Runtime::merge_events(preconditions);
      }
#ifdef DEBUG_LEGION
      assert(local_request.exists()); // better have an event
#endif
      return local_request;
    }

    //--------------------------------------------------------------------------
    /*static*/ void VersionManager::handle_request(Deserializer &derez,
                                  Runtime *runtime, AddressSpaceID source_space)
    //--------------------------------------------------------------------------
    {
      DerezCheck z(derez);
      VersionManager *remote_manager;
      derez.deserialize(remote_manager);
      std::set<RtEvent> *applied_events;
      derez.deserialize(applied_events);
      RtUserEvent done_event;
      derez.deserialize(done_event);
      UniqueID context_uid;
      derez.deserialize(context_uid);
      bool is_region;
      derez.deserialize(is_region);
      RegionTreeNode *node;
      if (is_region)
      {
        LogicalRegion handle;
        derez.deserialize(handle);
        node = runtime->forest->get_node(handle);
      }
      else
      {
        LogicalPartition handle;
        derez.deserialize(handle);
        node = runtime->forest->get_node(handle);
      }     
      FieldMask request_mask;
      derez.deserialize(request_mask);

      InnerContext *context = runtime->find_context(context_uid);
      ContextID ctx = context->get_context_id();
      VersionManager &manager = node->get_current_version_manager(ctx);
      Serializer rez;
      {
        RezCheck z(rez);
        rez.serialize(remote_manager);
        rez.serialize(applied_events);
        rez.serialize(done_event);
        rez.serialize(request_mask);
        manager.pack_response(rez, source_space, request_mask);
      }
      runtime->send_version_manager_response(source_space, rez);
    }

    //--------------------------------------------------------------------------
    void VersionManager::pack_response(Serializer &rez, AddressSpaceID target,
                                       const FieldMask &request_mask)
    //--------------------------------------------------------------------------
    {
      // Do most of this in read only mode
#ifdef DEBUG_LEGION
      FieldMask send_mask = request_mask;
#endif
      {
        AutoLock m_lock(manager_lock,1,false/*exclusive*/);
#ifdef DEBUG_LEGION
        sanity_check();
#else
        FieldMask send_mask = request_mask;
#endif
        // We only need to send it if we know that it is not valid anymore
        LegionMap<AddressSpaceID,FieldMask>::aligned::const_iterator
          finder = remote_valid.find(target);
        // Remove any fields that we've already sent a response for
        if (finder != remote_valid.end())
          send_mask -= finder->second;
        LegionMap<VersionState*,FieldMask>::aligned send_infos;
        // Do the current infos first
        if (!!send_mask)
          find_send_infos(current_version_infos, send_mask, send_infos);
        pack_send_infos(rez, send_infos);
        if (!!send_mask)
        {
          send_infos.clear();
          // Then do the previous infos
          find_send_infos(previous_version_infos, request_mask, send_infos);
        }
        pack_send_infos(rez, send_infos);
      }
      // Need exclusive access at the end to update the remote information
      AutoLock m_lock(manager_lock);
      remote_valid_fields |= request_mask;
#ifdef DEBUG_LEGION
      // Sanity check that no invalidations were sent while
      // we weren't holding the lock
      if (remote_valid.find(target) != remote_valid.end())
        assert(send_mask == (request_mask - remote_valid[target]));
#endif
      remote_valid[target] |= request_mask;
    }

    //--------------------------------------------------------------------------
    /*static*/ void VersionManager::find_send_infos(
                   LegionMap<VersionID,ManagerVersions>::aligned &version_infos,
                        const FieldMask &request_mask, 
                        LegionMap<VersionState*,FieldMask>::aligned& send_infos)
    //--------------------------------------------------------------------------
    {
      for (LegionMap<VersionID,ManagerVersions>::aligned::const_iterator vit = 
            version_infos.begin(); vit != version_infos.end(); vit++)
      {
        FieldMask overlap = vit->second.get_valid_mask() & request_mask;
        if (!overlap)
          continue;
        for (ManagerVersions::iterator it = vit->second.begin(); 
              it != vit->second.end(); it++)
        {
          FieldMask state_overlap = it->second & overlap;
          if (!state_overlap)
            continue;
          send_infos[it->first] = state_overlap;
        }
      }
    }

    //--------------------------------------------------------------------------
    /*static*/ void VersionManager::pack_send_infos(Serializer &rez, const
        LegionMap<VersionState*,FieldMask>::aligned& send_infos)
    //--------------------------------------------------------------------------
    {
      rez.serialize<size_t>(send_infos.size());
      for (LegionMap<VersionState*,FieldMask>::aligned::const_iterator it = 
            send_infos.begin(); it != send_infos.end(); it++)
      {
        rez.serialize(it->first->did);
        rez.serialize(it->second);
        // Always add a remote valid reference in case we get invalidated
        // by an advance before this message is received on the remote node
        // This reference will be removed by the remote side after
        // it has registered the new version state
        // The reason we don't need a mutator here is very subtle:
        //  - If we're the owner, there are no effects
        //  - If we're not the owner then the message will be put on
        //    the virtual channel while we still hold our own valid 
        //    reference here, so if we remove our valid reference
        //    then it will be on the virtual channel after the add
        //    so we can avoid premature collection
        it->first->add_base_valid_ref(REMOTE_DID_REF);
      }
    }

    //--------------------------------------------------------------------------
    void VersionManager::unpack_response(Deserializer &derez, RtUserEvent done,
                                         const FieldMask &update_mask,
                                         std::set<RtEvent> *applied_events)
    //--------------------------------------------------------------------------
    {
      // Unpack all our version states
      LegionMap<VersionState*,FieldMask>::aligned current_update;
      LegionMap<VersionState*,FieldMask>::aligned previous_update;
      std::set<RtEvent> preconditions;
      unpack_send_infos(derez, current_update, runtime, preconditions);
      unpack_send_infos(derez, previous_update, runtime, preconditions);
      // If we have any preconditions here we must wait
      if (!preconditions.empty())
      {
        RtEvent wait_on = Runtime::merge_events(preconditions);
        wait_on.wait();
      }
#ifdef DEBUG_LEGION
      assert(applied_events != NULL);
#endif
      WrapperReferenceMutator mutator(*applied_events);
      // Take our lock and apply our updates
      {
        AutoLock m_lock(manager_lock);
#ifdef DEBUG_LEGION
        sanity_check();
#endif
        merge_send_infos(current_version_infos, current_update, &mutator);
        merge_send_infos(previous_version_infos, previous_update, &mutator);
        // Update the remote valid fields
        remote_valid_fields |= update_mask;
        // Remove our outstanding request
#ifdef DEBUG_LEGION
        assert(outstanding_requests.find(done) != outstanding_requests.end());
        sanity_check();
#endif
        outstanding_requests.erase(done);
      }
      // Remove the extra valid references that we added for the movement
      // of these version state objects, but no need to track the effects
      // these can be fire and forget
      for (LegionMap<VersionState*,FieldMask>::aligned::const_iterator it = 
            current_update.begin(); it != current_update.end(); it++)
        it->first->send_remote_valid_update(owner_space, NULL, 
                                            1/*count*/, false/*add*/);
      for (LegionMap<VersionState*,FieldMask>::aligned::const_iterator it = 
            previous_update.begin(); it != previous_update.end(); it++)
        it->first->send_remote_valid_update(owner_space, NULL, 
                                            1/*count*/, false/*add*/);
      // Now we can trigger our done event
      Runtime::trigger_event(done);
    }

    //--------------------------------------------------------------------------
    /*static*/ void VersionManager::unpack_send_infos(Deserializer &derez,
                            LegionMap<VersionState*,FieldMask>::aligned &infos,
                            Runtime *runtime, std::set<RtEvent> &preconditions)
    //--------------------------------------------------------------------------
    {
      size_t num_states;
      derez.deserialize(num_states);
      for (unsigned idx = 0; idx < num_states; idx++)
      {
        DistributedID did;
        derez.deserialize(did);
        FieldMask valid_mask;
        derez.deserialize(valid_mask);
        RtEvent ready;
        VersionState *state = runtime->find_or_request_version_state(did,ready);
        if (ready.exists())
          preconditions.insert(ready);
        infos[state] = valid_mask;
      }
    }

    //--------------------------------------------------------------------------
    /*static*/ void VersionManager::merge_send_infos(
                LegionMap<VersionID,ManagerVersions>::aligned &target_infos,
                const LegionMap<VersionState*,FieldMask>::aligned &source_infos,
                      ReferenceMutator *mutator)
    //--------------------------------------------------------------------------
    {
      for (LegionMap<VersionState*,FieldMask>::aligned::const_iterator
            it = source_infos.begin(); it != source_infos.end(); it++)
        target_infos[it->first->version_number].insert(it->first, 
                                            it->second, mutator);
    }

    //--------------------------------------------------------------------------
    /*static*/ void VersionManager::handle_response(Deserializer &derez)
    //--------------------------------------------------------------------------
    {
      DerezCheck z(derez);
      VersionManager *local_manager;
      derez.deserialize(local_manager);
      std::set<RtEvent> *applied_events;
      derez.deserialize(applied_events);
      RtUserEvent done_event;
      derez.deserialize(done_event);
      FieldMask update_mask;
      derez.deserialize(update_mask);
      local_manager->unpack_response(derez, done_event, 
                                     update_mask, applied_events);
    }

    //--------------------------------------------------------------------------
    void VersionManager::sanity_check(void)
    //--------------------------------------------------------------------------
    {
      // This code is a sanity check that each field appears for at most
      // one version number
      FieldMask current_version_fields;
      for (LegionMap<VersionID,ManagerVersions>::aligned::const_iterator vit =
            current_version_infos.begin(); vit != 
            current_version_infos.end(); vit++)
      {
        const ManagerVersions &info = vit->second;
        assert(!info.empty());
        // Make sure each field appears once in each version state info
        FieldMask local_version_fields;
        for (ManagerVersions::iterator it = vit->second.begin();
              it != vit->second.end(); it++)
        {
          assert(!!it->second); // better not be empty
          assert(local_version_fields * it->second); // better not overlap
          local_version_fields |= it->second;
        }
        // They can overapproximate if there is more than one
        if (info.size() > 1)
          assert(!(local_version_fields - info.get_valid_mask()));
        else
          assert(info.get_valid_mask() == local_version_fields); // beter match
        // Should not overlap with other fields in the current version
        assert(current_version_fields * local_version_fields);
        current_version_fields |= local_version_fields;
      }
      FieldMask previous_version_fields;
      for (LegionMap<VersionID,ManagerVersions>::aligned::const_iterator vit =
            previous_version_infos.begin(); vit != 
            previous_version_infos.end(); vit++)
      {
        const ManagerVersions &info = vit->second;
        assert(!info.empty());
        // Make sure each field appears once in each version state info
        FieldMask local_version_fields;
        for (ManagerVersions::iterator it = vit->second.begin();
              it != vit->second.end(); it++)
        {
          assert(!!it->second); // better not be empty
          assert(local_version_fields * it->second); // better not overlap
          local_version_fields |= it->second;
        }
        // They can overapproxminate if there is more than one
        if (info.size() > 1)
          assert(!(local_version_fields - info.get_valid_mask()));
        else
          assert(info.get_valid_mask() == local_version_fields); // beter match
        // Should not overlap with other fields in the current version
        assert(previous_version_fields * local_version_fields);
        previous_version_fields |= local_version_fields;
      }
    }

    /////////////////////////////////////////////////////////////
    // Version State 
    /////////////////////////////////////////////////////////////

    //--------------------------------------------------------------------------
    VersionState::VersionState(VersionID vid, Runtime *rt, DistributedID id,
                               AddressSpaceID own_sp, 
                               RegionTreeNode *node, bool register_now)
      : DistributedCollectable(rt, 
          LEGION_DISTRIBUTED_HELP_ENCODE(id, VERSION_STATE_DC), 
          own_sp, register_now),
        version_number(vid), logical_node(node), 
#ifdef DEBUG_LEGION
        currently_active(true), 
#endif
        currently_valid(true)
    //--------------------------------------------------------------------------
    {
#ifdef LEGION_GC
      log_garbage.info("GC Version State %lld %d", 
          LEGION_DISTRIBUTED_ID_FILTER(did), local_space);
#endif
    }

    //--------------------------------------------------------------------------
    VersionState::VersionState(const VersionState &rhs)
      : DistributedCollectable(rhs.runtime, rhs.did,
                               rhs.owner_space, false/*register now*/),
        version_number(0), logical_node(NULL)
    //--------------------------------------------------------------------------
    {
      // should never be called
      assert(false);
    }

    //--------------------------------------------------------------------------
    VersionState::~VersionState(void)
    //--------------------------------------------------------------------------
    {
    }

    //--------------------------------------------------------------------------
    VersionState& VersionState::operator=(const VersionState &rhs)
    //--------------------------------------------------------------------------
    {
      // should never be called
      assert(false);
      return *this;
    }

    //--------------------------------------------------------------------------
    void VersionState::initialize(ApEvent term_event, const RegionUsage &usage,
                                  const FieldMask &user_mask,
                                  const InstanceSet &targets,
                                  InnerContext *context, unsigned init_index,
                                 const std::vector<LogicalView*> &corresponding,
                                  std::set<RtEvent> &applied_events)
    //--------------------------------------------------------------------------
    {
#ifdef DEBUG_LEGION
      assert(is_owner());
      assert(currently_valid);
#endif
      const UniqueID init_op_id = context->get_unique_id();
      WrapperReferenceMutator mutator(applied_events);
      for (unsigned idx = 0; idx < targets.size(); idx++)
      {
        LogicalView *new_view = corresponding[idx];
#ifdef DEBUG_LEGION
        if (new_view->is_materialized_view())
          assert(!new_view->as_materialized_view()->
              manager->is_virtual_instance());
#endif
        const FieldMask &view_mask = targets[idx].get_valid_fields();
        if (new_view->is_instance_view())
        {
          InstanceView *inst_view = new_view->as_instance_view();
          if (inst_view->is_reduction_view())
          {
            ReductionView *view = inst_view->as_reduction_view();
            insert_reduction_view(view, view_mask, &mutator);
            reduction_mask |= view_mask;
            inst_view->add_initial_user(term_event, usage, view_mask,
                                        init_op_id, init_index);
          }
          else
          {
            insert_materialized_view(
                new_view->as_materialized_view(), view_mask, &mutator);
            if (HAS_WRITE(usage))
              dirty_mask |= view_mask;
            inst_view->add_initial_user(term_event, usage, view_mask,
                                        init_op_id, init_index);
          }
        }
        else
        {
#ifdef DEBUG_LEGION
          assert(!term_event.exists());
#endif
          insert_deferred_view(new_view->as_deferred_view(),
                               view_mask, &mutator);
          if (HAS_WRITE(usage))
            dirty_mask |= view_mask;
          // Don't add a user since this is a deferred view and
          // we can't access it anyway
        }
      }
      update_fields |= user_mask;
    }

    //--------------------------------------------------------------------------
    void VersionState::update_path_only_state(PhysicalState *state,
                                             const FieldMask &update_mask) const
    //--------------------------------------------------------------------------
    {
      DETAILED_PROFILER(logical_node->context->runtime,
                        VERSION_STATE_UPDATE_PATH_ONLY_CALL);
      // We're reading so we only the need the lock in read-only mode
      AutoLock s_lock(state_lock,1,false/*exclusive*/);
      // If we are premapping, we only need to update the dirty bits
      // and the valid instance views 
      if (!!dirty_mask)
        state->dirty_mask |= (dirty_mask & update_mask);
      for (LegionMap<LogicalView*,FieldMask,VALID_VIEW_ALLOC>::
            track_aligned::const_iterator it = valid_views.begin();
            it != valid_views.end(); it++)
      {
        FieldMask overlap = it->second & update_mask;
        if (!overlap)
          continue;
        LegionMap<LogicalView*,FieldMask,VALID_VIEW_ALLOC>::track_aligned::
          iterator finder = state->valid_views.find(it->first);
        if (finder == state->valid_views.end())
          state->valid_views[it->first] = overlap;
        else
          finder->second |= overlap;
      }
    }

    //--------------------------------------------------------------------------
    void VersionState::update_physical_state(PhysicalState *state,
                                             const FieldMask &update_mask) const
    //--------------------------------------------------------------------------
    {
      DETAILED_PROFILER(logical_node->context->runtime,
                        VERSION_STATE_UPDATE_PATH_ONLY_CALL);
      // We're reading so we only the need the lock in read-only mode
      AutoLock s_lock(state_lock,1,false/*exclusive*/);
      if (!!dirty_mask)
        state->dirty_mask |= (dirty_mask & update_mask);
      FieldMask reduction_update = reduction_mask & update_mask;
      if (!!reduction_update)
        state->reduction_mask |= reduction_update;
      for (LegionMap<LogicalView*,FieldMask,VALID_VIEW_ALLOC>::
            track_aligned::const_iterator it = valid_views.begin();
            it != valid_views.end(); it++)
      {
        FieldMask overlap = it->second & update_mask;
        if (!overlap && !it->first->has_space(update_mask))
          continue;
        LegionMap<LogicalView*,FieldMask,VALID_VIEW_ALLOC>::track_aligned::
          iterator finder = state->valid_views.find(it->first);
        if (finder == state->valid_views.end())
          state->valid_views[it->first] = overlap;
        else
          finder->second |= overlap;
      }
      if (!!reduction_update)
      {
        for (LegionMap<ReductionView*,FieldMask,VALID_REDUCTION_ALLOC>::
              track_aligned::const_iterator it = reduction_views.begin();
              it != reduction_views.end(); it++)
        {
          FieldMask overlap = it->second & update_mask; 
          if (!overlap)
            continue;
          LegionMap<ReductionView*,FieldMask,VALID_REDUCTION_ALLOC>::
            track_aligned::iterator finder = 
              state->reduction_views.find(it->first);
          if (finder == state->reduction_views.end())
            state->reduction_views[it->first] = overlap;
          else
            finder->second |= overlap;
        }
      }
    }

    //--------------------------------------------------------------------------
    void VersionState::merge_physical_state(const PhysicalState *state,
                                            const FieldMask &merge_mask,
                                          std::set<RtEvent> &applied_conditions)
    //--------------------------------------------------------------------------
    {
      DETAILED_PROFILER(logical_node->context->runtime,
                        VERSION_STATE_MERGE_PHYSICAL_STATE_CALL);
#ifdef DEBUG_LEGION
      assert(currently_valid);
#endif
      WrapperReferenceMutator mutator(applied_conditions);
      AutoLock s_lock(state_lock);
      if (!!state->dirty_mask)
        dirty_mask |= (state->dirty_mask & merge_mask);
      FieldMask reduction_merge = state->reduction_mask & merge_mask;
      if (!!reduction_merge)
        reduction_mask |= reduction_merge;
      for (LegionMap<LogicalView*,FieldMask,VALID_VIEW_ALLOC>::
            track_aligned::const_iterator it = state->valid_views.begin();
            it != state->valid_views.end(); it++)
      {
#ifdef DEBUG_LEGION
        if (it->first->is_materialized_view())
          assert(!it->first->as_materialized_view()->
              manager->is_virtual_instance());
#endif
        FieldMask overlap = it->second & merge_mask;
        if (!overlap)
          continue;
        insert_valid_view(it->first, overlap, &mutator);
      }
      if (!!reduction_merge)
      {
        for (LegionMap<ReductionView*,FieldMask,VALID_REDUCTION_ALLOC>::
              track_aligned::const_iterator it = state->reduction_views.begin();
              it != state->reduction_views.end(); it++)
        {
          FieldMask overlap = it->second & merge_mask;
          if (!overlap)
            continue;
          LegionMap<ReductionView*,FieldMask,VALID_REDUCTION_ALLOC>::
            track_aligned::iterator finder = reduction_views.find(it->first);
          if (finder == reduction_views.end())
          {
            it->first->add_nested_valid_ref(did, &mutator);
            reduction_views[it->first] = overlap;
          }
          else
            finder->second |= overlap;
        }
      }
      // Tell our owner node that we have valid data
      if (!is_owner() && !update_fields)
        send_valid_notification(applied_conditions);
      update_fields |= merge_mask;
    }

    //--------------------------------------------------------------------------
    void VersionState::reduce_open_children(const LegionColor child_color,
                                            const FieldMask &update_mask,
                                            VersioningSet<> &new_states,
                                            std::set<RtEvent> &applied_events,
                                            bool need_lock, bool local_update)
    //--------------------------------------------------------------------------
    {
      if (need_lock)
      {
        // Hold the lock in exclusive mode since we might change things
        AutoLock s_lock(state_lock);
        reduce_open_children(child_color, update_mask, new_states, 
                             applied_events, false/*need lock*/, local_update);
        return;
      }
      WrapperReferenceMutator mutator(applied_events);
      LegionMap<LegionColor,VersioningSet<> >::aligned::iterator finder =
        open_children.find(child_color);
      // We only have to do insertions if the entry didn't exist before
      // or its fields are disjoint with the update mask
      if ((finder == open_children.end()) || 
          (finder->second.get_valid_mask() * update_mask))
      {
        VersioningSet<> &current_states = (finder == open_children.end()) ?
          open_children[child_color] : finder->second;
        // Otherwise we can just insert these
        // but we only insert the ones for our fields
        for (VersioningSet<>::iterator it = new_states.begin();
              it != new_states.end(); it++)
        {
          FieldMask overlap = it->second & update_mask;
          if (!overlap)
            continue;
          insert_child_version(current_states, it->first, overlap, &mutator);
        }
      }
      else
      {
        // If you are looking for the magical reduce function that allows
        // us to know which are the most recent version state objects, well
        // you can congratulate yourself because you've found it
        VersioningSet<> &current_states = finder->second;
#ifdef DEBUG_LEGION
        current_states.sanity_check();
        new_states.sanity_check();
#endif
        std::vector<VersionState*> to_erase_new;
        for (VersioningSet<>::iterator nit = new_states.begin();
              nit != new_states.end(); nit++)
        {
          LegionMap<VersionState*,FieldMask>::aligned to_add; 
          std::vector<VersionState*> to_erase_current;
          FieldMask overlap = update_mask & nit->second;
          // If there are no fields if this version state doesn't apply locally
          if (!overlap)
            continue;
          // We can remove these fields from the new states because
          // we know that we are going to handle it
          nit->second -= overlap;
          if (!nit->second)
            to_erase_new.push_back(nit->first);
          // Iterate over the current states and see which ones are interfering
          for (VersioningSet<>::iterator cit = current_states.begin();
                cit != current_states.end(); cit++)
          {
            const FieldMask current_overlap = cit->second & overlap;
            if (!current_overlap)
              continue;
            // Overlapping fields to two different version states, compare
            // the version numbers to see which one we should keep
            if (cit->first->version_number < nit->first->version_number)
            {
              // Take the next one, throw away this one
              to_add[nit->first] |= current_overlap;
              cit->second -= current_overlap;
              if (!cit->second)
                to_erase_current.push_back(cit->first);
            }
#ifdef DEBUG_LEGION
            else if (cit->first->version_number == nit->first->version_number)
              // better be the same object with overlapping fields 
              // and the same version number
              assert(cit->first == nit->first);
#endif
            // Otherwise we keep the old one and throw away the new one
            overlap -= current_overlap;
            if (!overlap)
              break;
          }
          // If we still have fields for this version state, then
          // we just have to insert it locally
          if (!!overlap)
            insert_child_version(current_states, nit->first, overlap, &mutator);
          if (!to_erase_current.empty())
          {
            for (std::vector<VersionState*>::const_iterator it = 
                  to_erase_current.begin(); it != to_erase_current.end(); it++)
              remove_child_version(current_states, *it, &mutator);
          }
          if (!to_add.empty())
          {
            for (LegionMap<VersionState*,FieldMask>::aligned::const_iterator
                  it = to_add.begin(); it != to_add.end(); it++)
              insert_child_version(current_states, it->first, 
                                   it->second, &mutator);
          }
        }
        if (!to_erase_new.empty())
        {
          for (std::vector<VersionState*>::const_iterator it = 
                to_erase_new.begin(); it != to_erase_new.end(); it++)
            new_states.erase(*it);
        }
#ifdef DEBUG_LEGION
        current_states.sanity_check();
#endif
      }
      if (local_update)
      {
        // Tell our owner node that we have valid data
        if (!is_owner() && !update_fields)
          send_valid_notification(applied_events);
        // Update the valid fields
        update_fields |= update_mask;
      }
    }

    //--------------------------------------------------------------------------
    void VersionState::insert_materialized_view(MaterializedView *view,
                          const FieldMask &view_mask, ReferenceMutator *mutator)
    //--------------------------------------------------------------------------
    {
#ifdef DEBUG_LEGION
      assert(currently_active);
#endif
      LegionMap<LogicalView*,FieldMask>::aligned::iterator finder = 
        valid_views.find(view);
      if (finder == valid_views.end())
      {
        // Materialized views only get valid references
        valid_views[view] = view_mask;
        view->add_nested_valid_ref(did, mutator);
      }
      else
        finder->second |= view_mask;
    }

    //--------------------------------------------------------------------------
    void VersionState::insert_reduction_view(ReductionView *view,
                          const FieldMask &view_mask, ReferenceMutator *mutator)
    //--------------------------------------------------------------------------
    {
#ifdef DEBUG_LEGION
      assert(currently_active);
#endif
      LegionMap<ReductionView*,FieldMask>::aligned::iterator finder = 
        reduction_views.find(view);
      if (finder == reduction_views.end())
      {
        reduction_views[view] = view_mask;
        view->add_nested_valid_ref(did, mutator);
      }
      else
        finder->second |= view_mask;
    }

    //--------------------------------------------------------------------------
    void VersionState::insert_deferred_view(DeferredView *view,
                          const FieldMask &view_mask, ReferenceMutator *mutator)
    //--------------------------------------------------------------------------
    {
#ifdef DEBUG_LEGION
      assert(currently_active);
#endif
      LegionMap<LogicalView*,FieldMask>::aligned::iterator finder = 
        valid_views.find(view);
      if (finder == valid_views.end())
      {
        // Deferred views get GC refs and a valid ref if we're valid
        valid_views[view] = view_mask;
        view->add_nested_gc_ref(did, mutator);
        // If we're currently valid then we need a valid reference too
        if (currently_valid)
          view->add_nested_valid_ref(did, mutator);
      }
      else
        finder->second |= view_mask;
    }

    //--------------------------------------------------------------------------
    void VersionState::insert_valid_view(LogicalView *view,
                          const FieldMask &view_mask, ReferenceMutator *mutator)
    //--------------------------------------------------------------------------
    {
#ifdef DEBUG_LEGION
      assert(!view->is_reduction_view());
#endif
      if (view->is_deferred_view())
        insert_deferred_view(view->as_deferred_view(), view_mask, mutator);
      else
        insert_materialized_view(view->as_materialized_view(), 
                                 view_mask, mutator);
    }

    //--------------------------------------------------------------------------
    void VersionState::insert_child_version(VersioningSet<> &child_states,
                         VersionState *state, const FieldMask &state_mask, 
                         ReferenceMutator *mutator)
    //--------------------------------------------------------------------------
    {
#ifdef DEBUG_LEGION
      assert(currently_active);
#endif
      if (child_states.insert(state, state_mask, mutator))
      {
        // Always add a gc reference
        state->add_nested_gc_ref(did, mutator);
        // If we're valid then we need a valid reference too
        if (currently_valid)
          state->add_nested_valid_ref(did, mutator);
      }
    }

    //--------------------------------------------------------------------------
    void VersionState::remove_child_version(VersioningSet<> &child_states,
                                 VersionState *state, ReferenceMutator *mutator)
    //--------------------------------------------------------------------------
    {
#ifdef DEBUG_LEGION
      assert(currently_active);
#endif
      child_states.erase(state);
      if (currently_valid)
        state->remove_nested_valid_ref(did, mutator);
      if (state->remove_nested_gc_ref(did, mutator))
        delete state;
    }

    //--------------------------------------------------------------------------
    void VersionState::send_valid_notification(
                                        std::set<RtEvent> &applied_events) const
    //--------------------------------------------------------------------------
    {
#ifdef DEBUG_LEGION
      assert(!is_owner());
#endif
      RtUserEvent done_event = Runtime::create_rt_user_event();
      Serializer rez;
      {
        RezCheck z(rez);
        rez.serialize(did);
        rez.serialize(done_event);
      }
      runtime->send_version_state_valid_notification(owner_space, rez);
      applied_events.insert(done_event);
    }

    //--------------------------------------------------------------------------
    void VersionState::handle_version_state_valid_notification(
                                                          AddressSpaceID source)
    //--------------------------------------------------------------------------
    {
      AutoLock s_lock(state_lock);
      remote_valid_instances.add(source);
    }

    //--------------------------------------------------------------------------
    /*static*/ void VersionState::process_version_state_valid_notification(
                   Deserializer &derez, Runtime *runtime, AddressSpaceID source)
    //--------------------------------------------------------------------------
    {
      DerezCheck z(derez);
      DistributedID did;
      derez.deserialize(did);
      RtUserEvent done;
      derez.deserialize(done);
      DistributedCollectable *target = 
        runtime->find_distributed_collectable(did);
#ifdef DEBUG_LEGION
      VersionState *vs = dynamic_cast<VersionState*>(target);
      assert(vs != NULL);
#else
      VersionState *vs = static_cast<VersionState*>(target);
#endif
      vs->handle_version_state_valid_notification(source);
      Runtime::trigger_event(done);
    }

    //--------------------------------------------------------------------------
    void VersionState::notify_active(ReferenceMutator *mutator)
    //--------------------------------------------------------------------------
    {
#ifdef DEBUG_LEGION
      // This should be monotonic on all instances of the version state
      assert(currently_active);
#endif
      if (!is_owner())
        send_remote_gc_update(owner_space, mutator, 1/*count*/, true/*add*/);
    }

    //--------------------------------------------------------------------------
    void VersionState::notify_inactive(ReferenceMutator *mutator)
    //--------------------------------------------------------------------------
    {
#ifdef DEBUG_LEGION
      assert(currently_active);
#endif
      if (is_owner())
      {
        // Send our remote deactivate messages if we have any
        if (has_remote_instances())
        {
          RemoteDeactivateFunctor functor(this, mutator);
          map_over_remote_instances(functor);
        }
        // Perform our local deactivate
        notify_local_inactive(mutator);
      }
      else
        send_remote_gc_update(owner_space, mutator, 1/*count*/, false/*add*/);
    }

    //--------------------------------------------------------------------------
    void VersionState::notify_remote_inactive(ReferenceMutator *mutator)
    //--------------------------------------------------------------------------
    {
      notify_local_inactive(mutator);
    }

    //--------------------------------------------------------------------------
    void VersionState::notify_local_inactive(ReferenceMutator *mutator)
    //--------------------------------------------------------------------------
    {
#ifdef DEBUG_LEGION
      assert(currently_active); // This should be monotonic
      currently_active = false;
#endif
      // Remove active references from our open children
      for (LegionMap<LegionColor,VersioningSet<> >::aligned::const_iterator 
            cit = open_children.begin(); cit != open_children.end(); cit++)
      {
        for (VersioningSet<>::iterator it = cit->second.begin();
              it != cit->second.end(); it++)
          if (it->first->remove_nested_gc_ref(did, mutator))
            delete it->first;
      }
      open_children.clear();
      // Remove active references from our deferred views
      // Remove valid references from our materialized views
      for (LegionMap<LogicalView*,FieldMask>::aligned::const_iterator it = 
            valid_views.begin(); it != valid_views.end(); it++)
      {
        if (it->first->is_deferred_view())
        {
          if (it->first->remove_nested_gc_ref(did, mutator))
            delete it->first;
        }
        else
        {
#ifdef DEBUG_LEGION
          assert(it->first->is_materialized_view());
#endif
          if (it->first->remove_nested_valid_ref(did, mutator))
            delete it->first;
        }
      }
      valid_views.clear();
      // Remove valid references from our reduction views
      for (LegionMap<ReductionView*,FieldMask>::aligned::const_iterator it = 
            reduction_views.begin(); it != reduction_views.end(); it++)
      {
        if (it->first->remove_nested_valid_ref(did, mutator))
          delete it->first;
      }
      reduction_views.clear();
    }

    //--------------------------------------------------------------------------
    void VersionState::notify_valid(ReferenceMutator *mutator)
    //--------------------------------------------------------------------------
    {
#ifdef DEBUG_LEGION
      assert(currently_valid);
#endif
      // If we are not the owner, then we have to tell the owner we're valid
      if (!is_owner())
        send_remote_valid_update(owner_space, mutator, 1/*count*/, true/*add*/);
    }

    //--------------------------------------------------------------------------
    void VersionState::notify_invalid(ReferenceMutator *mutator)
    //--------------------------------------------------------------------------
    {
#ifdef DEBUG_LEGION
      assert(currently_valid);
#endif
      // When we are no longer valid we have to send a reference back
      // to our owner to indicate that we are no longer valid
      if (is_owner())
      {
        // Send our remote invalidate messages 
        if (has_remote_instances())
        {
          RemoteInvalidateFunctor functor(this, mutator);
          map_over_remote_instances(functor);
        }
        // Then do our local invalidate
        notify_local_invalid(mutator);
      }
      else
        send_remote_valid_update(owner_space, mutator, 1/*count*/,false/*add*/);
    }

    //--------------------------------------------------------------------------
    void VersionState::notify_remote_invalid(ReferenceMutator *mutator)
    //--------------------------------------------------------------------------
    {
      notify_local_invalid(mutator);
    }

    //--------------------------------------------------------------------------
    void VersionState::notify_local_invalid(ReferenceMutator *mutator)
    //--------------------------------------------------------------------------
    {
      std::vector<DeferredView*> to_remove;
      {
        AutoLock s_lock(state_lock);
#ifdef DEBUG_LEGION
        assert(currently_valid); // This should always be monotonic
#endif
        currently_valid = false;
        // Remove valid references on all our open child views  
        for (LegionMap<LegionColor,VersioningSet<> >::aligned::const_iterator 
              cit = open_children.begin(); cit != open_children.end(); cit++)
        {
          for (VersioningSet<>::iterator it = cit->second.begin();
                it != cit->second.end(); it++)
            it->first->remove_nested_valid_ref(did, mutator);
        } 
        // Remove valid references on all our deferred views
        for (LegionMap<LogicalView*,FieldMask>::aligned::const_iterator it = 
              valid_views.begin(); it != valid_views.end(); it++)
        {
          if (!it->first->is_deferred_view())
            continue;
          to_remove.push_back(it->first->as_deferred_view());
        }
      }
      // No need to check for deletion since we know we have gc refs
      for (std::vector<DeferredView*>::const_iterator it = 
            to_remove.begin(); it != to_remove.end(); it++)
        (*it)->remove_nested_valid_ref(did, mutator);
    }

    //--------------------------------------------------------------------------
    template<VersionState::VersionRequestKind KIND>
    void VersionState::RequestFunctor<KIND>::apply(AddressSpaceID target)
    //--------------------------------------------------------------------------
    {
      // Skip the requestor
      if (target == requestor)
        return;
      RtUserEvent ready_event = Runtime::create_rt_user_event();
      proxy_this->send_version_state_update_request(target, context, 
          requestor, ready_event, mask, KIND);
      preconditions.insert(ready_event);
    }

    //--------------------------------------------------------------------------
    void VersionState::request_children_version_state(InnerContext *context,
                    const FieldMask &req_mask, std::set<RtEvent> &preconditions)
    //--------------------------------------------------------------------------
    {
      DETAILED_PROFILER(context->runtime, VERSION_STATE_REQUEST_CHILDREN_CALL);
#ifdef DEBUG_LEGION
      assert(context != NULL);
#endif
      if (is_owner())
      {
        // We are the owner node so see if we need to do any reequests
        // to remote nodes to get our valid data
        AutoLock s_lock(state_lock);
        if (!remote_valid_instances.empty())
        {
          // We always have to request these from scratch for
          // disjoint closes in case we do several of them
          // If we still have remaining fields, we have to send requests to
          // all the other nodes asking for their data
          std::set<RtEvent> local_preconditions;
          RequestFunctor<CHILD_VERSION_REQUEST> functor(this, context, 
              local_space, req_mask, local_preconditions);
          remote_valid_instances.map(functor);
          RtEvent ready_event = Runtime::merge_events(local_preconditions);
          preconditions.insert(ready_event);
        }
        // otherwise we're the only copy so there is nothing to do
      }
      else
      {
        // We are not the owner so figure out which fields we still need to
        // send a request for
        RtUserEvent ready_event = Runtime::create_rt_user_event();
        send_version_state_update_request(owner_space, context, local_space,
            ready_event, req_mask, CHILD_VERSION_REQUEST);
        // Save the event indicating when the fields will be ready
        preconditions.insert(ready_event);
      }
    }

    //--------------------------------------------------------------------------
    void VersionState::request_initial_version_state(InnerContext *context,
                const FieldMask &request_mask, std::set<RtEvent> &preconditions)
    //--------------------------------------------------------------------------
    {
      DETAILED_PROFILER(context->runtime, VERSION_STATE_REQUEST_INITIAL_CALL);
#ifdef DEBUG_LEGION
      assert(context != NULL);
#endif
      FieldMask needed_fields = request_mask;
      if (is_owner())
      {
        // We're the owner, if we have remote copies then send a 
        // request to them for the needed fields
        AutoLock s_lock(state_lock);
        if (!remote_valid_instances.empty())
        {
          for (LegionMap<RtEvent,FieldMask>::aligned::const_iterator it = 
                initial_events.begin(); it != initial_events.end(); it++)
          {
            FieldMask overlap = it->second & needed_fields;
            if (!overlap)
              continue;
            preconditions.insert(it->first);
            needed_fields -= overlap;
            if (!needed_fields)
              return; 
          }
          // If we still have remaining fields, we have to send requests to
          // all the other nodes asking for their data
          if (!!needed_fields)
          {
            std::set<RtEvent> local_preconditions;
            RequestFunctor<INITIAL_VERSION_REQUEST> functor(this, context,
                local_space, needed_fields, local_preconditions);
            remote_valid_instances.map(functor);
            RtEvent ready_event = Runtime::merge_events(local_preconditions);
            preconditions.insert(ready_event);
          }
        }
        // Otherwise no one has anything so we are done
      }
      else
      {
        AutoLock s_lock(state_lock);
        // Figure out which requests we haven't sent yet
        for (LegionMap<RtEvent,FieldMask>::aligned::const_iterator it = 
              initial_events.begin(); it != initial_events.end(); it++)
        {
          FieldMask overlap = needed_fields & it->second;
          if (!overlap)
            continue;
          preconditions.insert(it->first);
          needed_fields -= overlap;
          if (!needed_fields)
            return;
        }
        // If we still have remaining fields, make a new event and 
        // send a request to the intial owner
        if (!!needed_fields)
        {
          RtUserEvent ready_event = Runtime::create_rt_user_event();
          send_version_state_update_request(owner_space, context, local_space,
              ready_event, needed_fields, INITIAL_VERSION_REQUEST);
          // Save the event indicating when the fields will be ready
          initial_events[ready_event] = needed_fields;
          preconditions.insert(ready_event);
        }
      }
    }

    //--------------------------------------------------------------------------
    void VersionState::request_final_version_state(InnerContext *context,
                    const FieldMask &req_mask, std::set<RtEvent> &preconditions)
    //--------------------------------------------------------------------------
    {
      DETAILED_PROFILER(context->runtime, VERSION_STATE_REQUEST_FINAL_CALL);
#ifdef DEBUG_LEGION
      assert(context != NULL);
#endif
      if (is_owner())
      {
        // We are the owner node so see if we need to do any reequests
        // to remote nodes to get our valid data
        AutoLock s_lock(state_lock);
        if (!remote_valid_instances.empty())
        {
          // Figure out which fields we need to request
          FieldMask remaining_mask = req_mask;
          for (LegionMap<RtEvent,FieldMask>::aligned::const_iterator it = 
                final_events.begin(); it != final_events.end(); it++)
          {
            FieldMask overlap = it->second & remaining_mask;
            if (!overlap)
              continue;
            preconditions.insert(it->first);
            remaining_mask -= overlap;
            if (!remaining_mask)
              return; 
          }
          // If we still have remaining fields, we have to send requests to
          // all the other nodes asking for their data
          if (!!remaining_mask)
          {
            std::set<RtEvent> local_preconditions;
            RequestFunctor<FINAL_VERSION_REQUEST> functor(this, context,
                local_space, remaining_mask, local_preconditions);
            remote_valid_instances.map(functor);
            RtEvent ready_event = Runtime::merge_events(local_preconditions);
            final_events[ready_event] = remaining_mask;
            preconditions.insert(ready_event);
          }
        }
        // otherwise we're the only copy so there is nothing to do
      }
      else
      {
        FieldMask remaining_mask = req_mask;
        // We are not the owner so figure out which fields we still need to
        // send a request for
        AutoLock s_lock(state_lock); 
        for (LegionMap<RtEvent,FieldMask>::aligned::const_iterator it = 
              final_events.begin(); it != final_events.end(); it++)
        {
          FieldMask overlap = it->second & remaining_mask;
          if (!overlap)
            continue;
          preconditions.insert(it->first);
          remaining_mask -= overlap;
          if (!remaining_mask)
            return;
        }
        if (!!remaining_mask)
        {
          RtUserEvent ready_event = Runtime::create_rt_user_event();
          send_version_state_update_request(owner_space, context, local_space,
              ready_event, remaining_mask, FINAL_VERSION_REQUEST);
          // Save the event indicating when the fields will be ready
          final_events[ready_event] = remaining_mask;
          preconditions.insert(ready_event);
        }
      }
    }

    //--------------------------------------------------------------------------
    void VersionState::send_version_state_update(AddressSpaceID target,
                                                InnerContext *context,
                                                const FieldMask &request_mask,
                                                VersionRequestKind request_kind,
                                                RtUserEvent to_trigger)
    //--------------------------------------------------------------------------
    {
      DETAILED_PROFILER(logical_node->context->runtime,
                        VERSION_STATE_SEND_STATE_CALL);
      Serializer rez;
      {
        RezCheck z(rez);
        rez.serialize(did);
        rez.serialize(context);
        rez.serialize(to_trigger);
        rez.serialize(request_mask);
        rez.serialize(request_kind);
        // Hold the lock in read-only mode while iterating these structures
        AutoLock s_lock(state_lock,1,false/*exclusive*/);
        // See if we should send all the fields or just do a partial send
        if (!(update_fields - request_mask))
        {
          // Send everything
          if (request_kind != CHILD_VERSION_REQUEST)
          {
            rez.serialize(dirty_mask);
            rez.serialize(reduction_mask);
          }
          // Only send this if request is for child or final
          if (request_kind != INITIAL_VERSION_REQUEST)
          {
            rez.serialize<size_t>(open_children.size());
            for (LegionMap<LegionColor,
                           VersioningSet<> >::aligned::const_iterator cit =
                  open_children.begin(); cit != open_children.end(); cit++)
            {
              rez.serialize(cit->first);
              rez.serialize<size_t>(cit->second.size());
              for (VersioningSet<>::iterator it = cit->second.begin();
                    it != cit->second.end(); it++)
              {
                rez.serialize(it->first->did);
                rez.serialize(it->second);
              }
            }
          }
          // Only send this if we are not doing child
          if (request_kind != CHILD_VERSION_REQUEST)
          {
            // Sort the valid views into materialized and deferred
            std::vector<MaterializedView*> materialized;
            std::vector<LogicalView*> deferred;
            for (LegionMap<LogicalView*,FieldMask,VALID_VIEW_ALLOC>::
                  track_aligned::const_iterator it = valid_views.begin(); it !=
                  valid_views.end(); it++)
            {
              if (it->first->is_materialized_view())
              {
                materialized.push_back(it->first->as_materialized_view());
              }
              else
              {
#ifdef DEBUG_LEGION
                assert(it->first->is_deferred_view());
#endif
                deferred.push_back(it->first);
              }
            }
            rez.serialize<size_t>(materialized.size());
            for (std::vector<MaterializedView*>::const_iterator it = 
                  materialized.begin(); it != materialized.end(); it++)
            {
              // Serialize the DID of the manager and not the view
              // it will be converted on the far side to get the
              // proper subview
              rez.serialize((*it)->manager->did);
              rez.serialize(valid_views[*it]);
            }
            rez.serialize<size_t>(deferred.size());
            for (std::vector<LogicalView*>::const_iterator it = 
                  deferred.begin(); it != deferred.end(); it++)
            {
              rez.serialize((*it)->did);
              rez.serialize(valid_views[*it]);
            }
            rez.serialize<size_t>(reduction_views.size());
            for (LegionMap<ReductionView*,FieldMask,VALID_REDUCTION_ALLOC>::
                  track_aligned::const_iterator it = reduction_views.begin();
                  it != reduction_views.end(); it++)
            {
              rez.serialize(it->first->did);
              rez.serialize(it->second);
            }
          }
        }
        else
        {
          // Partial send
          if (request_kind != CHILD_VERSION_REQUEST)
          {
            rez.serialize(dirty_mask & request_mask);
            rez.serialize(reduction_mask & request_mask);
          }
          if (request_kind != INITIAL_VERSION_REQUEST)
          {
            if (!open_children.empty())
            {
              Serializer child_rez;
              size_t count = 0;
              for (LegionMap<LegionColor,
                             VersioningSet<> >::aligned::const_iterator cit =
                    open_children.begin(); cit != open_children.end(); cit++)
              {
                FieldMask overlap = cit->second.get_valid_mask() & request_mask;
                if (!overlap)
                  continue;
                child_rez.serialize(cit->first);
                Serializer state_rez;
                size_t state_count = 0;
                for (VersioningSet<>::iterator it = cit->second.begin();
                      it != cit->second.end(); it++)
                {
                  FieldMask state_overlap = it->second & overlap;
                  if (!state_overlap)
                    continue;
                  state_rez.serialize(it->first->did);
                  state_rez.serialize(state_overlap);
                  state_count++;
                }
                child_rez.serialize(state_count);
                child_rez.serialize(state_rez.get_buffer(), 
                                    state_rez.get_used_bytes());
                count++;
              }
              rez.serialize(count);
              rez.serialize(child_rez.get_buffer(), child_rez.get_used_bytes());
            }
            else
              rez.serialize<size_t>(0);
          }
          if (request_kind != CHILD_VERSION_REQUEST)
          {
            if (!valid_views.empty())
            {
              // Sort into materialized and deferred
              LegionMap<MaterializedView*,FieldMask>::aligned materialized;
              Serializer valid_rez;
              size_t count = 0;
              for (LegionMap<LogicalView*,FieldMask,VALID_VIEW_ALLOC>::
                    track_aligned::const_iterator it = valid_views.begin(); 
                    it != valid_views.end(); it++)
              {
                FieldMask overlap = it->second & request_mask;
                if (!overlap)
                  continue;
                if (it->first->is_materialized_view())
                {
                  materialized[it->first->as_materialized_view()] = overlap;
                  continue;
                }
#ifdef DEBUG_LEGION
                assert(it->first->is_deferred_view());
#endif
                valid_rez.serialize(it->first->did);
                valid_rez.serialize(overlap);
                count++;
              }
              rez.serialize<size_t>(materialized.size());
              for (LegionMap<MaterializedView*,FieldMask>::aligned::
                    const_iterator it = materialized.begin(); it !=
                    materialized.end(); it++)
              {
                // Serialize the manager DID, it will get converted
                // to the proper subview on the far side
                rez.serialize(it->first->manager->did);
                rez.serialize(it->second);
              }
              rez.serialize(count);
              rez.serialize(valid_rez.get_buffer(), valid_rez.get_used_bytes());
            }
            else
            {
              rez.serialize<size_t>(0); // instance views
              rez.serialize<size_t>(0); // valid views
            }
            if (!reduction_views.empty())
            {
              Serializer reduc_rez;
              size_t count = 0;
              for (LegionMap<ReductionView*,FieldMask,VALID_REDUCTION_ALLOC>::
                    track_aligned::const_iterator it = reduction_views.begin();
                    it != reduction_views.end(); it++)
              {
                FieldMask overlap = it->second & request_mask;
                if (!overlap)
                  continue;
                reduc_rez.serialize(it->first->did);
                reduc_rez.serialize(overlap);
                count++;
              }
              rez.serialize(count);
              rez.serialize(reduc_rez.get_buffer(), reduc_rez.get_used_bytes());
            }
            else
              rez.serialize<size_t>(0);
          }
        }
      }
      runtime->send_version_state_update_response(target, rez);
    }

    //--------------------------------------------------------------------------
    void VersionState::send_version_state_update_request(AddressSpaceID target,
                                                InnerContext *context, 
                                                AddressSpaceID source,
                                                RtUserEvent to_trigger,
                                                const FieldMask &request_mask, 
                                                VersionRequestKind request_kind) 
    //--------------------------------------------------------------------------
    {
#ifdef DEBUG_LEGION
      assert(!!request_mask);
#endif
      Serializer rez;
      {
        RezCheck z(rez);
        rez.serialize(did);
        rez.serialize(source);
        rez.serialize(context);
        rez.serialize(to_trigger);
        rez.serialize(request_kind);
        rez.serialize(request_mask);
      }
      runtime->send_version_state_update_request(target, rez);
    }

    //--------------------------------------------------------------------------
    void VersionState::launch_send_version_state_update(AddressSpaceID target,
                                                InnerContext *context,
                                                RtUserEvent to_trigger, 
                                                const FieldMask &request_mask, 
                                                VersionRequestKind request_kind,
                                                RtEvent precondition)
    //--------------------------------------------------------------------------
    {
#ifdef DEBUG_LEGION
      assert(!!request_mask);
#endif
      SendVersionStateArgs args;
      args.proxy_this = this;
      args.target = target;
      args.context = context;
      // Have to use new here for alignment
      args.request_mask = new FieldMask(request_mask);
      args.request_kind = request_kind;
      args.to_trigger = to_trigger;
      // There is imprecision in our tracking of which nodes have valid
      // meta-data for different fields (i.e. we don't track it at all
      // currently), therefore we may get requests for updates that we
      runtime->issue_runtime_meta_task(args, LG_LATENCY_DEFERRED_PRIORITY,
                                       precondition);
    }

    //--------------------------------------------------------------------------
    void VersionState::send_version_state(AddressSpaceID target)
    //--------------------------------------------------------------------------
    {
#ifdef DEBUG_LEGION
      assert(is_owner());
      assert(currently_active); // Must be currently active
      // We should have had a request for this already
      assert(!has_remote_instance(target));
#endif
      Serializer rez;
      {
        RezCheck z(rez);
        rez.serialize(did);
        rez.serialize(version_number);
        if (logical_node->is_region())
        {
          rez.serialize<bool>(true);
          rez.serialize(logical_node->as_region_node()->handle);
        }
        else
        {
          rez.serialize<bool>(false);
          rez.serialize(logical_node->as_partition_node()->handle);
        }
      }
      runtime->send_version_state_response(target, rez);
      update_remote_instances(target);
    }

    //--------------------------------------------------------------------------
    /*static*/ void VersionState::handle_version_state_request(
                   Deserializer &derez, Runtime *runtime, AddressSpaceID source)
    //--------------------------------------------------------------------------
    {
      DerezCheck z(derez);
      DistributedID did;
      derez.deserialize(did);
      DistributedCollectable *dc = runtime->find_distributed_collectable(did);
#ifdef DEBUG_LEGION
      VersionState *state = dynamic_cast<VersionState*>(dc);
      assert(state != NULL);
#else
      VersionState *state = static_cast<VersionState*>(dc);
#endif
      state->send_version_state(source);
    }

    //--------------------------------------------------------------------------
    /*static*/ void VersionState::handle_version_state_response(
                   Deserializer &derez, Runtime *runtime, AddressSpaceID source)
    //--------------------------------------------------------------------------
    {
      DerezCheck z(derez);
      DistributedID did;
      derez.deserialize(did);
      VersionID version_number;
      derez.deserialize(version_number);
      bool is_region;
      derez.deserialize(is_region);
      RegionTreeNode *node;
      if (is_region)
      {
        LogicalRegion handle;
        derez.deserialize(handle);
        node = runtime->forest->get_node(handle);
      }
      else
      {
        LogicalPartition handle;
        derez.deserialize(handle);
        node = runtime->forest->get_node(handle);
      }
      void *location;
      VersionState *state = NULL;
      if (runtime->find_pending_collectable_location(did, location))
        state = new(location) VersionState(version_number,
                                           runtime, did, source, 
                                           node, false/*register now*/);
      else
        state = new VersionState(version_number, runtime, did,
                                 source, node, false/*register now*/);
      // Once construction is complete then we do the registration
      state->register_with_runtime(NULL/*no remote registration needed*/);
    }

    //--------------------------------------------------------------------------
    void VersionState::handle_version_state_update_request(
          AddressSpaceID source, InnerContext *context, RtUserEvent to_trigger, 
          VersionRequestKind request_kind, FieldMask &request_mask)
    //--------------------------------------------------------------------------
    {
      DETAILED_PROFILER(logical_node->context->runtime,
                        VERSION_STATE_HANDLE_REQUEST_CALL);
#ifdef DEBUG_LEGION
      assert(currently_active);
#endif
      // If we are the not the owner, the same thing happens no matter what
      if (!is_owner())
      {
        // If we are not the owner, all we have to do is replay with our state
        AutoLock s_lock(state_lock,1,false/*exclusive*/);
        // Check to see if we have valid fields, if not we
        // can trigger the event immediately
        FieldMask overlap = update_fields & request_mask;
        if (!overlap)
          Runtime::trigger_event(to_trigger);
        else if (request_kind == CHILD_VERSION_REQUEST)
        {
          // See if we have any children we need to send
          bool has_children = false;
          for (LegionMap<LegionColor,VersioningSet<> >::aligned::const_iterator
                it = open_children.begin(); it != open_children.end(); it++)
          {
            if (it->second.get_valid_mask() * overlap)
              continue;
            has_children = true;
            break;
          }
          if (has_children)
            launch_send_version_state_update(source, context, to_trigger, 
                                             overlap, request_kind);
          else // no children so we can trigger now
            Runtime::trigger_event(to_trigger);
        }
        else
        {
#ifdef DEBUG_LEGION
          assert((request_kind == INITIAL_VERSION_REQUEST) || 
                 (request_kind == FINAL_VERSION_REQUEST));
#endif
          launch_send_version_state_update(source, context, to_trigger, 
                                           overlap, request_kind);
        }
      }
      else
      {
        // We're the owner, see if we're doing an initial requst or not 
        if (request_kind == INITIAL_VERSION_REQUEST)
        {
          AutoLock s_lock(state_lock,1,false/*exclusive*/);
          // See if we have any remote instances
          if (!remote_valid_instances.empty())
          {
            // Send notifications to any remote instances
            FieldMask needed_fields;
            RtEvent local_event;
            {
              // See if we have to send any messages
              FieldMask overlap = request_mask & update_fields;
              if (!!overlap)
              {
                needed_fields = request_mask - overlap;
                if (!!needed_fields)
                {
                  // We're going to have send messages so we need a local event
                  RtUserEvent local = Runtime::create_rt_user_event();
                  launch_send_version_state_update(source, context, local,
                                                   overlap, request_kind);
                  local_event = local;
                }
                else // no messages, so do the normal thing
                {
                  launch_send_version_state_update(source, context, to_trigger,
                                                   overlap, request_kind);
                  return; // we're done here
                }
              }
              else
                needed_fields = request_mask; // need all the fields
            }
#ifdef DEBUG_LEGION
            assert(!!needed_fields);
#endif
            std::set<RtEvent> local_preconditions;
            RequestFunctor<INITIAL_VERSION_REQUEST> functor(this, context,
                source, needed_fields, local_preconditions);
            remote_valid_instances.map(functor);
            if (!local_preconditions.empty())
            {
              if (local_event.exists())
                local_preconditions.insert(local_event);
              Runtime::trigger_event(to_trigger,
                  Runtime::merge_events(local_preconditions));
            }
            else
            {
              // Sent no messages
              if (local_event.exists())
                Runtime::trigger_event(to_trigger, local_event);
              else
                Runtime::trigger_event(to_trigger);
            }
          }
          else
          {
            // No remote instances so handle ourselves locally only
            FieldMask overlap = request_mask & update_fields;
            if (!overlap)
              Runtime::trigger_event(to_trigger);
            else
              launch_send_version_state_update(source, context, to_trigger,
                                               overlap, request_kind);
          }
        }
        else
        {
#ifdef DEBUG_LEGION
          assert((request_kind == CHILD_VERSION_REQUEST) || 
                 (request_kind == FINAL_VERSION_REQUEST));
#endif
          AutoLock s_lock(state_lock,1,false/*exclusive*/);
          // We're the owner handling a child or final version request
          // See if we have any remote instances to handle ourselves
          if (!remote_valid_instances.empty())
          {
            std::set<RtEvent> local_preconditions;
            if (request_kind == CHILD_VERSION_REQUEST)
            {
              RequestFunctor<CHILD_VERSION_REQUEST> functor(this, context,
                  source, request_mask, local_preconditions);
              remote_valid_instances.map(functor);
            }
            else
            {
              RequestFunctor<FINAL_VERSION_REQUEST> functor(this, context,
                  source, request_mask, local_preconditions);
              remote_valid_instances.map(functor);
            }
            if (!local_preconditions.empty())
            {
              FieldMask overlap = update_fields & request_mask;
              if (!!overlap)
              {
                RtUserEvent local_event = Runtime::create_rt_user_event();
                launch_send_version_state_update(source, context, local_event, 
                                                 overlap, request_kind);
                local_preconditions.insert(local_event);
              }
              Runtime::trigger_event(to_trigger,
                  Runtime::merge_events(local_preconditions));
            }
            else
            {
              // Didn't send any messages so do the normal path
              FieldMask overlap = update_fields & request_mask;
              if (!overlap)
                Runtime::trigger_event(to_trigger);
              else
                launch_send_version_state_update(source, context, to_trigger,
                                                 overlap, request_kind);
            }
          }
          else // We just have to send our local state
          {
            FieldMask overlap = update_fields & request_mask;
            if (!overlap)
              Runtime::trigger_event(to_trigger);
            else
              launch_send_version_state_update(source, context, to_trigger,
                                               overlap, request_kind);
          }
        }
      }
    }

    //--------------------------------------------------------------------------
    void VersionState::handle_version_state_update_response(
                                                InnerContext *context,
                                                RtUserEvent to_trigger, 
                                                Deserializer &derez,
                                                const FieldMask &update,
                                                VersionRequestKind request_kind)
    //--------------------------------------------------------------------------
    {
      DETAILED_PROFILER(context->runtime, VERSION_STATE_HANDLE_RESPONSE_CALL);
#ifdef DEBUG_LEGION
      assert(currently_active);
#endif
      std::set<RtEvent> preconditions;
      LegionMap<LogicalView*,
                std::pair<RtEvent,FieldMask> >::aligned pending_views;
      WrapperReferenceMutator mutator(preconditions);
      {
        // Hold the lock when touching the data structures because we might
        // be getting multiple updates from different locations
        AutoLock s_lock(state_lock); 
        if (request_kind != CHILD_VERSION_REQUEST)
        {
          // Unpack the dirty and reduction fields
          if (!dirty_mask && !reduction_mask)
          {
            // In-place
            derez.deserialize(dirty_mask);
            derez.deserialize(reduction_mask);
          }
          else
          {
            // Not in-place
            FieldMask dirty_update;
            derez.deserialize(dirty_update);
            dirty_mask |= dirty_update;

            FieldMask reduction_update;
            derez.deserialize(reduction_update);
            reduction_mask |= reduction_update;
          }
        }
        if (request_kind != INITIAL_VERSION_REQUEST)
        {
          // Unpack the open children
          if (open_children.empty())
          {
            // in-place
            size_t num_children;
            derez.deserialize(num_children);
            for (unsigned idx = 0; idx < num_children; idx++)
            {
              LegionColor child;
              derez.deserialize(child);
              size_t num_states;
              derez.deserialize(num_states);
              if (num_states == 0)
                continue;
              VersioningSet<> *deferred_children = NULL;
              std::set<RtEvent> deferred_children_events;
              for (unsigned idx2 = 0; idx2 < num_states; idx2++)
              {
                DistributedID did;
                derez.deserialize(did);
                RtEvent state_ready;
                VersionState *state = 
                  runtime->find_or_request_version_state(did, state_ready);
                FieldMask state_mask;
                derez.deserialize(state_mask);
                if (state_ready.exists())
                {
                  // We can't actually put this in the data 
                  // structure yet, because the object isn't ready
                  if (deferred_children == NULL)
                    deferred_children = new VersioningSet<>();
                  deferred_children->insert(state, state_mask);
                  deferred_children_events.insert(state_ready);
                }
                else
                  insert_child_version(open_children[child], state, 
                                       state_mask, &mutator);
              }
              if (deferred_children != NULL)
              {
                RtEvent precondition = 
                  Runtime::merge_events(deferred_children_events);
                if (!precondition.has_triggered())
                {
                  // Launch a task to do the merge later
                  UpdateStateReduceArgs args;
                  args.proxy_this = this;
                  args.child_color = child;
                  // Takes ownership for deallocation
                  args.children = deferred_children;
                  // Need resource priority since we asked for the lock
                  RtEvent done = runtime->issue_runtime_meta_task(args, 
                          LG_LATENCY_WORK_PRIORITY, precondition);
                  preconditions.insert(done);
                }
                else // We can run it now
                {
                  FieldMask update_mask;
                  for (VersioningSet<>::iterator it = 
                        deferred_children->begin(); it != 
                        deferred_children->end(); it++)
                    update_mask |= it->second;
                  reduce_open_children(child, update_mask, *deferred_children,
                      preconditions, false/*need lock*/, false/*local update*/);
                  delete deferred_children;
                }
              }
            }
          }
          else
          {
            // Not in-place
            size_t num_children;
            derez.deserialize(num_children);
            for (unsigned idx = 0; idx < num_children; idx++)
            {
              LegionColor child;
              derez.deserialize(child);
              size_t num_states;
              derez.deserialize(num_states);
              if (num_states == 0)
                continue;
              VersioningSet<> *reduce_children = new VersioningSet<>();
              std::set<RtEvent> reduce_preconditions;
              FieldMask update_mask;
              for (unsigned idx2 = 0; idx2 < num_states; idx2++)
              {
                DistributedID did;
                derez.deserialize(did);
                RtEvent state_ready;
                VersionState *state = 
                  runtime->find_or_request_version_state(did, state_ready);
                if (state_ready.exists())
                  reduce_preconditions.insert(state_ready);
                FieldMask state_mask;
                derez.deserialize(state_mask);
                reduce_children->insert(state, state_mask);
                // As long as we aren't going to defer things, keep
                // updating the update mask
                if (reduce_preconditions.empty())
                  update_mask |= state_mask;
              }
              if (!reduce_preconditions.empty())
              {
                RtEvent precondition = 
                  Runtime::merge_events(reduce_preconditions);
                if (!precondition.has_triggered())
                {
                  // Launch a task to do the merge later
                  UpdateStateReduceArgs args;
                  args.proxy_this = this;
                  args.child_color = child;
                  // Takes ownership for deallocation
                  args.children = reduce_children;
                  // Need resource priority since we asked for the lock
                  RtEvent done = runtime->issue_runtime_meta_task(args,
                          LG_LATENCY_WORK_PRIORITY, precondition);
                  preconditions.insert(done);
                }
                else // We can run it now
                {
                  reduce_open_children(child, update_mask, *reduce_children,
                                       preconditions, false/*need lock*/,
                                       false/*local udpate*/);
                  delete reduce_children;
                }
              }
              else
              {
                // We can do the merge now
                reduce_open_children(child, update_mask, *reduce_children,
                                     preconditions, false/*need lock*/,
                                     false/*local update*/);
                delete reduce_children;
              }
            }
          }
        }
        if (request_kind != CHILD_VERSION_REQUEST)
        {
          // Finally do the views
          // Materialized Views have to convert to the proper
          // subview, so there is no point in doing anything
          // special with them since we'll need to convert
          // them anyway
          size_t num_instance_views;
          derez.deserialize(num_instance_views);
          for (unsigned idx = 0; idx < num_instance_views; idx++)
          {
            DistributedID manager_did;
            derez.deserialize(manager_did);
            RtEvent ready;
            PhysicalManager *manager = 
              runtime->find_or_request_physical_manager(manager_did, ready);
            LegionMap<PhysicalManager*,
              std::pair<RtEvent,FieldMask> >::aligned::iterator finder = 
                pending_instances.find(manager);
            if (finder == pending_instances.end())
            {
              ConvertViewArgs args;
              args.proxy_this = this;
              args.manager = manager;
              args.context = context;
              std::pair<RtEvent,FieldMask> &entry = pending_instances[manager];
              entry.first = runtime->issue_runtime_meta_task(args,
                                       LG_LATENCY_WORK_PRIORITY, ready);
              derez.deserialize(entry.second);
              preconditions.insert(entry.first);
            }
            else
            {
              // Already pending, so we can just add our fields 
              FieldMask update_mask;
              derez.deserialize(update_mask);
              finder->second.second |= update_mask;
              preconditions.insert(finder->second.first);
            }
          }
          // Don't both with in-place for valid views
          size_t num_valid_views;
          derez.deserialize(num_valid_views);
          for (unsigned idx = 0; idx < num_valid_views; idx++)
          {
            DistributedID view_did;
            derez.deserialize(view_did);
            RtEvent ready;
            LogicalView *view =
              runtime->find_or_request_logical_view(view_did, ready);
            FieldMask update_mask;
            derez.deserialize(update_mask);
            if (ready.exists())
              pending_views[view] = 
                std::pair<RtEvent,FieldMask>(ready, update_mask);
            else
              insert_valid_view(view, update_mask, &mutator);
          }
          // Reduction views
          size_t num_reduction_views;
          derez.deserialize(num_reduction_views);
          for (unsigned idx = 0; idx < num_reduction_views; idx++)
          {
            DistributedID view_did;
            derez.deserialize(view_did);
            RtEvent ready;
            LogicalView *view =
              runtime->find_or_request_logical_view(view_did, ready);
            ReductionView *red_view = static_cast<ReductionView*>(view);
            FieldMask update_mask;
            derez.deserialize(update_mask);
            if (ready.exists())
              pending_views[view] = 
                std::pair<RtEvent,FieldMask>(ready, update_mask);
            else
              insert_reduction_view(red_view, update_mask, &mutator);
          }
        }
      }
      if (!pending_views.empty())
      {
        UpdatePendingView args;
        args.proxy_this = this;
        for (LegionMap<LogicalView*,std::pair<RtEvent,FieldMask> >::aligned::
              const_iterator it = pending_views.begin(); 
              it != pending_views.end(); it++)
        {
          if (it->second.first.has_triggered())
          {
            if (it->first->is_reduction_view())
              insert_reduction_view(it->first->as_reduction_view(), 
                                    it->second.second, &mutator);
            else
              insert_valid_view(it->first, it->second.second, &mutator);
            continue;
          }
          args.view = it->first;
          // Have to new this so we can guarantee alignment
          args.view_mask = new FieldMask(it->second.second);
          preconditions.insert(
              runtime->issue_runtime_meta_task(args, LG_LATENCY_WORK_PRIORITY,
                                               it->second.first));
        }
      }
      if (!preconditions.empty())
        Runtime::trigger_event(to_trigger,
                               Runtime::merge_events(preconditions));
      else
        Runtime::trigger_event(to_trigger);
    }

    //--------------------------------------------------------------------------
    /*static*/ void VersionState::process_version_state_reduction(
                                                               const void *args)
    //--------------------------------------------------------------------------
    {
      const UpdateStateReduceArgs *reduce_args = 
        (const UpdateStateReduceArgs*)args;
      // Compute the update mask
      FieldMask update_mask;
      for (VersioningSet<>::iterator it = reduce_args->children->begin();
            it != reduce_args->children->end(); it++)
        update_mask |= it->second;
      std::set<RtEvent> done_events;
      // Lock was acquired by the caller
      reduce_args->proxy_this->reduce_open_children(reduce_args->child_color,
          update_mask, *reduce_args->children, done_events, 
          true/*need lock*/, false/*local update*/);
      delete reduce_args->children;
      // Wait for all the effects to be applied
      if (!done_events.empty())
      {
        RtEvent done = Runtime::merge_events(done_events);
        done.wait();
      }
    }

    //--------------------------------------------------------------------------
    void VersionState::remove_version_state_ref(ReferenceSource ref_kind,
                                                RtEvent done_event)
    //--------------------------------------------------------------------------
    {
      RemoveVersionStateRefArgs args;
      args.proxy_this = this;
      args.ref_kind = ref_kind;
      runtime->issue_runtime_meta_task(args, LG_LATENCY_WORK_PRIORITY,
                                       done_event);
    }

    //--------------------------------------------------------------------------
    /*static*/ void VersionState::process_remove_version_state_ref(
                                                               const void *args)
    //--------------------------------------------------------------------------
    {
      const RemoveVersionStateRefArgs *ref_args = 
        (const RemoveVersionStateRefArgs*)args;
      if (ref_args->proxy_this->remove_base_valid_ref(ref_args->ref_kind))
        delete ref_args->proxy_this;     
    }

    //--------------------------------------------------------------------------
    void VersionState::convert_view(PhysicalManager *manager,
                               InnerContext *context, ReferenceMutator *mutator)
    //--------------------------------------------------------------------------
    {
#ifdef DEBUG_LEGION
      assert(!manager->is_virtual_manager());
#endif
      InstanceView *view = logical_node->convert_manager(manager, context);
      AutoLock s_lock(state_lock);
      LegionMap<PhysicalManager*,
                std::pair<RtEvent,FieldMask> >::aligned::iterator finder = 
                  pending_instances.find(manager);
#ifdef DEBUG_LEGION
      assert(finder != pending_instances.end());
#endif
      insert_valid_view(view, finder->second.second, mutator);
      // Remove the entry 
      pending_instances.erase(finder);
    }

    //--------------------------------------------------------------------------
    /*static*/ void VersionState::process_convert_view(const void *args)
    //--------------------------------------------------------------------------
    {
      const ConvertViewArgs *view_args = (const ConvertViewArgs*)args;
      LocalReferenceMutator mutator;
      view_args->proxy_this->convert_view(view_args->manager,
                                          view_args->context, &mutator);
    }

    //--------------------------------------------------------------------------
    void VersionState::insert_pending_view(LogicalView *view, 
                          const FieldMask &view_mask, ReferenceMutator *mutator)
    //--------------------------------------------------------------------------
    {
      AutoLock s_lock(state_lock);
      if (view->is_reduction_view())
        insert_reduction_view(view->as_reduction_view(), view_mask, mutator);
      else
        insert_valid_view(view, view_mask, mutator);
    }

    //--------------------------------------------------------------------------
    /*static*/ void VersionState::process_pending_view(const void *args)
    //--------------------------------------------------------------------------
    {
      const UpdatePendingView *view_args = (const UpdatePendingView*)args;
      LocalReferenceMutator mutator;
      view_args->proxy_this->insert_pending_view(view_args->view,
                                   *view_args->view_mask, &mutator);
      delete view_args->view_mask;
    }

    //--------------------------------------------------------------------------
    /*static*/ void VersionState::process_version_state_update_request(
                                               Runtime *rt, Deserializer &derez)
    //--------------------------------------------------------------------------
    {
      DerezCheck z(derez);
      DistributedID did;
      derez.deserialize(did);
      AddressSpaceID source;
      derez.deserialize(source);
      InnerContext *context;
      derez.deserialize(context);
      RtUserEvent to_trigger;
      derez.deserialize(to_trigger);
      VersionRequestKind request_kind;
      derez.deserialize(request_kind);
      FieldMask request_mask;
      derez.deserialize(request_mask);
      DistributedCollectable *target = rt->find_distributed_collectable(did);
#ifdef DEBUG_LEGION
      VersionState *vs = dynamic_cast<VersionState*>(target);
      assert(vs != NULL);
#else
      VersionState *vs = static_cast<VersionState*>(target);
#endif
      vs->handle_version_state_update_request(source, context, to_trigger, 
                                              request_kind, request_mask);
    }

    //--------------------------------------------------------------------------
    /*static*/ void VersionState::process_version_state_update_response(
                                               Runtime *rt, Deserializer &derez)
    //--------------------------------------------------------------------------
    {
      DerezCheck z(derez);
      DistributedID did;
      derez.deserialize(did);
      InnerContext *context;
      derez.deserialize(context);
      RtUserEvent to_trigger;
      derez.deserialize(to_trigger);
      FieldMask update_mask;
      derez.deserialize(update_mask);
      VersionRequestKind request_kind;
      derez.deserialize(request_kind);
      DistributedCollectable *target = rt->find_distributed_collectable(did);
#ifdef DEBUG_LEGION
      VersionState *vs = dynamic_cast<VersionState*>(target);
      assert(vs != NULL);
#else
      VersionState *vs = static_cast<VersionState*>(target);
#endif
      vs->handle_version_state_update_response(context, to_trigger, derez, 
                                               update_mask, request_kind);
    } 

    //--------------------------------------------------------------------------
    void VersionState::find_close_fields(FieldMask &test_mask, 
                                         FieldMask &result_mask)
    //--------------------------------------------------------------------------
    {
      AutoLock s_lock(state_lock,1,false/*exclusive*/);
      // Any reductions we have at this level mandate a close
      FieldMask reduc_mask = test_mask & reduction_mask;
      if (!!reduc_mask)
      {
        result_mask |= reduc_mask;
        test_mask -= reduc_mask;
        if (!test_mask)
          return;
      }
      // Any dirty children also require a close
      for (LegionMap<LegionColor,VersioningSet<> >::aligned::const_iterator it =
            open_children.begin(); it != open_children.end(); it++)
      {
        FieldMask overlap = it->second.get_valid_mask() & test_mask;
        if (!overlap)
          continue;
        result_mask |= overlap;
        test_mask -= overlap;
        if (!test_mask)
          return;
      }
    }

    //--------------------------------------------------------------------------
    void VersionState::capture_root(CompositeView *target, 
                 const FieldMask &capture_mask, ReferenceMutator *mutator) const
    //--------------------------------------------------------------------------
    { 
      // We'll only capture nested composite views if we have no choice
      // If we have any other kind of instance for those fields, then there
      // is no reason to capture a nested composite instance
      FieldMask non_composite_capture;
      LegionMap<CompositeView*,FieldMask>::aligned composite_views;
      {
        // Only need this in read only mode since we're just reading
        AutoLock s_lock(state_lock,1,false/*exclusive*/);
        for (LegionMap<LegionColor,VersioningSet<> >::aligned::const_iterator 
              cit = open_children.begin(); cit != open_children.end(); cit++)
        {
          if (cit->second.get_valid_mask() * capture_mask)
            continue;
          for (VersioningSet<>::iterator it = cit->second.begin();
                it != cit->second.end(); it++)
          {
            FieldMask overlap = it->second & capture_mask;
            if (!overlap)
              continue;
            target->record_child_version_state(cit->first, it->first, 
                                               overlap, mutator);
          }
        }
        FieldMask dirty_overlap = dirty_mask & capture_mask;
        if (!!dirty_overlap)
        {
          target->record_dirty_fields(dirty_overlap);
          for (LegionMap<LogicalView*,FieldMask>::aligned::const_iterator it = 
                valid_views.begin(); it != valid_views.end(); it++)
          {
            FieldMask overlap = it->second & dirty_overlap;
            if (!overlap)
              continue;
            if (!it->first->is_composite_view())
            {
              target->record_valid_view(it->first, overlap, mutator);
              non_composite_capture |= overlap;
            }
            else
              composite_views[it->first->as_composite_view()] = overlap;
          }
        }
        FieldMask reduction_overlap = reduction_mask & capture_mask;
        if (!!reduction_overlap)
        {
          target->record_reduction_fields(reduction_overlap);
          for (LegionMap<ReductionView*,FieldMask>::aligned::const_iterator it =
                reduction_views.begin(); it != reduction_views.end(); it++)
          {
            FieldMask overlap = it->second & reduction_overlap;
            if (!overlap)
              continue;
            target->record_reduction_view(it->first, overlap, mutator);
          }
        }
      }
      if (!composite_views.empty())
      {
        if (!!non_composite_capture)
        {
          for (LegionMap<CompositeView*,FieldMask>::aligned::iterator it =
                composite_views.begin(); it != composite_views.end(); it++)
          {
            it->second -= non_composite_capture;
            if (!!it->second)
              target->record_valid_view(it->first, it->second, mutator);
          }
        }
        else
        {
          for (LegionMap<CompositeView*,FieldMask>::aligned::const_iterator it =
                composite_views.begin(); it != composite_views.end(); it++)
            target->record_valid_view(it->first, it->second, mutator);
        }
      }
    }

    //--------------------------------------------------------------------------
    void VersionState::capture(CompositeNode *target,
                               const FieldMask &capture_mask,
                               ReferenceMutator *mutator) const
    //--------------------------------------------------------------------------
    {
      // Only need this in read only mode since we're just reading
      AutoLock s_lock(state_lock,1,false/*exclusive*/);
      FieldMask dirty_overlap = dirty_mask & capture_mask;
      if (!!dirty_overlap)
      {
        target->record_dirty_fields(dirty_overlap);
        for (LegionMap<LogicalView*,FieldMask>::aligned::const_iterator it = 
              valid_views.begin(); it != valid_views.end(); it++)
        {
          FieldMask overlap = it->second & dirty_overlap;
          if (!overlap)
            continue;
          target->record_valid_view(it->first, overlap);
        }
      }
      FieldMask reduction_overlap = reduction_mask & capture_mask;
      if (!!reduction_overlap)
      {
        target->record_reduction_fields(reduction_overlap);
        for (LegionMap<ReductionView*,FieldMask>::aligned::const_iterator it = 
              reduction_views.begin(); it != reduction_views.end(); it++)
        {
          FieldMask overlap = it->second & reduction_overlap;
          if (!overlap)
            continue;
          target->record_reduction_view(it->first, overlap);
        }
      }
      for (LegionMap<LegionColor,VersioningSet<> >::aligned::const_iterator 
            cit = open_children.begin(); cit != open_children.end(); cit++)
      {
        if (cit->second.get_valid_mask() * capture_mask)
          continue;
        for (VersioningSet<>::iterator it = cit->second.begin();
              it != cit->second.end(); it++)
        {
          FieldMask overlap = it->second & capture_mask;
          if (!overlap)
            continue;
          target->record_child_version_state(cit->first, it->first, overlap);
        }
      }
    }

    //--------------------------------------------------------------------------
    void VersionState::capture_dirty_instances(const FieldMask &capture_mask,
                                               VersionState *target) const
    //--------------------------------------------------------------------------
    {
      AutoLock s_lock(state_lock,1,false/*exclusive*/);
#ifdef DEBUG_LEGION
      // This assertion doesn't hold true under virtual mappings where
      // an advance operation might think there is dirty field data but
      // it was never actually initialized in the outermost task
      //assert(!(capture_mask - (dirty_mask | reduction_mask)));
      assert((this->version_number + 1) == target->version_number);
#endif
      FieldMask dirty_overlap = dirty_mask & capture_mask;
      if (!!dirty_overlap)
      {
        target->dirty_mask |= dirty_overlap;
        target->update_fields |= dirty_overlap;
        for (LegionMap<LogicalView*,FieldMask>::aligned::const_iterator it =
              valid_views.begin(); it != valid_views.end(); it++)
        {
          FieldMask overlap = it->second & dirty_overlap;
          if (!overlap)
            continue;
          // No need for a mutator here, it is already valid
          target->insert_valid_view(it->first, overlap, NULL);
        }
      }
      FieldMask reduction_overlap = reduction_mask & capture_mask;
      if (!!reduction_overlap)
      {
        target->reduction_mask |= reduction_overlap;
        target->update_fields |= reduction_overlap;
        for (LegionMap<ReductionView*,FieldMask>::aligned::const_iterator it =
              reduction_views.begin(); it != reduction_views.end(); it++)
        {
          FieldMask overlap = it->second & reduction_overlap;
          if (!overlap)
            continue;
          LegionMap<ReductionView*,FieldMask,VALID_REDUCTION_ALLOC>::
                track_aligned::iterator finder = 
                      target->reduction_views.find(it->first);
          if (finder == target->reduction_views.end())
          {
#ifdef DEBUG_LEGION
            assert(target->currently_valid);
#endif
            // No need for a mutator here, it is already valid
            it->first->add_nested_valid_ref(target->did);
            target->reduction_views[it->first] = overlap;
          }
          else
            finder->second |= overlap;
        }
      }
    }

    /////////////////////////////////////////////////////////////
    // RegionTreePath 
    /////////////////////////////////////////////////////////////

    //--------------------------------------------------------------------------
    RegionTreePath::RegionTreePath(void) 
      : min_depth(0), max_depth(0)
    //--------------------------------------------------------------------------
    {
    }

    //--------------------------------------------------------------------------
    void RegionTreePath::initialize(unsigned min, unsigned max)
    //--------------------------------------------------------------------------
    {
#ifdef DEBUG_LEGION
      assert(min <= max);
#endif
      min_depth = min;
      max_depth = max;
      path.resize(max_depth+1, INVALID_COLOR);
    }

    //--------------------------------------------------------------------------
    void RegionTreePath::register_child(unsigned depth, 
                                        const LegionColor color)
    //--------------------------------------------------------------------------
    {
#ifdef DEBUG_LEGION
      assert(min_depth <= depth);
      assert(depth <= max_depth);
#endif
      path[depth] = color;
    }

    //--------------------------------------------------------------------------
    void RegionTreePath::record_aliased_children(unsigned depth,
                                                 const FieldMask &mask)
    //--------------------------------------------------------------------------
    {
#ifdef DEBUG_LEGION
      assert(min_depth <= depth);
      assert(depth <= max_depth);
#endif
      LegionMap<unsigned,FieldMask>::aligned::iterator finder = 
        interfering_children.find(depth);
      if (finder == interfering_children.end())
        interfering_children[depth] = mask;
      else
        finder->second |= mask;
    }

    //--------------------------------------------------------------------------
    void RegionTreePath::clear(void)
    //--------------------------------------------------------------------------
    {
      path.clear();
      min_depth = 0;
      max_depth = 0;
    }

#ifdef DEBUG_LEGION
    //--------------------------------------------------------------------------
    bool RegionTreePath::has_child(unsigned depth) const
    //--------------------------------------------------------------------------
    {
      assert(min_depth <= depth);
      assert(depth <= max_depth);
      return (path[depth] != INVALID_COLOR);
    }

    //--------------------------------------------------------------------------
    LegionColor RegionTreePath::get_child(unsigned depth) const
    //--------------------------------------------------------------------------
    {
      assert(min_depth <= depth);
      assert(depth <= max_depth);
      assert(has_child(depth));
      return path[depth];
    }
#endif

    //--------------------------------------------------------------------------
    const FieldMask* RegionTreePath::get_aliased_children(unsigned depth) const
    //--------------------------------------------------------------------------
    {
      if (interfering_children.empty())
        return NULL;
      LegionMap<unsigned,FieldMask>::aligned::const_iterator finder = 
        interfering_children.find(depth);
      if (finder == interfering_children.end())
        return NULL;
      return &(finder->second);
    }

    /////////////////////////////////////////////////////////////
    // InstanceRef 
    /////////////////////////////////////////////////////////////

    //--------------------------------------------------------------------------
    InstanceRef::InstanceRef(bool comp)
      : ready_event(ApEvent::NO_AP_EVENT), manager(NULL), local(true)
    //--------------------------------------------------------------------------
    {
    }

    //--------------------------------------------------------------------------
    InstanceRef::InstanceRef(const InstanceRef &rhs)
      : valid_fields(rhs.valid_fields), ready_event(rhs.ready_event),
        manager(rhs.manager), local(rhs.local)
    //--------------------------------------------------------------------------
    {
    }

    //--------------------------------------------------------------------------
    InstanceRef::InstanceRef(PhysicalManager *man, const FieldMask &m,ApEvent r)
      : valid_fields(m), ready_event(r), manager(man), local(true)
    //--------------------------------------------------------------------------
    {
    }

    //--------------------------------------------------------------------------
    InstanceRef::~InstanceRef(void)
    //--------------------------------------------------------------------------
    {
    }

    //--------------------------------------------------------------------------
    InstanceRef& InstanceRef::operator=(const InstanceRef &rhs)
    //--------------------------------------------------------------------------
    {
      valid_fields = rhs.valid_fields;
      ready_event = rhs.ready_event;
      local = rhs.local;
      manager = rhs.manager;
      return *this;
    }

    //--------------------------------------------------------------------------
    bool InstanceRef::operator==(const InstanceRef &rhs) const
    //--------------------------------------------------------------------------
    {
      if (valid_fields != rhs.valid_fields)
        return false;
      if (ready_event != rhs.ready_event)
        return false;
      if (manager != rhs.manager)
        return false;
      return true;
    }

    //--------------------------------------------------------------------------
    bool InstanceRef::operator!=(const InstanceRef &rhs) const
    //--------------------------------------------------------------------------
    {
      return !(*this == rhs);
    }

    //--------------------------------------------------------------------------
    MappingInstance InstanceRef::get_mapping_instance(void) const
    //--------------------------------------------------------------------------
    {
      return MappingInstance(manager);
    }

    //--------------------------------------------------------------------------
    bool InstanceRef::is_virtual_ref(void) const
    //--------------------------------------------------------------------------
    {
      if (manager == NULL)
        return true;
      return manager->is_virtual_manager(); 
    }

    //--------------------------------------------------------------------------
    void InstanceRef::add_valid_reference(ReferenceSource source) const
    //--------------------------------------------------------------------------
    {
#ifdef DEBUG_LEGION
      assert(manager != NULL);
#endif
      manager->add_base_valid_ref(source);
    }

    //--------------------------------------------------------------------------
    void InstanceRef::remove_valid_reference(ReferenceSource source) const
    //--------------------------------------------------------------------------
    {
#ifdef DEBUG_LEGION
      assert(manager != NULL);
#endif
      if (manager->remove_base_valid_ref(source))
        delete manager;
    }

    //--------------------------------------------------------------------------
    Memory InstanceRef::get_memory(void) const
    //--------------------------------------------------------------------------
    {
#ifdef DEBUG_LEGION
      assert(manager != NULL);
#endif
      return manager->get_memory();
    }

    //--------------------------------------------------------------------------
    Reservation InstanceRef::get_read_only_reservation(void) const
    //--------------------------------------------------------------------------
    {
#ifdef DEBUG_LEGION
      assert(manager != NULL);
      assert(manager->is_instance_manager());
#endif
      return 
        manager->as_instance_manager()->get_read_only_mapping_reservation();
    }

    //--------------------------------------------------------------------------
    bool InstanceRef::is_field_set(FieldID fid) const
    //--------------------------------------------------------------------------
    {
#ifdef DEBUG_LEGION
      assert(manager != NULL);
#endif
      FieldSpaceNode *field_node = manager->region_node->column_source; 
      unsigned index = field_node->get_field_index(fid);
      return valid_fields.is_set(index);
    }

    //--------------------------------------------------------------------------
    LegionRuntime::Accessor::RegionAccessor<
      LegionRuntime::Accessor::AccessorType::Generic> 
        InstanceRef::get_accessor(void) const
    //--------------------------------------------------------------------------
    {
#ifdef DEBUG_LEGION
      assert(manager != NULL);
#endif
      return manager->get_accessor();
    }

    //--------------------------------------------------------------------------
    LegionRuntime::Accessor::RegionAccessor<
      LegionRuntime::Accessor::AccessorType::Generic>
        InstanceRef::get_field_accessor(FieldID fid) const
    //--------------------------------------------------------------------------
    {
#ifdef DEBUG_LEGION
      assert(manager != NULL);
#endif
      return manager->get_field_accessor(fid);
    }

    //--------------------------------------------------------------------------
    void InstanceRef::pack_reference(Serializer &rez) const
    //--------------------------------------------------------------------------
    {
      rez.serialize(valid_fields);
      rez.serialize(ready_event);
      if (manager != NULL)
        rez.serialize(manager->did);
      else
        rez.serialize<DistributedID>(0);
    }

    //--------------------------------------------------------------------------
    void InstanceRef::unpack_reference(Runtime *runtime,
                                       Deserializer &derez, RtEvent &ready)
    //--------------------------------------------------------------------------
    {
      derez.deserialize(valid_fields);
      derez.deserialize(ready_event);
      DistributedID did;
      derez.deserialize(did);
      if (did == 0)
        return;
      manager = runtime->find_or_request_physical_manager(did, ready);
      local = false;
    } 

    /////////////////////////////////////////////////////////////
    // InstanceSet 
    /////////////////////////////////////////////////////////////
    
    //--------------------------------------------------------------------------
    InstanceSet::CollectableRef& InstanceSet::CollectableRef::operator=(
                                         const InstanceSet::CollectableRef &rhs)
    //--------------------------------------------------------------------------
    {
      valid_fields = rhs.valid_fields;
      ready_event = rhs.ready_event;
      local = rhs.local;
      manager = rhs.manager;
      return *this;
    }

    //--------------------------------------------------------------------------
    InstanceSet::InstanceSet(size_t init_size /*=0*/)
      : single((init_size <= 1)), shared(false)
    //--------------------------------------------------------------------------
    {
      if (init_size == 0)
        refs.single = NULL;
      else if (init_size == 1)
      {
        refs.single = new CollectableRef();
        refs.single->add_reference();
      }
      else
      {
        refs.multi = new InternalSet(init_size);
        refs.multi->add_reference();
      }
    }

    //--------------------------------------------------------------------------
    InstanceSet::InstanceSet(const InstanceSet &rhs)
      : single(rhs.single)
    //--------------------------------------------------------------------------
    {
      // Mark that the other one is sharing too
      if (single)
      {
        refs.single = rhs.refs.single;
        if (refs.single == NULL)
        {
          shared = false;
          return;
        }
        shared = true;
        rhs.shared = true;
        refs.single->add_reference();
      }
      else
      {
        refs.multi = rhs.refs.multi;
        shared = true;
        rhs.shared = true;
        refs.multi->add_reference();
      }
    }

    //--------------------------------------------------------------------------
    InstanceSet::~InstanceSet(void)
    //--------------------------------------------------------------------------
    {
      if (single)
      {
        if ((refs.single != NULL) && refs.single->remove_reference())
          delete (refs.single);
      }
      else
      {
        if (refs.multi->remove_reference())
          delete refs.multi;
      }
    }

    //--------------------------------------------------------------------------
    InstanceSet& InstanceSet::operator=(const InstanceSet &rhs)
    //--------------------------------------------------------------------------
    {
      // See if we need to delete our current one
      if (single)
      {
        if ((refs.single != NULL) && refs.single->remove_reference())
          delete (refs.single);
      }
      else
      {
        if (refs.multi->remove_reference())
          delete refs.multi;
      }
      // Now copy over the other one
      single = rhs.single; 
      if (single)
      {
        refs.single = rhs.refs.single;
        if (refs.single != NULL)
        {
          shared = true;
          rhs.shared = true;
          refs.single->add_reference();
        }
        else
          shared = false;
      }
      else
      {
        refs.multi = rhs.refs.multi;
        shared = true;
        rhs.shared = true;
        refs.multi->add_reference();
      }
      return *this;
    }

    //--------------------------------------------------------------------------
    void InstanceSet::make_copy(void)
    //--------------------------------------------------------------------------
    {
#ifdef DEBUG_LEGION
      assert(shared);
#endif
      if (single)
      {
        if (refs.single != NULL)
        {
          CollectableRef *next = 
            new CollectableRef(*refs.single);
          next->add_reference();
          if (refs.single->remove_reference())
            delete (refs.single);
          refs.single = next;
        }
      }
      else
      {
        InternalSet *next = new InternalSet(*refs.multi);
        next->add_reference();
        if (refs.multi->remove_reference())
          delete refs.multi;
        refs.multi = next;
      }
      shared = false;
    }

    //--------------------------------------------------------------------------
    bool InstanceSet::operator==(const InstanceSet &rhs) const
    //--------------------------------------------------------------------------
    {
      if (single != rhs.single)
        return false;
      if (single)
      {
        if (refs.single == rhs.refs.single)
          return true;
        if (((refs.single == NULL) && (rhs.refs.single != NULL)) ||
            ((refs.single != NULL) && (rhs.refs.single == NULL)))
          return false;
        return ((*refs.single) == (*rhs.refs.single));
      }
      else
      {
        if (refs.multi->vector.size() != rhs.refs.multi->vector.size())
          return false;
        for (unsigned idx = 0; idx < refs.multi->vector.size(); idx++)
        {
          if (refs.multi->vector[idx] != rhs.refs.multi->vector[idx])
            return false;
        }
        return true;
      }
    }

    //--------------------------------------------------------------------------
    bool InstanceSet::operator!=(const InstanceSet &rhs) const
    //--------------------------------------------------------------------------
    {
      return !((*this) == rhs);
    }

    //--------------------------------------------------------------------------
    InstanceRef& InstanceSet::operator[](unsigned idx)
    //--------------------------------------------------------------------------
    {
      if (shared)
        make_copy();
      if (single)
      {
#ifdef DEBUG_LEGION
        assert(idx == 0);
        assert(refs.single != NULL);
#endif
        return *(refs.single);
      }
#ifdef DEBUG_LEGION
      assert(idx < refs.multi->vector.size());
#endif
      return refs.multi->vector[idx];
    }

    //--------------------------------------------------------------------------
    const InstanceRef& InstanceSet::operator[](unsigned idx) const
    //--------------------------------------------------------------------------
    {
      // No need to make a copy if shared here since this is read-only
      if (single)
      {
#ifdef DEBUG_LEGION
        assert(idx == 0);
        assert(refs.single != NULL);
#endif
        return *(refs.single);
      }
#ifdef DEBUG_LEGION
      assert(idx < refs.multi->vector.size());
#endif
      return refs.multi->vector[idx];
    }

    //--------------------------------------------------------------------------
    bool InstanceSet::empty(void) const
    //--------------------------------------------------------------------------
    {
      if (single && (refs.single == NULL))
        return true;
      else if (!single && refs.multi->empty())
        return true;
      return false;
    }

    //--------------------------------------------------------------------------
    size_t InstanceSet::size(void) const
    //--------------------------------------------------------------------------
    {
      if (single)
      {
        if (refs.single == NULL)
          return 0;
        return 1;
      }
      if (refs.multi == NULL)
        return 0;
      return refs.multi->vector.size();
    }

    //--------------------------------------------------------------------------
    void InstanceSet::resize(size_t new_size)
    //--------------------------------------------------------------------------
    {
      if (single)
      {
        if (new_size == 0)
        {
          if ((refs.single != NULL) && refs.single->remove_reference())
            delete (refs.single);
          refs.single = NULL;
          shared = false;
        }
        else if (new_size > 1)
        {
          // Switch to multi
          InternalSet *next = new InternalSet(new_size);
          if (refs.single != NULL)
          {
            next->vector[0] = *(refs.single);
            if (refs.single->remove_reference())
              delete (refs.single);
          }
          next->add_reference();
          refs.multi = next;
          single = false;
          shared = false;
        }
        else if (refs.single == NULL)
        {
          // New size is 1 but we were empty before
          CollectableRef *next = new CollectableRef();
          next->add_reference();
          refs.single = next;
          single = true;
          shared = false;
        }
      }
      else
      {
        if (new_size == 0)
        {
          if (refs.multi->remove_reference())
            delete refs.multi;
          refs.single = NULL;
          single = true;
          shared = false;
        }
        else if (new_size == 1)
        {
          CollectableRef *next = 
            new CollectableRef(refs.multi->vector[0]);
          if (refs.multi->remove_reference())
            delete (refs.multi);
          next->add_reference();
          refs.single = next;
          single = true;
          shared = false;
        }
        else
        {
          size_t current_size = refs.multi->vector.size();
          if (current_size != new_size)
          {
            if (shared)
            {
              // Make a copy
              InternalSet *next = new InternalSet(new_size);
              // Copy over the elements
              for (unsigned idx = 0; idx < 
                   ((current_size < new_size) ? current_size : new_size); idx++)
                next->vector[idx] = refs.multi->vector[idx];
              if (refs.multi->remove_reference())
                delete refs.multi;
              next->add_reference();
              refs.multi = next;
              shared = false;
            }
            else
            {
              // Resize our existing vector
              refs.multi->vector.resize(new_size);
            }
          }
          // Size is the same so there is no need to do anything
        }
      }
    }

    //--------------------------------------------------------------------------
    void InstanceSet::clear(void)
    //--------------------------------------------------------------------------
    {
      // No need to copy since we are removing our references and not mutating
      if (single)
      {
        if ((refs.single != NULL) && refs.single->remove_reference())
          delete (refs.single);
        refs.single = NULL;
      }
      else
      {
        if (shared)
        {
          // Small optimization here, if we're told to delete it, we know
          // that means we were the last user so we can re-use it
          if (refs.multi->remove_reference())
          {
            // Put a reference back on it since we're reusing it
            refs.multi->add_reference();
            refs.multi->vector.clear();
          }
          else
          {
            // Go back to single
            refs.multi = NULL;
            single = true;
          }
        }
        else
          refs.multi->vector.clear();
      }
      shared = false;
    }

    //--------------------------------------------------------------------------
    void InstanceSet::add_instance(const InstanceRef &ref)
    //--------------------------------------------------------------------------
    {
      if (single)
      {
        // No need to check for shared, we're going to make new things anyway
        if (refs.single != NULL)
        {
          // Make the new multi version
          InternalSet *next = new InternalSet(2);
          next->vector[0] = *(refs.single);
          next->vector[1] = ref;
          if (refs.single->remove_reference())
            delete (refs.single);
          next->add_reference();
          refs.multi = next;
          single = false;
          shared = false;
        }
        else
        {
          refs.single = new CollectableRef(ref);
          refs.single->add_reference();
        }
      }
      else
      {
        if (shared)
          make_copy();
        refs.multi->vector.push_back(ref);
      }
    }

    //--------------------------------------------------------------------------
    bool InstanceSet::is_virtual_mapping(void) const
    //--------------------------------------------------------------------------
    {
      if (empty())
        return true;
      if (size() > 1)
        return false;
      return refs.single->is_virtual_ref();
    }

    //--------------------------------------------------------------------------
    void InstanceSet::pack_references(Serializer &rez) const
    //--------------------------------------------------------------------------
    {
      if (single)
      {
        if (refs.single == NULL)
        {
          rez.serialize<size_t>(0);
          return;
        }
        rez.serialize<size_t>(1);
        refs.single->pack_reference(rez);
      }
      else
      {
        rez.serialize<size_t>(refs.multi->vector.size());
        for (unsigned idx = 0; idx < refs.multi->vector.size(); idx++)
          refs.multi->vector[idx].pack_reference(rez);
      }
    }

    //--------------------------------------------------------------------------
    void InstanceSet::unpack_references(Runtime *runtime, Deserializer &derez, 
                                        std::set<RtEvent> &ready_events)
    //--------------------------------------------------------------------------
    {
      size_t num_refs;
      derez.deserialize(num_refs);
      if (num_refs == 0)
      {
        // No matter what, we can just clear out any references we have
        if (single)
        {
          if ((refs.single != NULL) && refs.single->remove_reference())
            delete (refs.single);
          refs.single = NULL;
        }
        else
        {
          if (refs.multi->remove_reference())
            delete refs.multi;
          single = true;
        }
      }
      else if (num_refs == 1)
      {
        // If we're in multi, go back to single
        if (!single)
        {
          if (refs.multi->remove_reference())
            delete refs.multi;
          refs.multi = NULL;
          single = true;
        }
        // Now we can unpack our reference, see if we need to make one
        if (refs.single == NULL)
        {
          refs.single = new CollectableRef();
          refs.single->add_reference();
        }
        RtEvent ready;
        refs.single->unpack_reference(runtime, derez, ready);
        if (ready.exists())
          ready_events.insert(ready);
      }
      else
      {
        // If we're in single, go to multi
        // otherwise resize our multi for the appropriate number of references
        if (single)
        {
          if ((refs.single != NULL) && refs.single->remove_reference())
            delete (refs.single);
          refs.multi = new InternalSet(num_refs);
          refs.multi->add_reference();
          single = false;
        }
        else
          refs.multi->vector.resize(num_refs);
        // Now do the unpacking
        for (unsigned idx = 0; idx < num_refs; idx++)
        {
          RtEvent ready;
          refs.multi->vector[idx].unpack_reference(runtime, derez, ready);
          if (ready.exists())
            ready_events.insert(ready);
        }
      }
      // We are always not shared when we are done
      shared = false;
    }

    //--------------------------------------------------------------------------
    void InstanceSet::add_valid_references(ReferenceSource source) const
    //--------------------------------------------------------------------------
    {
      if (single)
      {
        if (refs.single != NULL)
          refs.single->add_valid_reference(source);
      }
      else
      {
        for (unsigned idx = 0; idx < refs.multi->vector.size(); idx++)
          refs.multi->vector[idx].add_valid_reference(source);
      }
    }

    //--------------------------------------------------------------------------
    void InstanceSet::remove_valid_references(ReferenceSource source) const
    //--------------------------------------------------------------------------
    {
      if (single)
      {
        if (refs.single != NULL)
          refs.single->remove_valid_reference(source);
      }
      else
      {
        for (unsigned idx = 0; idx < refs.multi->vector.size(); idx++)
          refs.multi->vector[idx].remove_valid_reference(source);
      }
    }

    //--------------------------------------------------------------------------
    void InstanceSet::update_wait_on_events(std::set<ApEvent> &wait_on) const 
    //--------------------------------------------------------------------------
    {
      if (single)
      {
        if (refs.single != NULL)
        {
          ApEvent ready = refs.single->get_ready_event();
          if (ready.exists())
            wait_on.insert(ready);
        }
      }
      else
      {
        for (unsigned idx = 0; idx < refs.multi->vector.size(); idx++)
        {
          ApEvent ready = refs.multi->vector[idx].get_ready_event();
          if (ready.exists())
            wait_on.insert(ready);
        }
      }
    }

    //--------------------------------------------------------------------------
    void InstanceSet::find_read_only_reservations(
                                             std::set<Reservation> &locks) const
    //--------------------------------------------------------------------------
    {
      if (single)
      {
        if (refs.single != NULL)
          locks.insert(refs.single->get_read_only_reservation());
      }
      else
      {
        for (unsigned idx = 0; idx < refs.multi->vector.size(); idx++)
          locks.insert(refs.multi->vector[idx].get_read_only_reservation());
      }
    }
    
    //--------------------------------------------------------------------------
    LegionRuntime::Accessor::RegionAccessor<
      LegionRuntime::Accessor::AccessorType::Generic> InstanceSet::
                                           get_field_accessor(FieldID fid) const
    //--------------------------------------------------------------------------
    {
      if (single)
      {
#ifdef DEBUG_LEGION
        assert(refs.single != NULL);
#endif
        return refs.single->get_field_accessor(fid);
      }
      else
      {
        for (unsigned idx = 0; idx < refs.multi->vector.size(); idx++)
        {
          const InstanceRef &ref = refs.multi->vector[idx];
          if (ref.is_field_set(fid))
            return ref.get_field_accessor(fid);
        }
        assert(false);
        return refs.multi->vector[0].get_field_accessor(fid);
      }
    }

    /////////////////////////////////////////////////////////////
    // VersioningInvalidator 
    /////////////////////////////////////////////////////////////

    //--------------------------------------------------------------------------
    VersioningInvalidator::VersioningInvalidator(void)
      : ctx(0), invalidate_all(true)
    //--------------------------------------------------------------------------
    {
    }

    //--------------------------------------------------------------------------
    VersioningInvalidator::VersioningInvalidator(RegionTreeContext c)
      : ctx(c.get_id()), invalidate_all(!c.exists())
    //--------------------------------------------------------------------------
    {
    }

    //--------------------------------------------------------------------------
    bool VersioningInvalidator::visit_region(RegionNode *node)
    //--------------------------------------------------------------------------
    {
      if (invalidate_all)
        node->invalidate_version_managers();
      else
        node->invalidate_version_state(ctx);
      return true;
    }

    //--------------------------------------------------------------------------
    bool VersioningInvalidator::visit_partition(PartitionNode *node)
    //--------------------------------------------------------------------------
    {
      if (invalidate_all)
        node->invalidate_version_managers();
      else
        node->invalidate_version_state(ctx);
      return true;
    }

  }; // namespace Internal 
}; // namespace Legion
<|MERGE_RESOLUTION|>--- conflicted
+++ resolved
@@ -2081,12 +2081,9 @@
         projection_type(req.handle_type),
         projection_space((req.handle_type != SINGULAR) ?
             runtime->forest->get_node(launch_space) : NULL),
-<<<<<<< HEAD
-        sharding_function(f), dirty_reduction(false)
-=======
-        dirty_reduction(false), complete_write(IS_WRITE(req) ? 
+        sharding_function(f), dirty_reduction(false), 
+        complete_write(IS_WRITE(req) ? 
             (req.flags & COMPLETE_PROJECTION_WRITE_FLAG) != 0 : false)
->>>>>>> c5289ad9
     //--------------------------------------------------------------------------
     {
     }
