/* Copyright 2019 Stanford University, NVIDIA Corporation
 *
 * Licensed under the Apache License, Version 2.0 (the "License");
 * you may not use this file except in compliance with the License.
 * You may obtain a copy of the License at
 *
 *     http://www.apache.org/licenses/LICENSE-2.0
 *
 * Unless required by applicable law or agreed to in writing, software
 * distributed under the License is distributed on an "AS IS" BASIS,
 * WITHOUT WARRANTIES OR CONDITIONS OF ANY KIND, either express or implied.
 * See the License for the specific language governing permissions and
 * limitations under the License.
 */

namespace Legion {
  namespace Internal {

    LEGION_EXTERN_LOGGER_DECLARATIONS

    /////////////////////////////////////////////////////////////
    // Index Space Expression 
    /////////////////////////////////////////////////////////////

    //--------------------------------------------------------------------------
    template<int DIM, typename T>
    inline ApEvent IndexSpaceExpression::issue_fill_internal(
                                 RegionTreeForest *forest,
                                 const Realm::IndexSpace<DIM,T> &space,
                                 const PhysicalTraceInfo &trace_info,
                                 const std::vector<CopySrcDstField> &dst_fields,
                                 const void *fill_value, size_t fill_size,
#ifdef LEGION_SPY
                                 UniqueID fill_uid,
                                 FieldSpace handle,
                                 RegionTreeID tree_id,
#endif
                                 ApEvent precondition, PredEvent pred_guard)
    //--------------------------------------------------------------------------
    {
      DETAILED_PROFILER(forest->runtime, REALM_ISSUE_FILL_CALL);
#ifdef DEBUG_LEGION
      assert(!space.empty());
#endif
      // Now that we know we're going to do this fill add any profiling requests
      Realm::ProfilingRequestSet requests;
      if (trace_info.op != NULL)
        trace_info.op->add_copy_profiling_request(requests);
      if (forest->runtime->profiler != NULL)
        forest->runtime->profiler->add_fill_request(requests, trace_info.op);
#ifdef LEGION_SPY
      // Have to convert back to Realm data structures because C++ is dumb
      std::vector<Realm::CopySrcDstField> realm_dst_fields(dst_fields.size());
      for (unsigned idx = 0; idx < dst_fields.size(); idx++)
        realm_dst_fields[idx] = dst_fields[idx];
#endif
      ApEvent result;
      if (pred_guard.exists())
      {
        ApEvent pred_pre = 
          Runtime::merge_events(&trace_info, precondition, ApEvent(pred_guard));
        if (trace_info.recording)
          trace_info.tpl->record_merge_events(pred_pre, precondition,
                                  ApEvent(pred_guard), trace_info.op);
#ifdef LEGION_SPY
        result = Runtime::ignorefaults(space.fill(realm_dst_fields, requests, 
                                              fill_value, fill_size, pred_pre));
#else
        result = Runtime::ignorefaults(space.fill(dst_fields, requests, 
                                              fill_value, fill_size, pred_pre));
#endif                               
      }
      else
      {
#ifdef LEGION_SPY
        result = ApEvent(space.fill(realm_dst_fields, requests, 
                                    fill_value, fill_size, precondition));
#else
        result = ApEvent(space.fill(dst_fields, requests, 
                                    fill_value, fill_size, precondition));
#endif
      }
#ifdef LEGION_SPY
      if (trace_info.op != NULL)
      {
        if (!result.exists())
        {
          ApUserEvent new_result = Runtime::create_ap_user_event();
          Runtime::trigger_event(new_result);
          result = new_result;
        }
        LegionSpy::log_fill_events(trace_info.op->get_unique_op_id(), 
            expr_id, handle, tree_id, precondition, result, fill_uid);
        for (unsigned idx = 0; idx < dst_fields.size(); idx++)
          LegionSpy::log_fill_field(result, dst_fields[idx].field_id,
                                    dst_fields[idx].inst_event);
      }
#endif
      if (trace_info.recording)
      {
        trace_info.record_issue_fill(result, this, dst_fields,
                                     fill_value, fill_size,
#ifdef LEGION_SPY
                                     fill_uid, handle, tree_id,
#endif
                                     precondition);
      }
      return result;
    }

    //--------------------------------------------------------------------------
    template<int DIM, typename T>
    inline ApEvent IndexSpaceExpression::issue_copy_internal(
                                 RegionTreeForest *forest,
                                 const Realm::IndexSpace<DIM,T> &space,
                                 const PhysicalTraceInfo &trace_info,
                                 const std::vector<CopySrcDstField> &dst_fields,
                                 const std::vector<CopySrcDstField> &src_fields,
#ifdef LEGION_SPY
                                 FieldSpace handle,
                                 RegionTreeID src_tree_id,
                                 RegionTreeID dst_tree_id,
#endif
                                 ApEvent precondition, PredEvent pred_guard,
                                 ReductionOpID redop, bool reduction_fold)
    //--------------------------------------------------------------------------
    {
      DETAILED_PROFILER(forest->runtime, REALM_ISSUE_COPY_CALL);
#ifdef DEBUG_LEGION
      assert(!space.empty());
#endif
      // Now that we know we're going to do this copy add any profling requests
      Realm::ProfilingRequestSet requests;
      if (trace_info.op != NULL)
        trace_info.op->add_copy_profiling_request(requests);
      if (forest->runtime->profiler != NULL)
        forest->runtime->profiler->add_copy_request(requests, trace_info.op);
#ifdef LEGION_SPY
      // Have to convert back to Realm structures because C++ is dumb  
      std::vector<Realm::CopySrcDstField> realm_src_fields(src_fields.size());
      for (unsigned idx = 0; idx < src_fields.size(); idx++)
        realm_src_fields[idx] = src_fields[idx];
      std::vector<Realm::CopySrcDstField> realm_dst_fields(dst_fields.size());
      for (unsigned idx = 0; idx < dst_fields.size(); idx++)
        realm_dst_fields[idx] = dst_fields[idx];
#endif 
      ApEvent result;
      if (pred_guard.exists())
      {
        ApEvent pred_pre = 
          Runtime::merge_events(&trace_info, precondition, ApEvent(pred_guard));
        if (trace_info.recording)
          trace_info.tpl->record_merge_events(pred_pre, precondition,
                                  ApEvent(pred_guard), trace_info.op);
#ifdef LEGION_SPY
        result = Runtime::ignorefaults(space.copy(realm_src_fields, 
              realm_dst_fields, requests, pred_pre, redop, reduction_fold));
#else
        result = Runtime::ignorefaults(space.copy(src_fields, dst_fields, 
                                requests, pred_pre, redop, reduction_fold));
#endif
      }
      else
      {
#ifdef LEGION_SPY
        result = ApEvent(space.copy(realm_src_fields, realm_dst_fields, 
                          requests, precondition, redop, reduction_fold));
#else
        result = ApEvent(space.copy(src_fields, dst_fields, requests, 
                          precondition, redop, reduction_fold));
#endif
      }
      if (trace_info.recording)
      {
        trace_info.record_issue_copy(result, this, src_fields, dst_fields,
#ifdef LEGION_SPY
                                     handle, src_tree_id, dst_tree_id,
#endif
                                     precondition, redop, reduction_fold);
      }
#ifdef LEGION_SPY
      if (trace_info.op != NULL)
      {
        if (!result.exists())
        {
          ApUserEvent new_result = Runtime::create_ap_user_event();
          Runtime::trigger_event(new_result);
          result = new_result;
        }
        LegionSpy::log_copy_events(trace_info.op->get_unique_op_id(), 
            expr_id, handle, src_tree_id, dst_tree_id, precondition, result);
        for (unsigned idx = 0; idx < src_fields.size(); idx++)
          LegionSpy::log_copy_field(result, src_fields[idx].field_id,
                                    src_fields[idx].inst_event,
                                    dst_fields[idx].field_id,
                                    dst_fields[idx].inst_event, redop);
      }
#endif
      return result;
    }

    //--------------------------------------------------------------------------
    template<int DIM, typename T>
    void IndexSpaceExpression::construct_indirections_internal(
                                     const std::vector<unsigned> &field_indexes,
                                     const FieldID indirect_field,
                                     const TypeTag indirect_type,
                                     const PhysicalInstance indirect_instance,
                                     const LegionVector<
                                            IndirectRecord>::aligned &records,
                                     std::vector<void*> &indirects,
                                     std::vector<unsigned> &indirect_indexes)
    //--------------------------------------------------------------------------
    {
      typedef std::vector<typename Realm::CopyIndirection<DIM,T>::Base*>
        IndirectionVector;
      IndirectionVector &indirections = 
        *reinterpret_cast<IndirectionVector*>(&indirects);
      // Sort instances into field sets and
      FieldMaskSet<IndirectRecord> record_sets;
      for (unsigned idx = 0; idx < records.size(); idx++)
        record_sets.insert(const_cast<IndirectRecord*>(&records[idx]), 
                           records[idx].fields);
#ifdef DEBUG_LEGION
      // Little sanity check here that all fields are represented
      assert(unsigned(record_sets.get_valid_mask().pop_count()) == 
              field_indexes.size());
#endif
      // construct indirections for each field set
      LegionList<FieldSet<IndirectRecord*> >::aligned field_sets;
      record_sets.compute_field_sets(FieldMask(), field_sets);
      // Note that we might be appending to some existing indirections
      const unsigned offset = indirections.size();
      indirections.resize(offset+field_sets.size());
      unsigned index = 0;
      for (LegionList<FieldSet<IndirectRecord*> >::aligned::const_iterator it =
            field_sets.begin(); it != field_sets.end(); it++, index++)
      {
        UnstructuredIndirectionHelper<DIM,T> helper(indirect_field,
                                  indirect_instance, it->elements);
        NT_TemplateHelper::demux<UnstructuredIndirectionHelper<DIM,T> >(
            indirect_type, &helper);
        indirections[offset+index] = helper.result;
      }
      // For each field find it's indirection and record it
#ifdef DEBUG_LEGION
      assert(indirect_indexes.empty());
#endif
      indirect_indexes.resize(field_indexes.size());  
      for (unsigned idx = 0; idx < field_indexes.size(); idx++)
      {
        const unsigned fidx = field_indexes[idx];
        // Search through the set of indirections and find the one that is
        // set for this field
        index = 0;
        for (LegionList<FieldSet<IndirectRecord*> >::aligned::const_iterator
              it = field_sets.begin(); it != field_sets.end(); it++, index++)
        {
          if (!it->set_mask.is_set(fidx))
            continue;
          indirect_indexes[idx] = offset+index;
          break;
        }
#ifdef DEBUG_LEGION
        // Should have found it in the set
        assert(index < field_sets.size());
#endif
      }
    }

    //--------------------------------------------------------------------------
    template<int DIM, typename T>
    void IndexSpaceExpression::destroy_indirections_internal(
                                                  std::vector<void*> &indirects)
    //--------------------------------------------------------------------------
    {
      typedef std::vector<typename Realm::CopyIndirection<DIM,T>::Base*>
        IndirectionVector;
      IndirectionVector &indirections = 
        *reinterpret_cast<IndirectionVector*>(&indirects);
      for (unsigned idx = 0; idx < indirections.size(); idx++)
        delete indirections[idx];
      indirects.clear();
    }

    //--------------------------------------------------------------------------
    template<int DIM, typename T>
    ApEvent IndexSpaceExpression::issue_indirect_internal(
                                 RegionTreeForest *forest,
                                 const Realm::IndexSpace<DIM,T> &space,
                                 const PhysicalTraceInfo &trace_info,
                                 const std::vector<CopySrcDstField> &dst_fields,
                                 const std::vector<CopySrcDstField> &src_fields,
                                 const std::vector<void*> &indirects,
                                 ApEvent precondition, PredEvent pred_guard)
    //--------------------------------------------------------------------------
    {
#ifdef DEBUG_LEGION
      assert(!space.empty());
#endif
      // Now that we know we're going to do this copy add any profling requests
      Realm::ProfilingRequestSet requests;
      if (trace_info.op != NULL)
        trace_info.op->add_copy_profiling_request(requests);
      if (forest->runtime->profiler != NULL)
        forest->runtime->profiler->add_copy_request(requests, trace_info.op);
#ifdef LEGION_SPY
      // Have to convert back to Realm structures because C++ is dumb  
      std::vector<Realm::CopySrcDstField> realm_src_fields(src_fields.size());
      for (unsigned idx = 0; idx < src_fields.size(); idx++)
        realm_src_fields[idx] = src_fields[idx];
      std::vector<Realm::CopySrcDstField> realm_dst_fields(dst_fields.size());
      for (unsigned idx = 0; idx < dst_fields.size(); idx++)
        realm_dst_fields[idx] = dst_fields[idx];
#endif 
      typedef std::vector<const typename Realm::CopyIndirection<DIM,T>::Base*>
        IndirectionVector;
      const IndirectionVector &indirections = 
        *reinterpret_cast<const IndirectionVector*>(&indirects);
      ApEvent result;
      if (pred_guard.exists())
      {
        ApEvent pred_pre = 
          Runtime::merge_events(&trace_info, precondition, ApEvent(pred_guard));
        if (trace_info.recording)
          trace_info.tpl->record_merge_events(pred_pre, precondition,
                                  ApEvent(pred_guard), trace_info.op);
#ifdef LEGION_SPY
        result = Runtime::ignorefaults(space.copy(realm_src_fields, 
                          realm_dst_fields, indirections, requests, pred_pre));
#else
        result = Runtime::ignorefaults(space.copy(src_fields, dst_fields, 
                                            indirections, requests, pred_pre));
#endif
      }
      else
      {
#ifdef LEGION_SPY
        result = ApEvent(space.copy(realm_src_fields, realm_dst_fields, 
                                    indirections, requests, precondition));
#else
        result = ApEvent(space.copy(src_fields, dst_fields, indirections,
                                    requests, precondition));
#endif
      }
      if (trace_info.recording)
        trace_info.record_issue_indirect(result, this, src_fields, dst_fields,
                                         indirects, precondition);
#ifdef LEGION_SPY
      if (trace_info.op != NULL)
      {
        if (!result.exists())
        {
          ApUserEvent new_result = Runtime::create_ap_user_event();
          Runtime::trigger_event(new_result);
          result = new_result;
        }
#if 0
        LegionSpy::log_copy_events(trace_info.op->get_unique_op_id(), 
            expr_id, handle, src_tree_id, dst_tree_id, precondition, result);
        for (unsigned idx = 0; idx < src_fields.size(); idx++)
          LegionSpy::log_copy_field(result, src_fields[idx].field_id,
                                    src_fields[idx].inst_event,
                                    dst_fields[idx].field_id,
                                    dst_fields[idx].inst_event, redop);
#else
        // TODO: Legion Spy for indirect copies
        assert(false);
#endif
      }
#endif
      return result;
    }

    //--------------------------------------------------------------------------
    template<int DIM, typename T>
    Realm::InstanceLayoutGeneric* IndexSpaceExpression::create_layout_internal(
                                    const Realm::IndexSpace<DIM,T> &space,
                                    const Realm::InstanceLayoutConstraints &ilc,
                                    const OrderingConstraint &constraint) const
    //--------------------------------------------------------------------------
    {
      int dim_order[DIM];
      // Construct the dimension ordering
      unsigned next_dim = 0;
      for (std::vector<DimensionKind>::const_iterator it = 
            constraint.ordering.begin(); it != constraint.ordering.end(); it++)
      {
        // Skip the field dimension we already handled it
        if ((*it) == DIM_F)
          continue;
        if ((*it) > DIM_F)
          assert(false); // TODO: handle split dimensions
        if ((*it) >= DIM) // Skip dimensions bigger than ours
          continue;
        dim_order[next_dim++] = *it;
      }
#ifdef DEBUG_LEGION
      assert(next_dim == DIM); // should have filled them all in
#endif
      return Realm::InstanceLayoutGeneric::choose_instance_layout(space,
                                                            ilc, dim_order);
    }

    /////////////////////////////////////////////////////////////
    // Index Space Operations 
    /////////////////////////////////////////////////////////////
    
    //--------------------------------------------------------------------------
    template<int DIM, typename T>
    IndexSpaceOperationT<DIM,T>::IndexSpaceOperationT(OperationKind kind,
                                                      RegionTreeForest *ctx)
      : IndexSpaceOperation(NT_TemplateHelper::encode_tag<DIM,T>(),
                            kind, ctx), is_index_space_tight(false)
    //--------------------------------------------------------------------------
    {
    }

    //--------------------------------------------------------------------------
    template<int DIM, typename T>
    IndexSpaceOperationT<DIM,T>::IndexSpaceOperationT(OperationKind kind,
                                  RegionTreeForest *ctx, Deserializer &derez)
      : IndexSpaceOperation(NT_TemplateHelper::encode_tag<DIM,T>(),
                            kind, ctx, derez), is_index_space_tight(false)
    //--------------------------------------------------------------------------
    {
      // We can unpack the index space here directly
      derez.deserialize(this->realm_index_space);
      this->tight_index_space = this->realm_index_space;
      derez.deserialize(this->realm_index_space_ready);
      // We'll do the make_valid request in activate_remote if needed
    }

    //--------------------------------------------------------------------------
    template<int DIM, typename T>
    IndexSpaceOperationT<DIM,T>::~IndexSpaceOperationT(void)
    //--------------------------------------------------------------------------
    {
      if (this->origin_space == this->context->runtime->address_space)
      {
        this->realm_index_space.destroy(realm_index_space_ready);
        this->tight_index_space.destroy(tight_index_space_ready);
      }
    }

    //--------------------------------------------------------------------------
    template<int DIM, typename T>
    ApEvent IndexSpaceOperationT<DIM,T>::get_expr_index_space(void *result,
                                            TypeTag tag, bool need_tight_result)
    //--------------------------------------------------------------------------
    {
#ifdef DEBUG_LEGION
      assert(tag == type_tag);
#endif
      Realm::IndexSpace<DIM,T> *space = 
        reinterpret_cast<Realm::IndexSpace<DIM,T>*>(result);
      return get_realm_index_space(*space, need_tight_result);
    }

    //--------------------------------------------------------------------------
    template<int DIM, typename T>
    Domain IndexSpaceOperationT<DIM,T>::get_domain(ApEvent &ready, bool tight)
    //--------------------------------------------------------------------------
    {
      Realm::IndexSpace<DIM,T> result;
      ready = get_realm_index_space(result, tight);
      return DomainT<DIM,T>(result);
    }

    //--------------------------------------------------------------------------
    template<int DIM, typename T>
    ApEvent IndexSpaceOperationT<DIM,T>::get_realm_index_space(
                        Realm::IndexSpace<DIM,T> &space, bool need_tight_result)
    //--------------------------------------------------------------------------
    {
      if (!is_index_space_tight)
      {
        if (need_tight_result)
        {
          // Wait for the index space to be tight
          if (tight_index_space_ready.exists() && 
              !tight_index_space_ready.has_triggered())
            tight_index_space_ready.wait();
          space = tight_index_space;
          return ApEvent::NO_AP_EVENT;
        }
        else
        {
          space = realm_index_space;
          return realm_index_space_ready;
        }
      }
      else
      {
        // Already tight so we can just return that
        space = tight_index_space;
        return ApEvent::NO_AP_EVENT;
      }
    }

    //--------------------------------------------------------------------------
    template<int DIM, typename T>
    void IndexSpaceOperationT<DIM,T>::tighten_index_space(void)
    //--------------------------------------------------------------------------
    {
#ifdef DEBUG_LEGION
      assert(realm_index_space.is_valid());
#endif
      tight_index_space = realm_index_space.tighten();
#ifdef DEBUG_LEGION
      assert(tight_index_space.is_valid());
#endif
      // Small memory fence to propagate writes before setting the flag
      __sync_synchronize();
      is_index_space_tight = true;
    }

    //--------------------------------------------------------------------------
    template<int DIM, typename T>
    bool IndexSpaceOperationT<DIM,T>::check_empty(void)
    //--------------------------------------------------------------------------
    {
      return (get_volume() == 0);
    }

    //--------------------------------------------------------------------------
    template<int DIM, typename T>
    size_t IndexSpaceOperationT<DIM,T>::get_volume(void)
    //--------------------------------------------------------------------------
    {
      if (has_volume)
        return volume;
      Realm::IndexSpace<DIM,T> temp;
      ApEvent ready = get_realm_index_space(temp, true/*tight*/);
      if (ready.exists() && !ready.has_triggered())
        ready.wait();
      volume = temp.volume();
      __sync_synchronize();
      has_volume = true;
      return volume;
    }

    //--------------------------------------------------------------------------
    template<int DIM, typename T>
    void IndexSpaceOperationT<DIM,T>::activate_remote(void)
    //--------------------------------------------------------------------------
    {
      // Request that we make the valid index space valid
      this->tight_index_space_ready = 
        RtEvent(this->realm_index_space.make_valid());
    }

    //--------------------------------------------------------------------------
    template<int DIM, typename T>
    void IndexSpaceOperationT<DIM,T>::pack_expression(Serializer &rez,
                                                      AddressSpaceID target)
    //--------------------------------------------------------------------------
    {
      if (target == context->runtime->address_space)
      {
        rez.serialize<bool>(true/*local*/);
        rez.serialize(this);
      }
      else if (target == origin_space)
      {
        rez.serialize<bool>(true/*local*/);
        rez.serialize(origin_expr);
      }
      else
      {
        rez.serialize<bool>(false/*local*/);
        rez.serialize<bool>(false/*index space*/);
        rez.serialize(expr_id);
        rez.serialize(origin_expr);
      }
    }

    //--------------------------------------------------------------------------
    template<int DIM, typename T>
    IndexSpaceNode* IndexSpaceOperationT<DIM,T>::find_or_create_node(
                                    InnerContext *ctx, const bool notify_remote)
    //--------------------------------------------------------------------------
    {
      if (node != NULL)
        return node;
      Runtime *runtime = context->runtime;
      {
        AutoLock i_lock(inter_lock);
        // Retest after we get the lock
        if (node != NULL)
          return node;
        // Make a handle and DID to use for this index space
        IndexSpace handle = runtime->help_create_index_space_handle(type_tag);
        DistributedID did = runtime->get_available_distributed_id();
#ifdef DEBUG_LEGION
        if (ctx != NULL)
          log_index.debug("Creating index space %x in task%s (ID %lld)", 
                handle.get_id(), ctx->get_task_name(), ctx->get_unique_id());
#endif
        
        if (is_index_space_tight)
          node = context->create_node(handle, &tight_index_space, 
                              NULL/*parent*/, 0/*color*/, did,
                              realm_index_space_ready, expr_id, notify_remote);
        else
          node = context->create_node(handle, &realm_index_space,
                              NULL/*parent*/, 0/*color*/, did,
                              realm_index_space_ready, expr_id, notify_remote);
      }
      if (ctx != NULL)
        ctx->register_index_space_creation(node->handle);
      if (runtime->legion_spy_enabled)
        LegionSpy::log_top_index_space(node->handle.get_id());
      return node;
    }

    //--------------------------------------------------------------------------
    template<int DIM, typename T>
    ApEvent IndexSpaceOperationT<DIM,T>::issue_fill(
                                 const PhysicalTraceInfo &trace_info,
                                 const std::vector<CopySrcDstField> &dst_fields,
                                 const void *fill_value, size_t fill_size,
#ifdef LEGION_SPY
                                 UniqueID fill_uid,
                                 FieldSpace handle,
                                 RegionTreeID tree_id,
#endif
                                 ApEvent precondition, PredEvent pred_guard)
    //--------------------------------------------------------------------------
    {
      Realm::IndexSpace<DIM,T> local_space;
      ApEvent space_ready = get_realm_index_space(local_space, true/*tight*/);
      if (space_ready.exists() && precondition.exists())
        return issue_fill_internal(context, local_space, trace_info, 
            dst_fields, fill_value, fill_size, 
#ifdef LEGION_SPY
            fill_uid, handle, tree_id,
#endif
            Runtime::merge_events(&trace_info, space_ready, precondition), 
            pred_guard);
      else if (space_ready.exists())
        return issue_fill_internal(context, local_space, trace_info, 
                                   dst_fields, fill_value, fill_size,
#ifdef LEGION_SPY
                                   fill_uid, handle, tree_id,
#endif
                                   space_ready, pred_guard);
      else
        return issue_fill_internal(context, local_space, trace_info, 
                                   dst_fields, fill_value, fill_size,
#ifdef LEGION_SPY
                                   fill_uid, handle, tree_id,
#endif
                                   precondition, pred_guard);
    }

    //--------------------------------------------------------------------------
    template<int DIM, typename T>
    ApEvent IndexSpaceOperationT<DIM,T>::issue_copy(
                                 const PhysicalTraceInfo &trace_info,
                                 const std::vector<CopySrcDstField> &dst_fields,
                                 const std::vector<CopySrcDstField> &src_fields,
#ifdef LEGION_SPY
                                 FieldSpace handle, 
                                 RegionTreeID src_tree_id,
                                 RegionTreeID dst_tree_id,
#endif
                                 ApEvent precondition, PredEvent pred_guard,
                                 ReductionOpID redop, bool reduction_fold)
    //--------------------------------------------------------------------------
    {
      Realm::IndexSpace<DIM,T> local_space;
      ApEvent space_ready = get_realm_index_space(local_space, true/*tight*/);
      if (space_ready.exists() && precondition.exists())
        return issue_copy_internal(context, local_space, trace_info, 
            dst_fields, src_fields,
#ifdef LEGION_SPY
            handle, src_tree_id, dst_tree_id,
#endif
            Runtime::merge_events(&trace_info, precondition, space_ready),
            pred_guard, redop, reduction_fold);
      else if (space_ready.exists())
        return issue_copy_internal(context, local_space, trace_info, 
                dst_fields, src_fields, 
#ifdef LEGION_SPY
                handle, src_tree_id, dst_tree_id,
#endif
                space_ready, pred_guard, redop, reduction_fold);
      else
        return issue_copy_internal(context, local_space, trace_info, 
                dst_fields, src_fields, 
#ifdef LEGION_SPY
                handle, src_tree_id, dst_tree_id,
#endif
                precondition, pred_guard, redop, reduction_fold);
    }

    //--------------------------------------------------------------------------
    template<int DIM, typename T>
    void IndexSpaceOperationT<DIM,T>::construct_indirections(
                                     const std::vector<unsigned> &field_indexes,
                                     const FieldID indirect_field,
                                     const TypeTag indirect_type,
                                     const PhysicalInstance indirect_instance,
                                     const LegionVector<
                                            IndirectRecord>::aligned &records,
                                     std::vector<void*> &indirections,
                                     std::vector<unsigned> &indirect_indexes)
    //--------------------------------------------------------------------------
    {
      construct_indirections_internal<DIM,T>(field_indexes, indirect_field,
                                 indirect_type, indirect_instance, records, 
                                 indirections, indirect_indexes);
    }

    //--------------------------------------------------------------------------
    template<int DIM, typename T>
    void IndexSpaceOperationT<DIM,T>::destroy_indirections(
                                               std::vector<void*> &indirections)
    //--------------------------------------------------------------------------
    {
      destroy_indirections_internal<DIM,T>(indirections);
    }

    //--------------------------------------------------------------------------
    template<int DIM, typename T>
    ApEvent IndexSpaceOperationT<DIM,T>::issue_indirect(
                                 const PhysicalTraceInfo &trace_info,
                                 const std::vector<CopySrcDstField> &dst_fields,
                                 const std::vector<CopySrcDstField> &src_fields,
                                 const std::vector<void*> &indirects,
                                 ApEvent precondition, PredEvent pred_guard)
    //--------------------------------------------------------------------------
    {
      Realm::IndexSpace<DIM,T> local_space;
      ApEvent space_ready = get_realm_index_space(local_space, true/*tight*/);
      if (space_ready.exists() && precondition.exists())
        return issue_indirect_internal(context, local_space, trace_info, 
            dst_fields, src_fields, indirects,
            Runtime::merge_events(&trace_info, precondition, space_ready),
            pred_guard);
      else if (space_ready.exists())
        return issue_indirect_internal(context, local_space, trace_info, 
                                       dst_fields, src_fields, indirects, 
                                       space_ready, pred_guard); 
      else
        return issue_indirect_internal(context, local_space, trace_info, 
                                       dst_fields, src_fields, indirects,
                                       precondition, pred_guard); 
    }

    //--------------------------------------------------------------------------
    template<int DIM, typename T>
    Realm::InstanceLayoutGeneric* IndexSpaceOperationT<DIM,T>::create_layout(
                                    const Realm::InstanceLayoutConstraints &ilc,
                                    const OrderingConstraint &constraint)
    //--------------------------------------------------------------------------
    {
      Realm::IndexSpace<DIM,T> local_space;
      ApEvent space_ready = get_realm_index_space(local_space, true/*tight*/);
      if (space_ready.exists())
        space_ready.wait();
      return create_layout_internal(local_space, ilc, constraint);
    }

    //--------------------------------------------------------------------------
    template<int DIM, typename T>
    IndexSpaceUnion<DIM,T>::IndexSpaceUnion(
                            const std::vector<IndexSpaceExpression*> &to_union,
                            RegionTreeForest *ctx)
      : IndexSpaceOperationT<DIM,T>(IndexSpaceOperation::UNION_OP_KIND, ctx),
        sub_expressions(to_union)
    //--------------------------------------------------------------------------
    {
      std::set<ApEvent> preconditions;
      std::vector<Realm::IndexSpace<DIM,T> > spaces(sub_expressions.size());
      for (unsigned idx = 0; idx < sub_expressions.size(); idx++)
      {
        IndexSpaceExpression *sub = sub_expressions[idx];
        // Add the parent and the reference
        sub->add_parent_operation(this);
        sub->add_expression_reference();
        // Then get the realm index space expression
        ApEvent precondition = sub->get_expr_index_space(
            &spaces[idx], this->type_tag, false/*need tight result*/);
        if (precondition.exists())
          preconditions.insert(precondition);
      }
      // Kick this off to Realm
      ApEvent precondition = Runtime::merge_events(NULL, preconditions);
      Realm::ProfilingRequestSet requests;
      if (ctx->runtime->profiler != NULL)
        ctx->runtime->profiler->add_partition_request(requests,
                      implicit_provenance, DEP_PART_UNION_REDUCTION);
      this->realm_index_space_ready = ApEvent(
          Realm::IndexSpace<DIM,T>::compute_union(
              spaces, this->realm_index_space, requests, precondition));
      // Then launch the tighten call for it too since we know we're
      // going to want this eventually
      const RtEvent valid_event(this->realm_index_space.make_valid());
      // See if both the events needed for the tighten call are done
      if (!this->realm_index_space_ready.has_triggered() || 
          !valid_event.has_triggered())
      {
        IndexSpaceExpression::TightenIndexSpaceArgs args(this);
        if (!this->realm_index_space_ready.has_triggered())
        {
          if (!valid_event.has_triggered())
            this->tight_index_space_ready = 
              ctx->runtime->issue_runtime_meta_task(args, 
                  LG_LATENCY_WORK_PRIORITY, Runtime::merge_events(valid_event,
                    Runtime::protect_event(this->realm_index_space_ready)));
          else
            this->tight_index_space_ready = 
              ctx->runtime->issue_runtime_meta_task(args, 
                  LG_LATENCY_WORK_PRIORITY,
                  Runtime::protect_event(this->realm_index_space_ready));
        }
        else
          this->tight_index_space_ready = 
            ctx->runtime->issue_runtime_meta_task(args, 
                LG_LATENCY_WORK_PRIORITY, valid_event);
      }
      else // We can do the tighten call now
        this->tighten_index_space();
      if (ctx->runtime->legion_spy_enabled)
      {
        std::vector<IndexSpaceExprID> sources(this->sub_expressions.size()); 
        for (unsigned idx = 0; idx < this->sub_expressions.size(); idx++)
          sources[idx] = this->sub_expressions[idx]->expr_id;
        LegionSpy::log_index_space_union(this->expr_id, sources);
      }
    }

    //--------------------------------------------------------------------------
    template<int DIM, typename T>
    IndexSpaceUnion<DIM,T>::IndexSpaceUnion(
                            const std::vector<IndexSpaceExpression*> &to_union,
                            RegionTreeForest *ctx, Deserializer &derez)
      : IndexSpaceOperationT<DIM,T>(IndexSpaceOperation::UNION_OP_KIND, 
                                    ctx, derez), sub_expressions(to_union)
    //--------------------------------------------------------------------------
    {
      // Just update the tree correctly with references
      for (unsigned idx = 0; idx < sub_expressions.size(); idx++)
      {
        IndexSpaceExpression *sub = sub_expressions[idx];
        // Add the parent and the reference
        sub->add_parent_operation(this);
        sub->add_expression_reference();
      }
    }

    //--------------------------------------------------------------------------
    template<int DIM, typename T>
    IndexSpaceUnion<DIM,T>::IndexSpaceUnion(const IndexSpaceUnion<DIM,T> &rhs)
      : IndexSpaceOperationT<DIM,T>(IndexSpaceOperation::UNION_OP_KIND, NULL)
    //--------------------------------------------------------------------------
    {
      // should never be called
      assert(false);
    }

    //--------------------------------------------------------------------------
    template<int DIM, typename T>
    IndexSpaceUnion<DIM,T>::~IndexSpaceUnion(void)
    //--------------------------------------------------------------------------
    {
      // Remove references from our sub expressions
      for (unsigned idx = 0; idx < sub_expressions.size(); idx++)
        if (sub_expressions[idx]->remove_expression_reference())
          delete sub_expressions[idx];
    }

    //--------------------------------------------------------------------------
    template<int DIM, typename T>
    IndexSpaceUnion<DIM,T>& IndexSpaceUnion<DIM,T>::operator=(
                                              const IndexSpaceUnion<DIM,T> &rhs)
    //--------------------------------------------------------------------------
    {
      // should never be called
      assert(false);
      return *this;
    }

    //--------------------------------------------------------------------------
    template<int DIM, typename T>
    void IndexSpaceUnion<DIM,T>::pack_expression_structure(Serializer &rez,
                                                          AddressSpaceID target)
    //--------------------------------------------------------------------------
    {
#ifdef DEBUG_LEGION
      assert(target != this->context->runtime->address_space);
#endif
      rez.serialize<bool>(false); // not an index space
      if (target == this->origin_space)
      {
        rez.serialize<bool>(true); // local
        rez.serialize(this->origin_expr);
      }
      else
      {
        rez.serialize<bool>(false); // not local
        rez.serialize<size_t>(sub_expressions.size());
        for (std::vector<IndexSpaceExpression*>::const_iterator it = 
              sub_expressions.begin(); it != sub_expressions.end(); it++)
          (*it)->pack_expression_structure(rez, target);
        rez.serialize(this->op_kind); 
        rez.serialize(this->type_tag); // unpacked by creator
        rez.serialize(this->expr_id); // unpacked by IndexSpaceOperation
        rez.serialize(this->origin_expr); // unpacked by IndexSpaceOperation
        // unpacked by IndexSpaceOperationT
        Realm::IndexSpace<DIM,T> temp;
        ApEvent ready = this->get_realm_index_space(temp, true/*tight*/);
        rez.serialize(temp);
        rez.serialize(ready);
      }
    }

    //--------------------------------------------------------------------------
    template<int DIM, typename T>
    bool IndexSpaceUnion<DIM,T>::remove_operation(RegionTreeForest *forest)
    //--------------------------------------------------------------------------
    {
      // Remove the parent operation from all the sub expressions
      for (unsigned idx = 0; idx < sub_expressions.size(); idx++)
        sub_expressions[idx]->remove_parent_operation(this);
      // Then remove ourselves from the tree
      if (forest != NULL)
        forest->remove_union_operation(this, sub_expressions);
      // Remove our expression reference added by invalidate_operation
      // and return true if we should be deleted
      return this->remove_expression_reference();
    }

    //--------------------------------------------------------------------------
    template<int DIM, typename T>
    IndexSpaceIntersection<DIM,T>::IndexSpaceIntersection(
                            const std::vector<IndexSpaceExpression*> &to_inter,
                            RegionTreeForest *ctx)
      : IndexSpaceOperationT<DIM,T>(IndexSpaceOperation::INTERSECT_OP_KIND,ctx),
        sub_expressions(to_inter)
    //--------------------------------------------------------------------------
    {
      std::set<ApEvent> preconditions;
      std::vector<Realm::IndexSpace<DIM,T> > spaces(sub_expressions.size());
      for (unsigned idx = 0; idx < sub_expressions.size(); idx++)
      {
        IndexSpaceExpression *sub = sub_expressions[idx];
        // Add the parent and the reference
        sub->add_parent_operation(this);
        sub->add_expression_reference();
        ApEvent precondition = sub->get_expr_index_space(
            &spaces[idx], this->type_tag, false/*need tight result*/);
        if (precondition.exists())
          preconditions.insert(precondition);
      }
      // Kick this off to Realm
      ApEvent precondition = Runtime::merge_events(NULL, preconditions);
      Realm::ProfilingRequestSet requests;
      if (ctx->runtime->profiler != NULL)
        ctx->runtime->profiler->add_partition_request(requests,
                implicit_provenance, DEP_PART_INTERSECTION_REDUCTION);
      this->realm_index_space_ready = ApEvent(
          Realm::IndexSpace<DIM,T>::compute_intersection(
              spaces, this->realm_index_space, requests, precondition));
      // Then launch the tighten call for it too since we know we're
      // going to want this eventually
      const RtEvent valid_event(this->realm_index_space.make_valid());
      // See if both the events needed for the tighten call are done
      if (!this->realm_index_space_ready.has_triggered() || 
          !valid_event.has_triggered())
      {
        IndexSpaceExpression::TightenIndexSpaceArgs args(this);
        if (!this->realm_index_space_ready.has_triggered())
        {
          if (!valid_event.has_triggered())
            this->tight_index_space_ready = 
              ctx->runtime->issue_runtime_meta_task(args, 
                  LG_LATENCY_WORK_PRIORITY, Runtime::merge_events(valid_event,
                    Runtime::protect_event(this->realm_index_space_ready)));
          else
            this->tight_index_space_ready = 
              ctx->runtime->issue_runtime_meta_task(args, 
                  LG_LATENCY_WORK_PRIORITY,
                  Runtime::protect_event(this->realm_index_space_ready));
        }
        else
          this->tight_index_space_ready = 
            ctx->runtime->issue_runtime_meta_task(args, 
                LG_LATENCY_WORK_PRIORITY, valid_event);
      }
      else // We can do the tighten call now
        this->tighten_index_space();
      if (ctx->runtime->legion_spy_enabled)
      {
        std::vector<IndexSpaceExprID> sources(this->sub_expressions.size()); 
        for (unsigned idx = 0; idx < this->sub_expressions.size(); idx++)
          sources[idx] = this->sub_expressions[idx]->expr_id;
        LegionSpy::log_index_space_intersection(this->expr_id, sources);
      }
    }

    //--------------------------------------------------------------------------
    template<int DIM, typename T>
    IndexSpaceIntersection<DIM,T>::IndexSpaceIntersection(
                            const std::vector<IndexSpaceExpression*> &to_inter,
                            RegionTreeForest *ctx, Deserializer &derez)
      : IndexSpaceOperationT<DIM,T>(IndexSpaceOperation::INTERSECT_OP_KIND,
                                    ctx, derez), sub_expressions(to_inter)
    //--------------------------------------------------------------------------
    {
      // Just update the tree correctly with references
      for (unsigned idx = 0; idx < sub_expressions.size(); idx++)
      {
        IndexSpaceExpression *sub = sub_expressions[idx];
        // Add the parent and the reference
        sub->add_parent_operation(this);
        sub->add_expression_reference();
      }
    }

    //--------------------------------------------------------------------------
    template<int DIM, typename T>
    IndexSpaceIntersection<DIM,T>::IndexSpaceIntersection(
                                      const IndexSpaceIntersection<DIM,T> &rhs)
      : IndexSpaceOperationT<DIM,T>(IndexSpaceOperation::INTERSECT_OP_KIND,NULL)
    //--------------------------------------------------------------------------
    {
      // should never be called
      assert(false);
    }

    //--------------------------------------------------------------------------
    template<int DIM, typename T>
    IndexSpaceIntersection<DIM,T>::~IndexSpaceIntersection(void)
    //--------------------------------------------------------------------------
    {
      // Remove references from our sub expressions
      for (unsigned idx = 0; idx < sub_expressions.size(); idx++)
        if (sub_expressions[idx]->remove_expression_reference())
          delete sub_expressions[idx];
    }

    //--------------------------------------------------------------------------
    template<int DIM, typename T>
    IndexSpaceIntersection<DIM,T>& IndexSpaceIntersection<DIM,T>::operator=(
                                       const IndexSpaceIntersection<DIM,T> &rhs)
    //--------------------------------------------------------------------------
    {
      // should never be called
      assert(false);
      return *this;
    }

    //--------------------------------------------------------------------------
    template<int DIM, typename T>
    void IndexSpaceIntersection<DIM,T>::pack_expression_structure(
                                         Serializer &rez, AddressSpaceID target)
    //--------------------------------------------------------------------------
    {
#ifdef DEBUG_LEGION
      assert(target != this->context->runtime->address_space);
#endif
      rez.serialize<bool>(false); // not an index space
      if (target == this->origin_space)
      {
        rez.serialize<bool>(true); // local
        rez.serialize(this->origin_expr);
      }
      else
      {
        rez.serialize<bool>(false); // not local
        rez.serialize<size_t>(sub_expressions.size());
        for (std::vector<IndexSpaceExpression*>::const_iterator it = 
              sub_expressions.begin(); it != sub_expressions.end(); it++)
          (*it)->pack_expression_structure(rez, target);
        rez.serialize(this->op_kind); 
        rez.serialize(this->type_tag); // unpacked by creator
        rez.serialize(this->expr_id); // unpacked by IndexSpaceOperation
        rez.serialize(this->origin_expr); // unpacked by IndexSpaceOperation
        // unpacked by IndexSpaceOperationT
        Realm::IndexSpace<DIM,T> temp;
        ApEvent ready = this->get_realm_index_space(temp, true/*tight*/);
        rez.serialize(temp);
        rez.serialize(ready);
      }
    }

    //--------------------------------------------------------------------------
    template<int DIM, typename T>
    bool IndexSpaceIntersection<DIM,T>::remove_operation(
                                                       RegionTreeForest *forest)
    //--------------------------------------------------------------------------
    {
      // Remove the parent operation from all the sub expressions
      for (unsigned idx = 0; idx < sub_expressions.size(); idx++)
        sub_expressions[idx]->remove_parent_operation(this);
      // Then remove ourselves from the tree
      if (forest != NULL)
        forest->remove_intersection_operation(this, sub_expressions);
      // Remove our expression reference added by invalidate_operation
      // and return true if we should be deleted
      return this->remove_expression_reference();
    }

    //--------------------------------------------------------------------------
    template<int DIM, typename T>
    IndexSpaceDifference<DIM,T>::IndexSpaceDifference(IndexSpaceExpression *l,
                IndexSpaceExpression *r, RegionTreeForest *ctx) 
      : IndexSpaceOperationT<DIM,T>(IndexSpaceOperation::DIFFERENCE_OP_KIND,ctx)
        , lhs(l), rhs(r)
    //--------------------------------------------------------------------------
    {
      if (lhs == rhs)
      {
        // Special case for when the expressions are the same
        lhs->add_parent_operation(this);
        lhs->add_expression_reference();
        this->realm_index_space = Realm::IndexSpace<DIM,T>::make_empty();
        this->tight_index_space = Realm::IndexSpace<DIM,T>::make_empty();
        this->realm_index_space_ready = ApEvent::NO_AP_EVENT;
        this->tight_index_space_ready = RtEvent::NO_RT_EVENT;
      }
      else
      {
        Realm::IndexSpace<DIM,T> lhs_space, rhs_space;
        // Add the parent and the references
        lhs->add_parent_operation(this);
        rhs->add_parent_operation(this);
        lhs->add_expression_reference();
        rhs->add_expression_reference();
        ApEvent left_ready = 
          lhs->get_expr_index_space(&lhs_space, this->type_tag, false/*tight*/);
        ApEvent right_ready = 
          rhs->get_expr_index_space(&rhs_space, this->type_tag, false/*tight*/);
        ApEvent precondition = 
          Runtime::merge_events(NULL, left_ready, right_ready);
        Realm::ProfilingRequestSet requests;
        if (ctx->runtime->profiler != NULL)
          ctx->runtime->profiler->add_partition_request(requests,
                                implicit_provenance, DEP_PART_DIFFERENCE);
        this->realm_index_space_ready = ApEvent(
            Realm::IndexSpace<DIM,T>::compute_difference(lhs_space, rhs_space, 
                              this->realm_index_space, requests, precondition));
        // Then launch the tighten call for it too since we know we're
        // going to want this eventually
        const RtEvent valid_event(this->realm_index_space.make_valid());
        // See if both the events needed for the tighten call are done
        if (!this->realm_index_space_ready.has_triggered() || 
            !valid_event.has_triggered())
        {
          IndexSpaceExpression::TightenIndexSpaceArgs args(this);
          if (!this->realm_index_space_ready.has_triggered())
          {
            if (!valid_event.has_triggered())
              this->tight_index_space_ready = 
                ctx->runtime->issue_runtime_meta_task(args, 
                    LG_LATENCY_WORK_PRIORITY, Runtime::merge_events(valid_event,
                      Runtime::protect_event(this->realm_index_space_ready)));
            else
              this->tight_index_space_ready = 
                ctx->runtime->issue_runtime_meta_task(args, 
                    LG_LATENCY_WORK_PRIORITY,
                    Runtime::protect_event(this->realm_index_space_ready));
          }
          else
            this->tight_index_space_ready = 
              ctx->runtime->issue_runtime_meta_task(args, 
                  LG_LATENCY_WORK_PRIORITY, valid_event);
        }
        else // We can do the tighten call now
          this->tighten_index_space();
      }
      if (ctx->runtime->legion_spy_enabled)
        LegionSpy::log_index_space_difference(this->expr_id,
                                              lhs->expr_id, rhs->expr_id);
    }

    //--------------------------------------------------------------------------
    template<int DIM, typename T>
    IndexSpaceDifference<DIM,T>::IndexSpaceDifference(IndexSpaceExpression *l,
            IndexSpaceExpression *r, RegionTreeForest *ctx, Deserializer &derez) 
      : IndexSpaceOperationT<DIM,T>(IndexSpaceOperation::DIFFERENCE_OP_KIND,
                                    ctx, derez), lhs(l), rhs(r)
    //--------------------------------------------------------------------------
    {
      lhs->add_parent_operation(this);
      rhs->add_parent_operation(this);
      lhs->add_expression_reference();
      rhs->add_expression_reference();
    }

    //--------------------------------------------------------------------------
    template<int DIM, typename T>
    IndexSpaceDifference<DIM,T>::IndexSpaceDifference(
                                      const IndexSpaceDifference<DIM,T> &rhs)
     : IndexSpaceOperationT<DIM,T>(IndexSpaceOperation::DIFFERENCE_OP_KIND,NULL)
    //--------------------------------------------------------------------------
    {
      // should never be called
      assert(false);
    }

    //--------------------------------------------------------------------------
    template<int DIM, typename T>
    IndexSpaceDifference<DIM,T>::~IndexSpaceDifference(void)
    //--------------------------------------------------------------------------
    {
      if (lhs->remove_expression_reference())
        delete lhs;
      if ((lhs != rhs) && rhs->remove_expression_reference())
        delete rhs;
    }

    //--------------------------------------------------------------------------
    template<int DIM, typename T>
    IndexSpaceDifference<DIM,T>& IndexSpaceDifference<DIM,T>::operator=(
                                         const IndexSpaceDifference<DIM,T> &rhs)
    //--------------------------------------------------------------------------
    {
      // should never be called
      assert(false);
      return *this;
    }

    //--------------------------------------------------------------------------
    template<int DIM, typename T>
    void IndexSpaceDifference<DIM,T>::pack_expression_structure(Serializer &rez,
                                                          AddressSpaceID target)
    //--------------------------------------------------------------------------
    {
#ifdef DEBUG_LEGION
      assert(target != this->context->runtime->address_space);
#endif
<<<<<<< HEAD
      Realm::IndexSpace<DIM,T> *space = 
        reinterpret_cast<Realm::IndexSpace<DIM,T>*>(result);
      *space = realm_index_space;
      return realm_index_space_ready;
    }

    //--------------------------------------------------------------------------
    template<int DIM, typename T>
    Domain RemoteExpression<DIM,T>::get_domain(ApEvent &ready, bool tight)
    //--------------------------------------------------------------------------
    {
      ready = realm_index_space_ready;
      return DomainT<DIM,T>(realm_index_space);
    }

    //--------------------------------------------------------------------------
    template<int DIM, typename T>
    void RemoteExpression<DIM,T>::tighten_index_space(void)
    //--------------------------------------------------------------------------
    {
      // should never be called
      assert(false);
    }

    //--------------------------------------------------------------------------
    template<int DIM, typename T>
    bool RemoteExpression<DIM,T>::check_empty(void)
    //--------------------------------------------------------------------------
    {
      return (get_volume() == 0);
    }

    //--------------------------------------------------------------------------
    template<int DIM, typename T>
    size_t RemoteExpression<DIM,T>::get_volume(void)
    //--------------------------------------------------------------------------
    {
      if (has_volume)
        return volume;
      const RtEvent valid(realm_index_space.make_valid());
      if (valid.exists() && !valid.has_triggered())
        valid.wait();
      volume = realm_index_space.volume();
      __sync_synchronize();
      has_volume = true;
      return volume;
    }

    //--------------------------------------------------------------------------
    template<int DIM, typename T>
    void RemoteExpression<DIM,T>::pack_expression(Serializer &rez,
                                                  AddressSpaceID target)
    //--------------------------------------------------------------------------
    {
      // Handle a special case where we are going to the same node
      if (target != context->runtime->address_space)
      {
        rez.serialize<bool>(false); // not an index space
        rez.serialize(expr_id);
        rez.serialize(origin);
      }
      else
        rez.serialize<IndexSpaceExpression*>(this);
    }

    //--------------------------------------------------------------------------
    template<int DIM, typename T>
    void RemoteExpression<DIM,T>::pack_full(Serializer &rez,
                                            AddressSpaceID target)
    //--------------------------------------------------------------------------
    {
      // This should never be called
      assert(false);
    }

    //--------------------------------------------------------------------------
    template<int DIM, typename T>
    IndexSpaceNode* RemoteExpression<DIM,T>::find_or_create_node(
                                    InnerContext *ctx, const bool notify_remote)
    //--------------------------------------------------------------------------
    {
      if (node != NULL)
        return node;
      Runtime *runtime = context->runtime;
      {
        AutoLock i_lock(inter_lock);
        // Retest after we get the lock
        if (node != NULL)
          return node;
        // Make a handle and DID to use for this index space
        IndexSpace handle = runtime->help_create_index_space_handle(type_tag);
         
        DistributedID did = runtime->get_available_distributed_id();
#ifdef DEBUG_LEGION
        if (ctx != NULL)
          log_index.debug("Creating index space %x in task%s (ID %lld)", 
                handle.get_id(), ctx->get_task_name(), ctx->get_unique_id());
#endif
        
        node = context->create_node(handle, &realm_index_space,
                            NULL/*parent*/, 0/*color*/, did,
                            realm_index_space_ready, expr_id, notify_remote);
      }
      if (ctx != NULL)
        ctx->register_index_space_creation(node->handle);
      if (runtime->legion_spy_enabled)
        LegionSpy::log_top_index_space(node->handle.get_id());
      return node;
    }

    //--------------------------------------------------------------------------
    template<int DIM, typename T>
    ApEvent RemoteExpression<DIM,T>::issue_fill(
                                 const PhysicalTraceInfo &trace_info,
                                 const std::vector<CopySrcDstField> &dst_fields,
                                 const void *fill_value, size_t fill_size,
#ifdef LEGION_SPY
                                 UniqueID fill_uid,
                                 FieldSpace handle,
                                 RegionTreeID tree_id,
#endif
                                 ApEvent precondition, PredEvent pred_guard)
    //--------------------------------------------------------------------------
    {
      if (realm_index_space_ready.exists() && 
          !realm_index_space_ready.has_triggered())
      {
        if (precondition.exists())
          return issue_fill_internal(context, realm_index_space, trace_info, 
                                     dst_fields, fill_value, fill_size,
#ifdef LEGION_SPY
                                     fill_uid, handle, tree_id,
#endif
                                     Runtime::merge_events(&trace_info, 
                                      precondition, realm_index_space_ready),
                                     pred_guard);
        else
          return issue_fill_internal(context, realm_index_space, trace_info, 
                                     dst_fields, fill_value, fill_size,
#ifdef LEGION_SPY
                                     fill_uid, handle, tree_id,
#endif
                                     realm_index_space_ready, pred_guard);
      }
      else
        return issue_fill_internal(context, realm_index_space, trace_info, 
                                   dst_fields, fill_value, fill_size, 
#ifdef LEGION_SPY
                                   fill_uid, handle, tree_id,
#endif
                                   precondition, pred_guard);
    }

    //--------------------------------------------------------------------------
    template<int DIM, typename T>
    ApEvent RemoteExpression<DIM,T>::issue_copy(
                                 const PhysicalTraceInfo &trace_info,
                                 const std::vector<CopySrcDstField> &dst_fields,
                                 const std::vector<CopySrcDstField> &src_fields,
#ifdef LEGION_SPY
                                 FieldSpace handle, 
                                 RegionTreeID src_tree_id,
                                 RegionTreeID dst_tree_id,
#endif
                                 ApEvent precondition, PredEvent pred_guard,
                                 ReductionOpID redop, bool reduction_fold)
    //--------------------------------------------------------------------------
    {
      if (realm_index_space_ready.exists() && 
          !realm_index_space_ready.has_triggered())
=======
      rez.serialize<bool>(false); // not an index space
      if (target == this->origin_space)
>>>>>>> 3f15800a
      {
        rez.serialize<bool>(true); // local
        rez.serialize(this->origin_expr);
      }
      else
      {
        rez.serialize<bool>(false); // not local
        rez.serialize<size_t>(2);
        lhs->pack_expression_structure(rez, target);
        rhs->pack_expression_structure(rez, target);
        rez.serialize(this->op_kind); 
        rez.serialize(this->type_tag); // unpacked by creator
        rez.serialize(this->expr_id); // unpacked by IndexSpaceOperation
        rez.serialize(this->origin_expr); // unpacked by IndexSpaceOperation
        // unpacked by IndexSpaceOperationT
        Realm::IndexSpace<DIM,T> temp;
        ApEvent ready = this->get_realm_index_space(temp, true/*tight*/);
        rez.serialize(temp);
        rez.serialize(ready);
      }
    }

    //--------------------------------------------------------------------------
    template<int DIM, typename T>
    bool IndexSpaceDifference<DIM,T>::remove_operation(RegionTreeForest *forest)
    //--------------------------------------------------------------------------
    {
      // Remove the parent operation from all the sub expressions
      lhs->remove_parent_operation(this);
      if (lhs != rhs)
        rhs->remove_parent_operation(this);
      // Then remove ourselves from the tree
      if (forest != NULL)
        forest->remove_subtraction_operation(this, lhs, rhs);
      // Remove our expression reference added by invalidate_operation
      // and return true if we should be deleted
      return this->remove_expression_reference();
    }

    /////////////////////////////////////////////////////////////
    // Templated Index Space Node 
    /////////////////////////////////////////////////////////////

    //--------------------------------------------------------------------------
    template<int DIM, typename T>
    IndexSpaceNodeT<DIM,T>::IndexSpaceNodeT(RegionTreeForest *ctx, 
        IndexSpace handle, IndexPartNode *parent, LegionColor color,
        const Realm::IndexSpace<DIM,T> *is, DistributedID did, 
        ApEvent ready, IndexSpaceExprID expr_id)
      : IndexSpaceNode(ctx, handle, parent, color, did, ready, expr_id), 
        linearization_ready(false)
    //--------------------------------------------------------------------------
    {
      if (is != NULL)
      {
        realm_index_space = *is;
        Runtime::trigger_event(realm_index_space_set);
      }
    }

    //--------------------------------------------------------------------------
    template<int DIM, typename T>
    IndexSpaceNodeT<DIM,T>::IndexSpaceNodeT(const IndexSpaceNodeT &rhs)
      : IndexSpaceNode(rhs)
    //--------------------------------------------------------------------------
    {
      // should never be called
      assert(false);
    }

    //--------------------------------------------------------------------------
    template<int DIM, typename T>
    IndexSpaceNodeT<DIM,T>::~IndexSpaceNodeT(void)
    //--------------------------------------------------------------------------
    { 
      // Destory our index space if we are the owner and it has been set
      if (is_owner() && realm_index_space_set.has_triggered())
        realm_index_space.destroy();
    }

    //--------------------------------------------------------------------------
    template<int DIM, typename T>
    IndexSpaceNodeT<DIM,T>& IndexSpaceNodeT<DIM,T>::operator=(
                                                     const IndexSpaceNodeT &rhs)
    //--------------------------------------------------------------------------
    {
      // should never be called
      assert(false);
      return *this;
    }

    //--------------------------------------------------------------------------
    template<int DIM, typename T>
    inline ApEvent IndexSpaceNodeT<DIM,T>::get_realm_index_space(
                      Realm::IndexSpace<DIM,T> &result, bool need_tight_result)
    //--------------------------------------------------------------------------
    {
      if (!tight_index_space)
      {
        if (need_tight_result)
        {
          // Wait for the index space to be tight
          tight_index_space_set.wait();
          // Fall through and get the result when we're done
        }
        else
        {
          if (!realm_index_space_set.has_triggered())
            realm_index_space_set.wait();
          // Not tight yet so still subject to change so we need the lock
          AutoLock n_lock(node_lock,1,false/*exclusive*/);
          result = realm_index_space;
          return index_space_ready;
        }
      }
      // At this point we have a tight index space
      // That means it's already ready
      result = realm_index_space;
      return ApEvent::NO_AP_EVENT;
    }

    //--------------------------------------------------------------------------
    template<int DIM, typename T>
    inline void IndexSpaceNodeT<DIM,T>::set_realm_index_space(
                  AddressSpaceID source, const Realm::IndexSpace<DIM,T> &value)
    //--------------------------------------------------------------------------
    {
#ifdef DEBUG_LEGION
      assert(!realm_index_space_set.has_triggered());
#endif
      // We can set this now but triggering the realm_index_space_set
      // event has to be done while holding the node_lock on the owner
      // node so that it is serialized with respect to queries from 
      // remote nodes for copies about the remote instance
      realm_index_space = value;
      // If we're not the owner, send a message back to the
      // owner specifying that it can set the index space value
      const AddressSpaceID owner_space = get_owner_space();
      if (owner_space != context->runtime->address_space)
      {
        // We're not the owner so we can trigger the event without the lock
        Runtime::trigger_event(realm_index_space_set);
        // We're not the owner, if this is not from the owner then
        // send a message there telling the owner that it is set
        if (source != owner_space)
        {
          Serializer rez;
          {
            RezCheck z(rez);
            rez.serialize(handle);
            pack_index_space(rez, false/*include size*/);
          }
          context->runtime->send_index_space_set(owner_space, rez);
        }
      }
      else
      {
        // Log subspaces being set on the owner
        if (implicit_runtime->legion_spy_enabled && (parent != NULL))
          this->log_index_space_points(realm_index_space);
        // Hold the lock while walking over the node set
        AutoLock n_lock(node_lock);
        // Now we can trigger the event while holding the lock
        Runtime::trigger_event(realm_index_space_set);
        if (has_remote_instances())
        {
          // We're the owner, send messages to everyone else that we've 
          // sent this node to except the source
          Serializer rez;
          {
            RezCheck z(rez);
            rez.serialize(handle);
            pack_index_space(rez, false/*include size*/);
          }
          IndexSpaceSetFunctor functor(context->runtime, source, rez);
          map_over_remote_instances(functor);
        }
      }
      // Now we can tighten it
      tighten_index_space();
    }

    //--------------------------------------------------------------------------
    template<int DIM, typename T>
    ApEvent IndexSpaceNodeT<DIM,T>::get_expr_index_space(void *result,
                                            TypeTag tag, bool need_tight_result)
    //--------------------------------------------------------------------------
    {
#ifdef DEBUG_LEGION
      assert(type_tag == handle.get_type_tag());
#endif
      Realm::IndexSpace<DIM,T> *space = 
        reinterpret_cast<Realm::IndexSpace<DIM,T>*>(result);
      return get_realm_index_space(*space, need_tight_result);
    }

    //--------------------------------------------------------------------------
    template<int DIM, typename T>
    Domain IndexSpaceNodeT<DIM,T>::get_domain(ApEvent &ready, bool need_tight)
    //--------------------------------------------------------------------------
    {
      Realm::IndexSpace<DIM,T> result;
      ready = get_realm_index_space(result, need_tight);
      return DomainT<DIM,T>(result);
    }

    //--------------------------------------------------------------------------
    template<int DIM, typename T>
    void IndexSpaceNodeT<DIM,T>::tighten_index_space(void)
    //--------------------------------------------------------------------------
    {
#ifdef DEBUG_LEGION
      assert(!tight_index_space);
      assert(!tight_index_space_set.has_triggered());
#endif
      const RtEvent valid_event(realm_index_space.make_valid());
      if (!index_space_ready.has_triggered() || !valid_event.has_triggered())
      {
        // If this index space isn't ready yet, then we have to defer this 
        TightenIndexSpaceArgs args(this);
        if (!index_space_ready.has_triggered())
        {
          if (!valid_event.has_triggered())
            context->runtime->issue_runtime_meta_task(args,
                LG_LATENCY_WORK_PRIORITY, Runtime::merge_events(valid_event,
                  Runtime::protect_event(index_space_ready)));
          else
            context->runtime->issue_runtime_meta_task(args,
                LG_LATENCY_WORK_PRIORITY,
                Runtime::protect_event(index_space_ready));
        }
        else
          context->runtime->issue_runtime_meta_task(args,
              LG_LATENCY_WORK_PRIORITY, valid_event);
        
        return;
      }
#ifdef DEBUG_LEGION
      assert(realm_index_space.is_valid());
#endif
      Realm::IndexSpace<DIM,T> tight_space = realm_index_space.tighten();
#ifdef DEBUG_LEGION
      assert(tight_space.is_valid());
#endif
      Realm::IndexSpace<DIM,T> old_space;
      // Now take the lock and set everything
      {
        AutoLock n_lock(node_lock);
        old_space = realm_index_space;
        realm_index_space = tight_space;
        __sync_synchronize(); // small memory fence to propagate writes
        tight_index_space = true;
      }
      Runtime::trigger_event(tight_index_space_set);
      old_space.destroy();
    }

    //--------------------------------------------------------------------------
    template<int DIM, typename T>
    bool IndexSpaceNodeT<DIM,T>::check_empty(void)
    //--------------------------------------------------------------------------
    {
      return (get_volume() == 0);
    }

    //--------------------------------------------------------------------------
    template<int DIM, typename T>
    void IndexSpaceNodeT<DIM,T>::pack_expression(Serializer &rez, 
                                                 AddressSpaceID target)
    //--------------------------------------------------------------------------
    {
      if (target != context->runtime->address_space)
      {
        rez.serialize<bool>(false/*local*/);
        rez.serialize<bool>(true/*index space*/);
        rez.serialize(handle);
      }
      else
      {
        rez.serialize<bool>(true/*local*/);
        rez.serialize<IndexSpaceExpression*>(this);
      }
    }

    //--------------------------------------------------------------------------
    template<int DIM, typename T>
<<<<<<< HEAD
    void IndexSpaceNodeT<DIM,T>::create_sharded_alias(IndexSpace alias,
                                                      DistributedID alias_did)
    //--------------------------------------------------------------------------
    {
      // Have to wait at least until we get our index space set
      if (!realm_index_space_set.has_triggered())
        realm_index_space_set.wait();
      context->create_node(alias, &realm_index_space_set, NULL/*parent*/,
                           0/*color*/, alias_did, index_space_ready, 
                           expr_id/*alis*/, false/*notify remote*/);
    }

    //--------------------------------------------------------------------------
    template<int DIM, typename T>
    void IndexSpaceNodeT<DIM,T>::pack_full(Serializer &rez, 
                                           AddressSpaceID target)
=======
    void IndexSpaceNodeT<DIM,T>::pack_expression_structure(Serializer &rez,
                                                          AddressSpaceID target) 
>>>>>>> 3f15800a
    //--------------------------------------------------------------------------
    {
      rez.serialize<bool>(true/*index space*/);
      rez.serialize(handle);
    }

    //--------------------------------------------------------------------------
    template<int DIM, typename T>
    void IndexSpaceNodeT<DIM,T>::log_index_space_points(void)
    //--------------------------------------------------------------------------
    {
      Realm::IndexSpace<DIM,T> tight_space;
      get_realm_index_space(tight_space, true/*tight*/);
      log_index_space_points(tight_space);
    }
      
    //--------------------------------------------------------------------------
    template<int DIM, typename T>
    void IndexSpaceNodeT<DIM,T>::log_index_space_points(
                              const Realm::IndexSpace<DIM,T> &tight_space) const
    //--------------------------------------------------------------------------
    {
      if (!tight_space.empty())
      {
        // Iterate over the rectangles and print them out 
        for (Realm::IndexSpaceIterator<DIM,T> itr(tight_space); 
              itr.valid; itr.step())
        {
          if (itr.rect.volume() == 1)
            LegionSpy::log_index_space_point(handle.get_id(), 
                                             Point<DIM,T>(itr.rect.lo));
          else
            LegionSpy::log_index_space_rect(handle.get_id(), 
                                            Rect<DIM,T>(itr.rect));
        }
      }
      else
        LegionSpy::log_empty_index_space(handle.get_id());
    }

    //--------------------------------------------------------------------------
    template<int DIM, typename T>
    ApEvent IndexSpaceNodeT<DIM,T>::compute_pending_space(Operation *op,
                          const std::vector<IndexSpace> &handles, bool is_union)
    //--------------------------------------------------------------------------
    {
      std::set<ApEvent> preconditions;
      std::vector<Realm::IndexSpace<DIM,T> > spaces(handles.size());
      for (unsigned idx = 0; idx < handles.size(); idx++)
      {
        IndexSpaceNode *node = context->get_node(handles[idx]);
        if (handles[idx].get_type_tag() != handle.get_type_tag())
        {
          TaskContext *ctx = op->get_context();
          if (is_union)
            REPORT_LEGION_ERROR(ERROR_DYNAMIC_TYPE_MISMATCH,
                          "Dynamic type mismatch in 'create_index_space_union' "
                          "performed in task %s (UID %lld)",
                          ctx->get_task_name(), ctx->get_unique_id())
          else
            REPORT_LEGION_ERROR(ERROR_DYNAMIC_TYPE_MISMATCH,
                          "Dynamic type mismatch in "
                          "'create_index_space_intersection' performed in "
                          "task %s (UID %lld)", ctx->get_task_name(),
                          ctx->get_unique_id())
        }
        IndexSpaceNodeT<DIM,T> *space = 
          static_cast<IndexSpaceNodeT<DIM,T>*>(node);
        ApEvent ready = space->get_realm_index_space(spaces[idx], false);
        if (ready.exists())
          preconditions.insert(ready);
      }
      if (op->has_execution_fence_event())
        preconditions.insert(op->get_execution_fence_event());
      // Kick this off to Realm
      ApEvent precondition = Runtime::merge_events(NULL, preconditions);
      Realm::IndexSpace<DIM,T> result_space;
      if (is_union)
      {
        Realm::ProfilingRequestSet requests;
        if (context->runtime->profiler != NULL)
          context->runtime->profiler->add_partition_request(requests,
                                        op, DEP_PART_UNION_REDUCTION);
        ApEvent result(Realm::IndexSpace<DIM,T>::compute_union(
              spaces, result_space, requests, precondition));
        set_realm_index_space(context->runtime->address_space, result_space);
        return result;
      }
      else
      {
        Realm::ProfilingRequestSet requests;
        if (context->runtime->profiler != NULL)
          context->runtime->profiler->add_partition_request(requests,
                                op, DEP_PART_INTERSECTION_REDUCTION);
        ApEvent result(Realm::IndexSpace<DIM,T>::compute_intersection(
              spaces, result_space, requests, precondition));
        set_realm_index_space(context->runtime->address_space, result_space);
        return result;
      }
    }

    //--------------------------------------------------------------------------
    template<int DIM, typename T>
    ApEvent IndexSpaceNodeT<DIM,T>::compute_pending_space(Operation *op,
                                      IndexPartition part_handle, bool is_union)
    //--------------------------------------------------------------------------
    {
      if (part_handle.get_type_tag() != handle.get_type_tag())
      {
        TaskContext *ctx = op->get_context();
        if (is_union)
          REPORT_LEGION_ERROR(ERROR_DYNAMIC_TYPE_MISMATCH,
                        "Dynamic type mismatch in 'create_index_space_union' "
                        "performed in task %s (UID %lld)",
                        ctx->get_task_name(), ctx->get_unique_id())
        else
          REPORT_LEGION_ERROR(ERROR_DYNAMIC_TYPE_MISMATCH,
                        "Dynamic type mismatch in "
                        "'create_index_space_intersection' performed in "
                        "task %s (UID %lld)", ctx->get_task_name(),
                        ctx->get_unique_id())
      }
      IndexPartNode *partition = context->get_node(part_handle);
      std::set<ApEvent> preconditions;
      std::vector<Realm::IndexSpace<DIM,T> > 
        spaces(partition->color_space->get_volume());
      unsigned subspace_index = 0;
      if (partition->total_children == partition->max_linearized_color)
      {
        for (LegionColor color = 0; color < partition->total_children; color++)
        {
          IndexSpaceNodeT<DIM,T> *child = 
            static_cast<IndexSpaceNodeT<DIM,T>*>(partition->get_child(color));
          ApEvent ready = child->get_realm_index_space(spaces[subspace_index++],
                                                       false/*tight*/);
          if (ready.exists())
            preconditions.insert(ready);
        }
      }
      else
      {
        for (LegionColor color = 0; 
              color < partition->max_linearized_color; color++)
        {
          if (!partition->color_space->contains_color(color))
            continue;
          IndexSpaceNodeT<DIM,T> *child = 
            static_cast<IndexSpaceNodeT<DIM,T>*>(partition->get_child(color));
          ApEvent ready = child->get_realm_index_space(spaces[subspace_index++],
                                                       false/*tight*/);
          if (ready.exists())
            preconditions.insert(ready);
        }
      }
      if (op->has_execution_fence_event())
        preconditions.insert(op->get_execution_fence_event());
      // Kick this off to Realm
      ApEvent precondition = Runtime::merge_events(NULL, preconditions);
      Realm::IndexSpace<DIM,T> result_space;
      if (is_union)
      {
        Realm::ProfilingRequestSet requests;
        if (context->runtime->profiler != NULL)
          context->runtime->profiler->add_partition_request(requests,
                                        op, DEP_PART_UNION_REDUCTION);
        ApEvent result(Realm::IndexSpace<DIM,T>::compute_union(
              spaces, result_space, requests, precondition));
        set_realm_index_space(context->runtime->address_space, result_space);
        return result;
      }
      else
      {
        Realm::ProfilingRequestSet requests;
        if (context->runtime->profiler != NULL)
          context->runtime->profiler->add_partition_request(requests,
                                op, DEP_PART_INTERSECTION_REDUCTION);
        ApEvent result(Realm::IndexSpace<DIM,T>::compute_intersection(
              spaces, result_space, requests, precondition));
        set_realm_index_space(context->runtime->address_space, result_space);
        return result;
      }
    }

    //--------------------------------------------------------------------------
    template<int DIM, typename T>
    ApEvent IndexSpaceNodeT<DIM,T>::compute_pending_difference(Operation *op,
                        IndexSpace init, const std::vector<IndexSpace> &handles)
    //--------------------------------------------------------------------------
    {
      if (init.get_type_tag() != handle.get_type_tag())
      {
        TaskContext *ctx = op->get_context();
        REPORT_LEGION_ERROR(ERROR_DYNAMIC_TYPE_MISMATCH,
                      "Dynamic type mismatch in "
                      "'create_index_space_difference' performed in "
                      "task %s (%lld)", ctx->get_task_name(), 
                      ctx->get_unique_id())
      }
      std::set<ApEvent> preconditions;
      std::vector<Realm::IndexSpace<DIM,T> > spaces(handles.size());
      for (unsigned idx = 0; idx < handles.size(); idx++)
      {
        IndexSpaceNode *node = context->get_node(handles[idx]);
        if (handles[idx].get_type_tag() != handle.get_type_tag())
        {
          TaskContext *ctx = op->get_context();
          REPORT_LEGION_ERROR(ERROR_DYNAMIC_TYPE_MISMATCH,
                        "Dynamic type mismatch in "
                        "'create_index_space_difference' performed in "
                        "task %s (%lld)", ctx->get_task_name(), 
                        ctx->get_unique_id())
        }
        IndexSpaceNodeT<DIM,T> *space = 
          static_cast<IndexSpaceNodeT<DIM,T>*>(node);
        ApEvent ready = space->get_realm_index_space(spaces[idx], 
                                                     false/*tight*/);
        if (ready.exists())
          preconditions.insert(ready);
      } 
      if (op->has_execution_fence_event())
        preconditions.insert(op->get_execution_fence_event());
      ApEvent precondition = Runtime::merge_events(NULL, preconditions);
      Realm::ProfilingRequestSet union_requests;
      Realm::ProfilingRequestSet diff_requests;
      if (context->runtime->profiler != NULL)
      {
        context->runtime->profiler->add_partition_request(union_requests,
                                            op, DEP_PART_UNION_REDUCTION);
        context->runtime->profiler->add_partition_request(diff_requests,
                                            op, DEP_PART_DIFFERENCE);
      }
      // Compute the union of the handles for the right-hand side
      Realm::IndexSpace<DIM,T> rhs_space;
      ApEvent rhs_ready(Realm::IndexSpace<DIM,T>::compute_union(
            spaces, rhs_space, union_requests, precondition));
      IndexSpaceNodeT<DIM,T> *lhs_node = 
        static_cast<IndexSpaceNodeT<DIM,T>*>(context->get_node(init));
      Realm::IndexSpace<DIM,T> lhs_space, result_space;
      ApEvent lhs_ready = lhs_node->get_realm_index_space(lhs_space, false);
      ApEvent result(Realm::IndexSpace<DIM,T>::compute_difference(
            lhs_space, rhs_space, result_space, diff_requests,
            Runtime::merge_events(NULL, lhs_ready, rhs_ready)));
      set_realm_index_space(context->runtime->address_space, result_space);
      // Destroy the tempory rhs space once the computation is done
      rhs_space.destroy(result);
      return result;
    } 

    //--------------------------------------------------------------------------
    template<int DIM, typename T>
    void IndexSpaceNodeT<DIM,T>::get_index_space_domain(void *realm_is, 
                                                        TypeTag type_tag)
    //--------------------------------------------------------------------------
    {
      if (type_tag != handle.get_type_tag())
        REPORT_LEGION_ERROR(ERROR_DYNAMIC_TYPE_MISMATCH,
            "Dynamic type mismatch in 'get_index_space_domain'")
      Realm::IndexSpace<DIM,T> *target = 
        static_cast<Realm::IndexSpace<DIM,T>*>(realm_is);
      // No need to wait since we're waiting for it to be tight
      // which implies that it will be ready
      get_realm_index_space(*target, true/*tight*/);
    }

    //--------------------------------------------------------------------------
    template<int DIM, typename T>
    size_t IndexSpaceNodeT<DIM,T>::get_volume(void)
    //--------------------------------------------------------------------------
    {
      if (has_volume)
        return volume;
      Realm::IndexSpace<DIM,T> volume_space;
      get_realm_index_space(volume_space, true/*tight*/);
      volume = volume_space.volume();
      __sync_synchronize();
      has_volume = true;
      return volume;
    }

    //--------------------------------------------------------------------------
    template<int DIM, typename T>
    size_t IndexSpaceNodeT<DIM,T>::get_num_dims(void) const
    //--------------------------------------------------------------------------
    {
      return DIM;
    }

    //--------------------------------------------------------------------------
    template<int DIM, typename T>
    bool IndexSpaceNodeT<DIM,T>::contains_point(const void *realm_point, 
                                                TypeTag type_tag)
    //--------------------------------------------------------------------------
    {
      if (type_tag != handle.get_type_tag())
        REPORT_LEGION_ERROR(ERROR_DYNAMIC_TYPE_MISMATCH,
            "Dynamic type mismatch in 'safe_cast'")
      const Realm::Point<DIM,T> *point = 
        static_cast<const Realm::Point<DIM,T>*>(realm_point);
      Realm::IndexSpace<DIM,T> test_space;
      // Wait for a tight space on which to perform the test
      get_realm_index_space(test_space, true/*tight*/);
      return test_space.contains(*point);
    }

    //--------------------------------------------------------------------------
    template<int DIM, typename T>
    bool IndexSpaceNodeT<DIM,T>::contains_point(const Realm::Point<DIM,T> &p)
    //--------------------------------------------------------------------------
    {
      Realm::IndexSpace<DIM,T> test_space;
      // Wait for a tight space on which to perform the test
      get_realm_index_space(test_space, true/*tight*/);
      return test_space.contains(p);
    }

    //--------------------------------------------------------------------------
    template<int DIM, typename T>
    bool IndexSpaceNodeT<DIM,T>::destroy_node(AddressSpaceID source)
    //--------------------------------------------------------------------------
    {
      if (destroyed)
        REPORT_LEGION_ERROR(ERROR_ILLEGAL_INDEX_SPACE_DELETION,
            "Duplicate deletion of Index Space %d", handle.get_id())
      destroyed = true;
      // Traverse upwards for any parent operations
      std::vector<IndexSpaceOperation*> parents;
      {
        AutoLock n_lock(node_lock,1,false/*exclusive*/);
        if (!parent_operations.empty())
        {
          parents.resize(parent_operations.size());
          unsigned idx = 0;
          for (std::set<IndexSpaceOperation*>::const_iterator it = 
                parent_operations.begin(); it != 
                parent_operations.end(); it++, idx++)
          {
            (*it)->add_reference();
            parents[idx] = (*it);
          }
        }
      }
      if (!parents.empty())
      {
        context->invalidate_index_space_expression(parents);
        // Remove any references that we have on the parents
        for (std::vector<IndexSpaceOperation*>::const_iterator it = 
              parents.begin(); it != parents.end(); it++)
          if ((*it)->remove_reference())
            delete (*it);
      }
      // If we're not the owner, send a message that we're removing
      // the application reference
      if (!is_owner())
      {
        if (source != owner_space)
          runtime->send_index_space_destruction(handle, owner_space);
        return false;
      }
      else
      {
        if (has_remote_instances())
        {
          DestroyNodeFunctor functor(handle, source, runtime);
          map_over_remote_instances(functor);
        }
        return remove_base_valid_ref(APPLICATION_REF, NULL/*mutator*/);
      }
    }

    //--------------------------------------------------------------------------
    template<int DIM, typename T>
    LegionColor IndexSpaceNodeT<DIM,T>::get_max_linearized_color(void)
    //--------------------------------------------------------------------------
    {
      Realm::IndexSpace<DIM,T> color_bounds;
      get_realm_index_space(color_bounds, true/*tight*/);
      return color_bounds.bounds.volume();
    }

    //--------------------------------------------------------------------------
    template<int DIM, typename T>
    void IndexSpaceNodeT<DIM,T>::compute_linearization_metadata(void)
    //--------------------------------------------------------------------------
    {
      Realm::IndexSpace<DIM,T> space;
      get_realm_index_space(space, true/*tight*/);
      // Don't need to wait for full index space since we just need bounds
      const Realm::Rect<DIM,T> &bounds = space.bounds;
      const long long volume = bounds.volume();
      if (volume > 0)
      {
        long long stride = 1;
        for (int idx = 0; idx < DIM; idx++)
        {
          offset[idx] = bounds.lo[idx];
          strides[idx] = stride;
          stride *= ((bounds.hi[idx] - bounds.lo[idx]) + 1);
        }
#ifdef DEBUG_LEGION
        assert(stride == volume);
#endif
      }
      else
      {
        for (int idx = 0; idx < DIM; idx++)
        {
          offset[idx] = 0;
          strides[idx] = 0;
        }
      }
      linearization_ready = true;
    }

    //--------------------------------------------------------------------------
    template<int DIM, typename T>
    LegionColor IndexSpaceNodeT<DIM,T>::linearize_color(const void *realm_color,
                                                        TypeTag type_tag)
    //--------------------------------------------------------------------------
    {
#ifdef DEBUG_LEGION
      assert(type_tag == handle.get_type_tag());
#endif
      if (!linearization_ready)
        compute_linearization_metadata();
      Realm::Point<DIM,T> point = 
        *(static_cast<const Realm::Point<DIM,T>*>(realm_color));
      // First subtract the offset to get to the origin
      point -= offset;
      LegionColor color = 0;
      for (int idx = 0; idx < DIM; idx++)
        color += point[idx] * strides[idx];
      return color;
    }

    //--------------------------------------------------------------------------
    template<int DIM, typename T>
    void IndexSpaceNodeT<DIM,T>::delinearize_color(LegionColor color,
                                            void *realm_color, TypeTag type_tag)
    //--------------------------------------------------------------------------
    {
#ifdef DEBUG_LEGION
      assert(type_tag == handle.get_type_tag());
#endif
      if (!linearization_ready)
        compute_linearization_metadata();
      Realm::Point<DIM,T> &point = 
        *(static_cast<Realm::Point<DIM,T>*>(realm_color));
      for (int idx = DIM-1; idx >= 0; idx--)
      {
        point[idx] = color/strides[idx]; // truncates
        color -= point[idx] * strides[idx];
      }
      point += offset;
    }

    //--------------------------------------------------------------------------
    template<int DIM, typename T>
    bool IndexSpaceNodeT<DIM,T>::contains_color(LegionColor color, 
                                                bool report_error/*=false*/)
    //--------------------------------------------------------------------------
    {
      Realm::Point<DIM,T> point;
      delinearize_color(color, &point, handle.get_type_tag());
      Realm::IndexSpace<DIM,T> space;
      get_realm_index_space(space, true/*tight*/);
      if (!space.contains(point))
      {
        if (report_error)
          REPORT_LEGION_ERROR(ERROR_INVALID_INDEX_SPACE_COLOR,
              "Invalid color request")
        return false;
      }
      else
        return true;
    }

    //--------------------------------------------------------------------------
    template<int DIM, typename T>
    void IndexSpaceNodeT<DIM,T>::instantiate_colors(
                                               std::vector<LegionColor> &colors)
    //--------------------------------------------------------------------------
    {
      colors.resize(get_volume());
      unsigned idx = 0;
      Realm::IndexSpace<DIM,T> space;
      get_realm_index_space(space, true/*tight*/);
      for (Realm::IndexSpaceIterator<DIM,T> rect_itr(space); 
            rect_itr.valid; rect_itr.step())
      {
        for (Realm::PointInRectIterator<DIM,T> itr(rect_itr.rect);
              itr.valid; itr.step(), idx++)
          colors[idx] = linearize_color(&itr.p, handle.get_type_tag());
      }
    }

    //--------------------------------------------------------------------------
    template<int DIM, typename T>
    Domain IndexSpaceNodeT<DIM,T>::get_color_space_domain(void)
    //--------------------------------------------------------------------------
    {
      Realm::IndexSpace<DIM,T> space;
      get_realm_index_space(space, true/*tight*/);
      return Domain(DomainT<DIM,T>(space));
    }

    //--------------------------------------------------------------------------
    template<int DIM, typename T>
    DomainPoint IndexSpaceNodeT<DIM,T>::get_domain_point_color(void) const
    //--------------------------------------------------------------------------
    {
      if (parent == NULL)
        return DomainPoint(color);
      return parent->color_space->delinearize_color_to_point(color); 
    }

    //--------------------------------------------------------------------------
    template<int DIM, typename T>
    DomainPoint IndexSpaceNodeT<DIM,T>::delinearize_color_to_point(
                                                                  LegionColor c)
    //--------------------------------------------------------------------------
    {
      Realm::Point<DIM,T> color_point;
      delinearize_color(c, &color_point, handle.get_type_tag());
      return DomainPoint(Point<DIM,T>(color_point));
    } 

    //--------------------------------------------------------------------------
    template<int DIM, typename T>
    void IndexSpaceNodeT<DIM,T>::pack_index_space(Serializer &rez,
                                                  bool include_size) const
    //--------------------------------------------------------------------------
    {
#ifdef DEBUG_LEGION
      assert(realm_index_space_set.has_triggered());
#endif
      if (include_size)
        rez.serialize<size_t>(sizeof(realm_index_space));
      // No need for the lock, held by the caller
      rez.serialize(realm_index_space);
    }

    //--------------------------------------------------------------------------
    template<int DIM, typename T>
    void IndexSpaceNodeT<DIM,T>::unpack_index_space(Deserializer &derez,
                                                    AddressSpaceID source)
    //--------------------------------------------------------------------------
    {
      Realm::IndexSpace<DIM,T> result_space;
      derez.deserialize(result_space);
      set_realm_index_space(source, result_space);
    }

    //--------------------------------------------------------------------------
    template<int DIM, typename T>
    ApEvent IndexSpaceNodeT<DIM,T>::create_equal_children(Operation *op,
                                   IndexPartNode *partition, size_t granularity)
    //--------------------------------------------------------------------------
    {
#ifdef DEBUG_LEGION
      assert(partition->parent == this);
#endif
      const size_t count = partition->color_space->get_volume(); 
      // Common case is not control replication
      std::vector<Realm::IndexSpace<DIM,T> > subspaces;
      Realm::ProfilingRequestSet requests;
      if (context->runtime->profiler != NULL)
        context->runtime->profiler->add_partition_request(requests,
                                                op, DEP_PART_EQUAL);
      Realm::IndexSpace<DIM,T> local_space;
      ApEvent ready = get_realm_index_space(local_space, false/*tight*/);
      if (op->has_execution_fence_event())
        ready = Runtime::merge_events(NULL, ready, 
                  op->get_execution_fence_event());
      ApEvent result(local_space.create_equal_subspaces(count, 
            granularity, subspaces, requests, ready));
#ifdef LEGION_SPY
      if (!result.exists() || (result == ready))
      {
        ApUserEvent new_result = Runtime::create_ap_user_event();
        Runtime::trigger_event(new_result);
        result = new_result;
      }
      LegionSpy::log_deppart_events(op->get_unique_op_id(),handle,ready,result);
#endif
      // Enumerate the colors and assign the spaces
      if (partition->total_children == partition->max_linearized_color)
      {
        for (LegionColor color = 0; color < partition->total_children; color++)
        {
          IndexSpaceNodeT<DIM,T> *child = 
            static_cast<IndexSpaceNodeT<DIM,T>*>(partition->get_child(color));
          child->set_realm_index_space(context->runtime->address_space,
                                       subspaces[color]);
        }
      }
      else
      {
        unsigned subspace_index = 0;
        for (LegionColor color = 0; 
              color < partition->max_linearized_color; color++)
        {
          if (!partition->color_space->contains_color(color))
            continue;
          IndexSpaceNodeT<DIM,T> *child = 
            static_cast<IndexSpaceNodeT<DIM,T>*>(partition->get_child(color));
#ifdef DEBUG_LEGION
          assert(subspace_index < subspaces.size());
#endif
          child->set_realm_index_space(context->runtime->address_space,
                                       subspaces[subspace_index++]);
        }
      }
      return result;
    }

    //--------------------------------------------------------------------------
    template<int DIM, typename T>
    ApEvent IndexSpaceNodeT<DIM,T>::create_equal_children(Operation *op,
                                   IndexPartNode *partition, size_t granularity,
                                   ShardID shard, size_t total_shards)
    //--------------------------------------------------------------------------
    {
#ifdef DEBUG_LEGION
      assert(partition->parent == this);
      assert(total_shards > 0);
#endif
      const size_t count = partition->color_space->get_volume();
      std::set<ApEvent> done_events;
      if (!realm_index_space_set.has_triggered())
        realm_index_space_set.wait();
      // In the case of control replication we do things 
      // one point at a time for the subspaces owned by this shard
      if (partition->total_children == partition->max_linearized_color)
      {
        for (LegionColor color = shard; 
              color < partition->max_linearized_color; color+=total_shards)
        {
          Realm::ProfilingRequestSet requests;
          if (context->runtime->profiler != NULL)
            context->runtime->profiler->add_partition_request(requests,
                                                    op, DEP_PART_EQUAL);
          Realm::IndexSpace<DIM,T> subspace;
          ApEvent result(realm_index_space.create_equal_subspace(count, 
            granularity, color, subspace, requests, index_space_ready));
          IndexSpaceNodeT<DIM,T> *child = 
            static_cast<IndexSpaceNodeT<DIM,T>*>(partition->get_child(color));
          child->set_realm_index_space(context->runtime->address_space,
                                       subspace);
          done_events.insert(result);
        }
      }
      else
      {
        unsigned subspace_index = 0;
        for (LegionColor color = 0; 
              color < partition->max_linearized_color; color++)
        {
          if (!partition->color_space->contains_color(color))
            continue;
          if ((color % total_shards) != shard)
          {
            subspace_index++;
            continue;
          }
          Realm::ProfilingRequestSet requests;
          if (context->runtime->profiler != NULL)
            context->runtime->profiler->add_partition_request(requests,
                                                    op, DEP_PART_EQUAL);
          Realm::IndexSpace<DIM,T> subspace;
          ApEvent result(realm_index_space.create_equal_subspace(count, 
            granularity, subspace_index++, subspace, requests, 
            index_space_ready));
          IndexSpaceNodeT<DIM,T> *child = 
            static_cast<IndexSpaceNodeT<DIM,T>*>(partition->get_child(color));
          child->set_realm_index_space(context->runtime->address_space,
                                       subspace);
          done_events.insert(result);
        }
      }
      if (!done_events.empty())
        return Runtime::merge_events(NULL, done_events);
      else
        return ApEvent::NO_AP_EVENT;
    }

    //--------------------------------------------------------------------------
    template<int DIM, typename T>
    ApEvent IndexSpaceNodeT<DIM,T>::create_by_union(Operation *op,
                                                    IndexPartNode *partition,
                                                    IndexPartNode *left,
                                                    IndexPartNode *right)
    //--------------------------------------------------------------------------
    {
#ifdef DEBUG_LEGION
      assert(partition->parent == this);
#endif
      const size_t count = partition->color_space->get_volume();
      std::vector<Realm::IndexSpace<DIM,T> > lhs_spaces(count);
      std::vector<Realm::IndexSpace<DIM,T> > rhs_spaces(count);
      std::set<ApEvent> preconditions;
      // First we need to fill in all the subspaces
      unsigned subspace_index = 0;
      if (partition->total_children == partition->max_linearized_color)
      {
        for (LegionColor color = 0; color < partition->total_children; color++)
        {
          IndexSpaceNodeT<DIM,T> *left_child = 
            static_cast<IndexSpaceNodeT<DIM,T>*>(left->get_child(color));
          IndexSpaceNodeT<DIM,T> *right_child = 
            static_cast<IndexSpaceNodeT<DIM,T>*>(right->get_child(color));
#ifdef DEBUG_LEGION
          assert(subspace_index < count);
#endif
          ApEvent left_ready = 
            left_child->get_realm_index_space(lhs_spaces[subspace_index],
                                              false/*tight*/);
          ApEvent right_ready = 
            right_child->get_realm_index_space(rhs_spaces[subspace_index++],
                                               false/*tight*/);
          if (left_ready.exists())
            preconditions.insert(left_ready);
          if (right_ready.exists())
            preconditions.insert(right_ready);
        }
      }
      else
      {
        for (LegionColor color = 0;
              color < partition->max_linearized_color; color++)
        {
          if (!partition->color_space->contains_color(color))
            continue;
          IndexSpaceNodeT<DIM,T> *left_child = 
            static_cast<IndexSpaceNodeT<DIM,T>*>(partition->get_child(color));
          IndexSpaceNodeT<DIM,T> *right_child = 
            static_cast<IndexSpaceNodeT<DIM,T>*>(right->get_child(color));
#ifdef DEBUG_LEGION
          assert(subspace_index < count);
#endif
          ApEvent left_ready = 
            left_child->get_realm_index_space(lhs_spaces[subspace_index],
                                              false/*tight*/);
          ApEvent right_ready = 
            right_child->get_realm_index_space(rhs_spaces[subspace_index++],
                                               false/*tight*/);
          if (left_ready.exists())
            preconditions.insert(left_ready);
          if (right_ready.exists())
            preconditions.insert(right_ready);
        }
      }
      std::vector<Realm::IndexSpace<DIM,T> > subspaces;
      Realm::ProfilingRequestSet requests;
      if (context->runtime->profiler != NULL)
        context->runtime->profiler->add_partition_request(requests,
                                              op, DEP_PART_UNIONS);
      if (op->has_execution_fence_event())
        preconditions.insert(op->get_execution_fence_event());
      ApEvent precondition = Runtime::merge_events(NULL, preconditions);
      ApEvent result(Realm::IndexSpace<DIM,T>::compute_unions(
            lhs_spaces, rhs_spaces, subspaces, requests, precondition));
#ifdef LEGION_SPY
      if (!result.exists() || (result == precondition))
      {
        ApUserEvent new_result = Runtime::create_ap_user_event();
        Runtime::trigger_event(new_result);
        result = new_result;
      }
      LegionSpy::log_deppart_events(op->get_unique_op_id(),
                                    handle, precondition, result);
#endif
      // Now set the index spaces for the results
      subspace_index = 0;
      if (partition->total_children == partition->max_linearized_color)
      {
        for (LegionColor color = 0; color < partition->total_children; color++)
        {
          IndexSpaceNodeT<DIM,T> *child = 
            static_cast<IndexSpaceNodeT<DIM,T>*>(partition->get_child(color));
#ifdef DEBUG_LEGION
          assert(subspace_index < subspaces.size());
#endif
          child->set_realm_index_space(context->runtime->address_space,
                                       subspaces[subspace_index++]);
        }
      }
      else
      {
        for (LegionColor color = 0; 
              color < partition->max_linearized_color; color++)
        {
          if (!partition->color_space->contains_color(color))
            continue;
          IndexSpaceNodeT<DIM,T> *child = 
            static_cast<IndexSpaceNodeT<DIM,T>*>(partition->get_child(color));
#ifdef DEBUG_LEGION
          assert(subspace_index < subspaces.size());
#endif
          child->set_realm_index_space(context->runtime->address_space,
                                       subspaces[subspace_index++]);
        }
      }
      return result;
    }

    //--------------------------------------------------------------------------
    template<int DIM, typename T>
    ApEvent IndexSpaceNodeT<DIM,T>::create_by_union(Operation *op,
                                                    IndexPartNode *partition,
                                                    IndexPartNode *left,
                                                    IndexPartNode *right,
                                                    ShardID shard, 
                                                    size_t total_shards)
    //--------------------------------------------------------------------------
    {
#ifdef DEBUG_LEGION
      assert(partition->parent == this);
      assert(total_shards > 1);
#endif
      std::vector<Realm::IndexSpace<DIM,T> > lhs_spaces;
      std::vector<Realm::IndexSpace<DIM,T> > rhs_spaces;
      std::vector<LegionColor> colors;
      std::set<ApEvent> preconditions;
      // First we need to fill in all the subspaces
      if (partition->total_children == partition->max_linearized_color)
      {
        for (LegionColor color = shard; 
              color < partition->total_children; color += total_shards)
        {
          IndexSpaceNodeT<DIM,T> *left_child = 
            static_cast<IndexSpaceNodeT<DIM,T>*>(left->get_child(color));
          IndexSpaceNodeT<DIM,T> *right_child = 
            static_cast<IndexSpaceNodeT<DIM,T>*>(right->get_child(color));
          lhs_spaces.resize(lhs_spaces.size() + 1);
          rhs_spaces.resize(rhs_spaces.size() + 1);
          ApEvent left_ready = 
            left_child->get_realm_index_space(lhs_spaces.back(),
                                              false/*tight*/);
          ApEvent right_ready = 
            right_child->get_realm_index_space(rhs_spaces.back(),
                                               false/*tight*/);
          colors.push_back(color);
          if (!left_ready.has_triggered())
            preconditions.insert(left_ready);
          if (!right_ready.has_triggered())
            preconditions.insert(right_ready);
        }
      }
      else
      {
        for (LegionColor color = shard;
              color < partition->max_linearized_color; color += total_shards)
        {
          if (!partition->color_space->contains_color(color))
            continue;
          IndexSpaceNodeT<DIM,T> *left_child = 
            static_cast<IndexSpaceNodeT<DIM,T>*>(partition->get_child(color));
          IndexSpaceNodeT<DIM,T> *right_child = 
            static_cast<IndexSpaceNodeT<DIM,T>*>(right->get_child(color));
          lhs_spaces.resize(lhs_spaces.size() + 1);
          rhs_spaces.resize(rhs_spaces.size() + 1);
          ApEvent left_ready = 
            left_child->get_realm_index_space(lhs_spaces.back(),
                                              false/*tight*/);
          ApEvent right_ready = 
            right_child->get_realm_index_space(rhs_spaces.back(),
                                               false/*tight*/);
          colors.push_back(color);
          if (!left_ready.has_triggered())
            preconditions.insert(left_ready);
          if (!right_ready.has_triggered())
            preconditions.insert(right_ready);
        }
      }
      if (colors.empty())
        return ApEvent::NO_AP_EVENT;
      std::vector<Realm::IndexSpace<DIM,T> > subspaces;
      Realm::ProfilingRequestSet requests;
      if (context->runtime->profiler != NULL)
        context->runtime->profiler->add_partition_request(requests,
                                              op, DEP_PART_UNIONS);
      ApEvent result(Realm::IndexSpace<DIM,T>::compute_unions(
            lhs_spaces, rhs_spaces, subspaces, requests,
            Runtime::merge_events(NULL, preconditions)));
      // Now set the index spaces for the results
      for (unsigned idx = 0; idx < colors.size(); idx++)
      {
        IndexSpaceNodeT<DIM,T> *child = 
            static_cast<IndexSpaceNodeT<DIM,T>*>(
                partition->get_child(colors[idx]));
        child->set_realm_index_space(context->runtime->address_space,
                                     subspaces[idx]);
      }
      return result;
    }

    //--------------------------------------------------------------------------
    template<int DIM, typename T>
    ApEvent IndexSpaceNodeT<DIM,T>::create_by_intersection(Operation *op,
                                                      IndexPartNode *partition,
                                                      IndexPartNode *left,
                                                      IndexPartNode *right)
    //--------------------------------------------------------------------------
    {
#ifdef DEBUG_LEGION
      assert(partition->parent == this);
#endif
      const size_t count = partition->color_space->get_volume();
      std::vector<Realm::IndexSpace<DIM,T> > lhs_spaces(count);
      std::vector<Realm::IndexSpace<DIM,T> > rhs_spaces(count);
      std::set<ApEvent> preconditions;
      // First we need to fill in all the subspaces
      unsigned subspace_index = 0;
      if (partition->total_children == partition->max_linearized_color)
      {
        for (LegionColor color = 0; color < partition->total_children; color++)
        {
          IndexSpaceNodeT<DIM,T> *left_child = 
            static_cast<IndexSpaceNodeT<DIM,T>*>(left->get_child(color));
          IndexSpaceNodeT<DIM,T> *right_child = 
            static_cast<IndexSpaceNodeT<DIM,T>*>(right->get_child(color));
#ifdef DEBUG_LEGION
          assert(subspace_index < count);
#endif
          ApEvent left_ready = 
            left_child->get_realm_index_space(lhs_spaces[subspace_index],
                                              false/*tight*/);
          ApEvent right_ready = 
            right_child->get_realm_index_space(rhs_spaces[subspace_index++],
                                               false/*tight*/);
          if (left_ready.exists())
            preconditions.insert(left_ready);
          if (right_ready.exists())
            preconditions.insert(right_ready);
        }
      }
      else
      {
        for (LegionColor color = 0;
              color < partition->max_linearized_color; color++)
        {
          if (!partition->color_space->contains_color(color))
            continue;
          IndexSpaceNodeT<DIM,T> *left_child = 
            static_cast<IndexSpaceNodeT<DIM,T>*>(partition->get_child(color));
          IndexSpaceNodeT<DIM,T> *right_child = 
            static_cast<IndexSpaceNodeT<DIM,T>*>(right->get_child(color));
#ifdef DEBUG_LEGION
          assert(subspace_index < count);
#endif
          ApEvent left_ready = 
            left_child->get_realm_index_space(lhs_spaces[subspace_index],
                                              false/*tight*/);
          ApEvent right_ready = 
            right_child->get_realm_index_space(rhs_spaces[subspace_index++],
                                               false/*tight*/);
          if (left_ready.exists())
            preconditions.insert(left_ready);
          if (right_ready.exists())
            preconditions.insert(right_ready);
        }
      }
      std::vector<Realm::IndexSpace<DIM,T> > subspaces;
      Realm::ProfilingRequestSet requests;
      if (context->runtime->profiler != NULL)
        context->runtime->profiler->add_partition_request(requests,
                                        op, DEP_PART_INTERSECTIONS);
      if (op->has_execution_fence_event())
        preconditions.insert(op->get_execution_fence_event());
      ApEvent precondition = Runtime::merge_events(NULL, preconditions);
      ApEvent result(Realm::IndexSpace<DIM,T>::compute_intersections(
            lhs_spaces, rhs_spaces, subspaces, requests, precondition));
#ifdef LEGION_SPY
      if (!result.exists() || (result == precondition))
      {
        ApUserEvent new_result = Runtime::create_ap_user_event();
        Runtime::trigger_event(new_result);
        result = new_result;
      }
      LegionSpy::log_deppart_events(op->get_unique_op_id(),
                                    handle, precondition, result);
#endif
      // Now set the index spaces for the results
      subspace_index = 0;
      if (partition->total_children == partition->max_linearized_color)
      {
        for (LegionColor color = 0; color < partition->total_children; color++)
        {
          IndexSpaceNodeT<DIM,T> *child = 
            static_cast<IndexSpaceNodeT<DIM,T>*>(partition->get_child(color));
#ifdef DEBUG_LEGION
          assert(subspace_index < subspaces.size());
#endif
          child->set_realm_index_space(context->runtime->address_space,
                                       subspaces[subspace_index++]);
        }
      }
      else
      {
        for (LegionColor color = 0; 
              color < partition->max_linearized_color; color++)
        {
          if (!partition->color_space->contains_color(color))
            continue;
          IndexSpaceNodeT<DIM,T> *child = 
            static_cast<IndexSpaceNodeT<DIM,T>*>(partition->get_child(color));
#ifdef DEBUG_LEGION
          assert(subspace_index < subspaces.size());
#endif
          child->set_realm_index_space(context->runtime->address_space,
                                       subspaces[subspace_index++]);
        }
      }
      return result;
    }

    //--------------------------------------------------------------------------
    template<int DIM, typename T>
    ApEvent IndexSpaceNodeT<DIM,T>::create_by_intersection(Operation *op,
                                                    IndexPartNode *partition,
                                                    IndexPartNode *left,
                                                    IndexPartNode *right,
                                                    ShardID shard, 
                                                    size_t total_shards)
    //--------------------------------------------------------------------------
    {
#ifdef DEBUG_LEGION
      assert(partition->parent == this);
      assert(total_shards > 1);
#endif
      std::vector<Realm::IndexSpace<DIM,T> > lhs_spaces;
      std::vector<Realm::IndexSpace<DIM,T> > rhs_spaces;
      std::vector<LegionColor> colors;
      std::set<ApEvent> preconditions;
      // First we need to fill in all the subspaces
      if (partition->total_children == partition->max_linearized_color)
      {
        for (LegionColor color = shard; 
              color < partition->total_children; color += total_shards)
        {
          IndexSpaceNodeT<DIM,T> *left_child = 
            static_cast<IndexSpaceNodeT<DIM,T>*>(left->get_child(color));
          IndexSpaceNodeT<DIM,T> *right_child = 
            static_cast<IndexSpaceNodeT<DIM,T>*>(right->get_child(color));
          lhs_spaces.resize(lhs_spaces.size() + 1);
          rhs_spaces.resize(rhs_spaces.size() + 1);
          ApEvent left_ready = 
            left_child->get_realm_index_space(lhs_spaces.back(),
                                              false/*tight*/);
          ApEvent right_ready = 
            right_child->get_realm_index_space(rhs_spaces.back(),
                                               false/*tight*/);
          colors.push_back(color);
          if (!left_ready.has_triggered())
            preconditions.insert(left_ready);
          if (!right_ready.has_triggered())
            preconditions.insert(right_ready);
        }
      }
      else
      {
        for (LegionColor color = shard;
              color < partition->max_linearized_color; color += total_shards)
        {
          if (!partition->color_space->contains_color(color))
            continue;
          IndexSpaceNodeT<DIM,T> *left_child = 
            static_cast<IndexSpaceNodeT<DIM,T>*>(partition->get_child(color));
          IndexSpaceNodeT<DIM,T> *right_child = 
            static_cast<IndexSpaceNodeT<DIM,T>*>(right->get_child(color));
          lhs_spaces.resize(lhs_spaces.size() + 1);
          rhs_spaces.resize(rhs_spaces.size() + 1);
          ApEvent left_ready = 
            left_child->get_realm_index_space(lhs_spaces.back(),
                                              false/*tight*/);
          ApEvent right_ready = 
            right_child->get_realm_index_space(rhs_spaces.back(),
                                               false/*tight*/);
          colors.push_back(color);
          if (!left_ready.has_triggered())
            preconditions.insert(left_ready);
          if (!right_ready.has_triggered())
            preconditions.insert(right_ready);
        }
      }
      if (colors.empty())
        return ApEvent::NO_AP_EVENT;
      std::vector<Realm::IndexSpace<DIM,T> > subspaces;
      Realm::ProfilingRequestSet requests;
      if (context->runtime->profiler != NULL)
        context->runtime->profiler->add_partition_request(requests,
                                              op, DEP_PART_INTERSECTIONS);
      ApEvent result(Realm::IndexSpace<DIM,T>::compute_intersections(
            lhs_spaces, rhs_spaces, subspaces, requests,
            Runtime::merge_events(NULL, preconditions)));
      // Now set the index spaces for the results
      for (unsigned idx = 0; idx < colors.size(); idx++)
      {
        IndexSpaceNodeT<DIM,T> *child = 
            static_cast<IndexSpaceNodeT<DIM,T>*>(
                partition->get_child(colors[idx]));
        child->set_realm_index_space(context->runtime->address_space,
                                     subspaces[idx]);
      }
      return result;
    }

    //--------------------------------------------------------------------------
    template<int DIM, typename T>
    ApEvent IndexSpaceNodeT<DIM,T>::create_by_intersection(Operation *op,
                                                      IndexPartNode *partition,
                                                      // Left is implicit "this"
                                                      IndexPartNode *right)
    //--------------------------------------------------------------------------
    {
#ifdef DEBUG_LEGION
      assert(partition->parent == this);
#endif
      const size_t count = partition->color_space->get_volume();
      std::vector<Realm::IndexSpace<DIM,T> > rhs_spaces(count);
      std::set<ApEvent> preconditions;
      // First we need to fill in all the subspaces
      unsigned subspace_index = 0;
      if (partition->total_children == partition->max_linearized_color)
      {
        for (LegionColor color = 0; color < partition->total_children; color++)
        {
          IndexSpaceNodeT<DIM,T> *right_child = 
            static_cast<IndexSpaceNodeT<DIM,T>*>(right->get_child(color));
#ifdef DEBUG_LEGION
          assert(subspace_index < count);
#endif
          ApEvent right_ready = 
            right_child->get_realm_index_space(rhs_spaces[subspace_index++],
                                               false/*tight*/);
          if (right_ready.exists())
            preconditions.insert(right_ready);
        }
      }
      else
      {
        for (LegionColor color = 0;
              color < partition->max_linearized_color; color++)
        {
          if (!partition->color_space->contains_color(color))
            continue;
          IndexSpaceNodeT<DIM,T> *right_child = 
            static_cast<IndexSpaceNodeT<DIM,T>*>(right->get_child(color));
#ifdef DEBUG_LEGION
          assert(subspace_index < count);
#endif
          ApEvent right_ready = 
            right_child->get_realm_index_space(rhs_spaces[subspace_index++],
                                               false/*tight*/);
          if (right_ready.exists())
            preconditions.insert(right_ready);
        }
      }
      std::vector<Realm::IndexSpace<DIM,T> > subspaces;
      Realm::ProfilingRequestSet requests;
      if (context->runtime->profiler != NULL)
        context->runtime->profiler->add_partition_request(requests,
                                        op, DEP_PART_INTERSECTIONS);
      Realm::IndexSpace<DIM,T> lhs_space;
      ApEvent left_ready = get_realm_index_space(lhs_space, false/*tight*/);
      if (left_ready.exists())
        preconditions.insert(left_ready);
      if (op->has_execution_fence_event())
        preconditions.insert(op->get_execution_fence_event());
      ApEvent precondition = Runtime::merge_events(NULL, preconditions);
      ApEvent result(Realm::IndexSpace<DIM,T>::compute_intersections(
            lhs_space, rhs_spaces, subspaces, requests, precondition));
#ifdef LEGION_SPY
      if (!result.exists() || (result == precondition))
      {
        ApUserEvent new_result = Runtime::create_ap_user_event();
        Runtime::trigger_event(new_result);
        result = new_result;
      }
      LegionSpy::log_deppart_events(op->get_unique_op_id(),
                                    handle, precondition, result);
#endif
      // Now set the index spaces for the results
      subspace_index = 0;
      if (partition->total_children == partition->max_linearized_color)
      {
        for (LegionColor color = 0; color < partition->total_children; color++)
        {
          IndexSpaceNodeT<DIM,T> *child = 
            static_cast<IndexSpaceNodeT<DIM,T>*>(partition->get_child(color));
#ifdef DEBUG_LEGION
          assert(subspace_index < subspaces.size());
#endif
          child->set_realm_index_space(context->runtime->address_space,
                                       subspaces[subspace_index++]);
        }
      }
      else
      {
        for (LegionColor color = 0; 
              color < partition->max_linearized_color; color++)
        {
          if (!partition->color_space->contains_color(color))
            continue;
          IndexSpaceNodeT<DIM,T> *child = 
            static_cast<IndexSpaceNodeT<DIM,T>*>(partition->get_child(color));
#ifdef DEBUG_LEGION
          assert(subspace_index < subspaces.size());
#endif
          child->set_realm_index_space(context->runtime->address_space,
                                       subspaces[subspace_index++]);
        }
      }
      return result;
    }

    //--------------------------------------------------------------------------
    template<int DIM, typename T>
    ApEvent IndexSpaceNodeT<DIM,T>::create_by_difference(Operation *op,
                                                      IndexPartNode *partition,
                                                      IndexPartNode *left,
                                                      IndexPartNode *right)
    //--------------------------------------------------------------------------
    {
#ifdef DEBUG_LEGION
      assert(partition->parent == this);
#endif
      const size_t count = partition->color_space->get_volume();
      std::vector<Realm::IndexSpace<DIM,T> > lhs_spaces(count);
      std::vector<Realm::IndexSpace<DIM,T> > rhs_spaces(count);
      std::set<ApEvent> preconditions;
      // First we need to fill in all the subspaces
      unsigned subspace_index = 0;
      if (partition->total_children == partition->max_linearized_color)
      {
        for (LegionColor color = 0; color < partition->total_children; color++)
        {
          IndexSpaceNodeT<DIM,T> *left_child = 
            static_cast<IndexSpaceNodeT<DIM,T>*>(left->get_child(color));
          IndexSpaceNodeT<DIM,T> *right_child = 
            static_cast<IndexSpaceNodeT<DIM,T>*>(right->get_child(color));
#ifdef DEBUG_LEGION
          assert(subspace_index < count);
#endif
          ApEvent left_ready = 
            left_child->get_realm_index_space(lhs_spaces[subspace_index],
                                              false/*tight*/);
          ApEvent right_ready = 
            right_child->get_realm_index_space(rhs_spaces[subspace_index++],
                                               false/*tight*/);
          if (left_ready.exists())
            preconditions.insert(left_ready);
          if (right_ready.exists())
            preconditions.insert(right_ready);
        }
      }
      else
      {
        for (LegionColor color = 0;
              color < partition->max_linearized_color; color++)
        {
          if (!partition->color_space->contains_color(color))
            continue;
          IndexSpaceNodeT<DIM,T> *left_child = 
            static_cast<IndexSpaceNodeT<DIM,T>*>(partition->get_child(color));
          IndexSpaceNodeT<DIM,T> *right_child = 
            static_cast<IndexSpaceNodeT<DIM,T>*>(right->get_child(color));
#ifdef DEBUG_LEGION
          assert(subspace_index < count);
#endif
          ApEvent left_ready = 
            left_child->get_realm_index_space(lhs_spaces[subspace_index],
                                              false/*tight*/);
          ApEvent right_ready = 
            right_child->get_realm_index_space(rhs_spaces[subspace_index++],
                                               false/*tight*/);
          if (left_ready.exists())
            preconditions.insert(left_ready);
          if (right_ready.exists())
            preconditions.insert(right_ready);
        }
      }
      std::vector<Realm::IndexSpace<DIM,T> > subspaces;
      Realm::ProfilingRequestSet requests;
      if (context->runtime->profiler != NULL)
        context->runtime->profiler->add_partition_request(requests,
                                          op, DEP_PART_DIFFERENCES);
      if (op->has_execution_fence_event())
        preconditions.insert(op->get_execution_fence_event());
      ApEvent precondition = Runtime::merge_events(NULL, preconditions);
      ApEvent result(Realm::IndexSpace<DIM,T>::compute_differences(
            lhs_spaces, rhs_spaces, subspaces, requests, precondition));
#ifdef LEGION_SPY
      if (!result.exists() || (result == precondition))
      {
        ApUserEvent new_result = Runtime::create_ap_user_event();
        Runtime::trigger_event(new_result);
        result = new_result;
      }
      LegionSpy::log_deppart_events(op->get_unique_op_id(),
                                    handle, precondition, result);
#endif
      // Now set the index spaces for the results
      subspace_index = 0;
      if (partition->total_children == partition->max_linearized_color)
      {
        for (LegionColor color = 0; color < partition->total_children; color++)
        {
          IndexSpaceNodeT<DIM,T> *child = 
            static_cast<IndexSpaceNodeT<DIM,T>*>(partition->get_child(color));
#ifdef DEBUG_LEGION
          assert(subspace_index < subspaces.size());
#endif
          child->set_realm_index_space(context->runtime->address_space,
                                       subspaces[subspace_index++]);
        }
      }
      else
      {
        for (LegionColor color = 0; 
              color < partition->max_linearized_color; color++)
        {
          if (!partition->color_space->contains_color(color))
            continue;
          IndexSpaceNodeT<DIM,T> *child = 
            static_cast<IndexSpaceNodeT<DIM,T>*>(partition->get_child(color));
#ifdef DEBUG_LEGION
          assert(subspace_index < subspaces.size());
#endif
          child->set_realm_index_space(context->runtime->address_space,
                                       subspaces[subspace_index++]);
        }
      }
      return result;
    }

    //--------------------------------------------------------------------------
    template<int DIM, typename T>
    ApEvent IndexSpaceNodeT<DIM,T>::create_by_difference(Operation *op,
                                                    IndexPartNode *partition,
                                                    IndexPartNode *left,
                                                    IndexPartNode *right,
                                                    ShardID shard, 
                                                    size_t total_shards)
    //--------------------------------------------------------------------------
    {
#ifdef DEBUG_LEGION
      assert(partition->parent == this);
      assert(total_shards > 1);
#endif
      std::vector<Realm::IndexSpace<DIM,T> > lhs_spaces;
      std::vector<Realm::IndexSpace<DIM,T> > rhs_spaces;
      std::vector<LegionColor> colors;
      std::set<ApEvent> preconditions;
      // First we need to fill in all the subspaces
      if (partition->total_children == partition->max_linearized_color)
      {
        for (LegionColor color = shard; 
              color < partition->total_children; color += total_shards)
        {
          IndexSpaceNodeT<DIM,T> *left_child = 
            static_cast<IndexSpaceNodeT<DIM,T>*>(left->get_child(color));
          IndexSpaceNodeT<DIM,T> *right_child = 
            static_cast<IndexSpaceNodeT<DIM,T>*>(right->get_child(color));
          lhs_spaces.resize(lhs_spaces.size() + 1);
          rhs_spaces.resize(rhs_spaces.size() + 1);
          ApEvent left_ready = 
            left_child->get_realm_index_space(lhs_spaces.back(),
                                              false/*tight*/);
          ApEvent right_ready = 
            right_child->get_realm_index_space(rhs_spaces.back(),
                                               false/*tight*/);
          colors.push_back(color);
          if (!left_ready.has_triggered())
            preconditions.insert(left_ready);
          if (!right_ready.has_triggered())
            preconditions.insert(right_ready);
        }
      }
      else
      {
        for (LegionColor color = shard;
              color < partition->max_linearized_color; color += total_shards)
        {
          if (!partition->color_space->contains_color(color))
            continue;
          IndexSpaceNodeT<DIM,T> *left_child = 
            static_cast<IndexSpaceNodeT<DIM,T>*>(partition->get_child(color));
          IndexSpaceNodeT<DIM,T> *right_child = 
            static_cast<IndexSpaceNodeT<DIM,T>*>(right->get_child(color));
          lhs_spaces.resize(lhs_spaces.size() + 1);
          rhs_spaces.resize(rhs_spaces.size() + 1);
          ApEvent left_ready = 
            left_child->get_realm_index_space(lhs_spaces.back(),
                                              false/*tight*/);
          ApEvent right_ready = 
            right_child->get_realm_index_space(rhs_spaces.back(),
                                               false/*tight*/);
          colors.push_back(color);
          if (!left_ready.has_triggered())
            preconditions.insert(left_ready);
          if (!right_ready.has_triggered())
            preconditions.insert(right_ready);
        }
      }
      if (colors.empty())
        return ApEvent::NO_AP_EVENT;
      std::vector<Realm::IndexSpace<DIM,T> > subspaces;
      Realm::ProfilingRequestSet requests;
      if (context->runtime->profiler != NULL)
        context->runtime->profiler->add_partition_request(requests,
                                              op, DEP_PART_DIFFERENCES);
      ApEvent result(Realm::IndexSpace<DIM,T>::compute_differences(
            lhs_spaces, rhs_spaces, subspaces, requests,
            Runtime::merge_events(NULL, preconditions)));
      // Now set the index spaces for the results
      for (unsigned idx = 0; idx < colors.size(); idx++)
      {
        IndexSpaceNodeT<DIM,T> *child = 
            static_cast<IndexSpaceNodeT<DIM,T>*>(
                partition->get_child(colors[idx]));
        child->set_realm_index_space(context->runtime->address_space,
                                     subspaces[idx]);
      }
      return result;
    }

    //--------------------------------------------------------------------------
    template<int DIM, typename T>
    ApEvent IndexSpaceNodeT<DIM,T>::create_by_restriction(
                                                      IndexPartNode *partition,
                                                      const void *tran,
                                                      const void *ext,
                                                      int partition_dim,
                                                      ShardID shard,
                                                      size_t total_shards)
    //--------------------------------------------------------------------------
    {
#ifdef DEBUG_LEGION
      // should be called on the color space
      assert(this == partition->color_space); 
#endif
      switch (partition_dim)
      {
#define DIMFUNC(D1) \
        case D1: \
          { \
            const Realm::Matrix<D1,DIM,T> *transform =  \
              static_cast<const Realm::Matrix<D1,DIM,T>*>(tran); \
            const Realm::Rect<D1,T> *extent = \
              static_cast<const Realm::Rect<D1,T>*>(ext); \
            return create_by_restriction_helper<D1>(partition, *transform, \
                                            *extent, shard, total_shards); \
          }
        LEGION_FOREACH_N(DIMFUNC)
#undef DIMFUNC
        default:
          assert(false);
      }
      return ApEvent::NO_AP_EVENT;
    }

    //--------------------------------------------------------------------------
    template<int N, typename T> template<int M>
    ApEvent IndexSpaceNodeT<N,T>::create_by_restriction_helper(
                                        IndexPartNode *partition,
                                        const Realm::Matrix<M,N,T> &transform,
                                        const Realm::Rect<M,T> &extent,
                                        ShardID shard, size_t total_shards)
    //--------------------------------------------------------------------------
    {
      // Get the parent index space in case it has a sparsity map
      IndexSpaceNodeT<M,T> *parent = 
                      static_cast<IndexSpaceNodeT<M,T>*>(partition->parent);
      // No need to wait since we'll just be messing with the bounds
      Realm::IndexSpace<M,T> parent_is;
      parent->get_realm_index_space(parent_is, true/*tight*/);
      Realm::IndexSpace<N,T> local_is;
      get_realm_index_space(local_is, true/*tight*/);
      // Iterate over our points (colors) and fill in the bounds
      for (Realm::IndexSpaceIterator<N,T> rect_itr(local_is); 
            rect_itr.valid; rect_itr.step())
      {
        for (Realm::PointInRectIterator<N,T> color_itr(rect_itr.rect); 
              color_itr.valid; color_itr.step())
        {
          // Get the legion color
          LegionColor color = linearize_color(&color_itr.p, 
                                              handle.get_type_tag());
          if ((total_shards > 1) && ((color % total_shards) != shard))
            continue;
          // Copy the index space from the parent
          Realm::IndexSpace<M,T> child_is = parent_is;
          // Compute the new bounds and intersect it with the parent bounds
          child_is.bounds = parent_is.bounds.intersection(
                              extent + transform * color_itr.p);
          // Get the appropriate child
          IndexSpaceNodeT<M,T> *child = 
            static_cast<IndexSpaceNodeT<M,T>*>(partition->get_child(color));
          // Then set the new index space
          child->set_realm_index_space(context->runtime->address_space, 
                                       child_is);
        }
      }
      // Our only precondition is that the parent index space is computed
      return parent->index_space_ready;
    }

    //--------------------------------------------------------------------------
    template<int DIM, typename T>
    ApEvent IndexSpaceNodeT<DIM,T>::create_by_field(Operation *op,
                                                    IndexPartNode *partition,
                              const std::vector<FieldDataDescriptor> &instances,
                                                    ApEvent instances_ready)
    //--------------------------------------------------------------------------
    {
#ifdef DEBUG_LEGION
      assert(partition->parent == this);
#endif
      // Demux the color space type to do the actual operations 
      CreateByFieldHelper creator(this,op,partition,instances,instances_ready);
      NT_TemplateHelper::demux<CreateByFieldHelper>(
                   partition->color_space->handle.get_type_tag(), &creator);
      return creator.result;
    }

    //--------------------------------------------------------------------------
    template<int DIM, typename T> template<int COLOR_DIM, typename COLOR_T>
    ApEvent IndexSpaceNodeT<DIM,T>::create_by_field_helper(Operation *op,
                                                      IndexPartNode *partition,
                             const std::vector<FieldDataDescriptor> &instances,
                                                       ApEvent instances_ready)
    //--------------------------------------------------------------------------
    {
      IndexSpaceNodeT<COLOR_DIM,COLOR_T> *color_space = 
       static_cast<IndexSpaceNodeT<COLOR_DIM,COLOR_T>*>(partition->color_space);
      // Enumerate the color space
      Realm::IndexSpace<COLOR_DIM,COLOR_T> realm_color_space;
      color_space->get_realm_index_space(realm_color_space, true/*tight*/);
      std::vector<Realm::Point<COLOR_DIM,COLOR_T> > colors;
      std::vector<LegionColor> child_colors;
      const TypeTag color_type = color_space->handle.get_type_tag();
      const size_t num_colors = realm_color_space.volume();
      colors.resize(num_colors);
      child_colors.resize(num_colors);
      unsigned index = 0;
      for (Realm::IndexSpaceIterator<COLOR_DIM,COLOR_T> 
            rect_iter(realm_color_space); rect_iter.valid; rect_iter.step())
      {
        for (Realm::PointInRectIterator<COLOR_DIM,COLOR_T> 
              itr(rect_iter.rect); itr.valid; itr.step(), index++)
        {
#ifdef DEBUG_LEGION
          assert(index < colors.size());
#endif
          colors[index] = itr.p;
          child_colors[index] = color_space->linearize_color(&itr.p,color_type);
        }
      }
      // Translate the instances to realm field data descriptors
      typedef Realm::FieldDataDescriptor<Realm::IndexSpace<DIM,T>,
                Realm::Point<COLOR_DIM,COLOR_T> > RealmDescriptor;
      std::vector<RealmDescriptor> descriptors(instances.size());
      std::set<ApEvent> preconditions; 
      for (unsigned idx = 0; idx < instances.size(); idx++)
      {
        const FieldDataDescriptor &src = instances[idx];
        RealmDescriptor &dst = descriptors[idx];
        dst.inst = src.inst;
        dst.field_offset = src.field_offset;
        IndexSpaceNodeT<DIM,T> *node = static_cast<IndexSpaceNodeT<DIM,T>*>(
                                          context->get_node(src.index_space));
        ApEvent ready = node->get_realm_index_space(dst.index_space, 
                                                    false/*tight*/);
        if (ready.exists())
          preconditions.insert(ready);
      }
      // Get the profiling requests
      Realm::ProfilingRequestSet requests;
      if (context->runtime->profiler != NULL)
        context->runtime->profiler->add_partition_request(requests,
                                            op, DEP_PART_BY_FIELD);
      // Perform the operation
      std::vector<Realm::IndexSpace<DIM,T> > subspaces;
      Realm::IndexSpace<DIM,T> local_space;
      ApEvent ready = get_realm_index_space(local_space, false/*tight*/);
      if (ready.exists())
        preconditions.insert(ready);
      preconditions.insert(instances_ready);
      if (op->has_execution_fence_event())
        preconditions.insert(op->get_execution_fence_event());
      ApEvent precondition = Runtime::merge_events(NULL, preconditions);
      ApEvent result(local_space.create_subspaces_by_field(
            descriptors, colors, subspaces, requests, precondition));
#ifdef DEBUG_LEGION
      assert(child_colors.size() == subspaces.size());
#endif
#ifdef LEGION_SPY
      if (!result.exists() || (result == precondition))
      {
        ApUserEvent new_result = Runtime::create_ap_user_event();
        Runtime::trigger_event(new_result);
        result = new_result;
      }
      LegionSpy::log_deppart_events(op->get_unique_op_id(),handle,
                                    precondition, result);
#endif
      // Update the children with the names of their subspaces 
      for (unsigned idx = 0; idx < child_colors.size(); idx++)
      {
        IndexSpaceNodeT<DIM,T> *child = static_cast<IndexSpaceNodeT<DIM,T>*>(
                                  partition->get_child(child_colors[idx]));
        child->set_realm_index_space(context->runtime->address_space,
                                     subspaces[idx]);
      }
      return result;
    }

    //--------------------------------------------------------------------------
    template<int DIM, typename T>
    ApEvent IndexSpaceNodeT<DIM,T>::create_by_image(Operation *op,
                                                    IndexPartNode *partition,
                                                    IndexPartNode *projection,
                            const std::vector<FieldDataDescriptor> &instances,
                                                    ApEvent instances_ready,
                                                    ShardID shard,
                                                    size_t total_shards)
    //--------------------------------------------------------------------------
    {
#ifdef DEBUG_LEGION
      assert(partition->parent == this);
#endif
      // Demux the projection type to do the actual operations
      CreateByImageHelper creator(this, op, partition, projection, instances, 
                                  instances_ready, shard, total_shards);
      NT_TemplateHelper::demux<CreateByImageHelper>(
          projection->handle.get_type_tag(), &creator);
      return creator.result;
    }

    //--------------------------------------------------------------------------
    template<int DIM1, typename T1> template<int DIM2, typename T2>
    ApEvent IndexSpaceNodeT<DIM1,T1>::create_by_image_helper(Operation *op,
                                                    IndexPartNode *partition,
                                                    IndexPartNode *projection,
                            const std::vector<FieldDataDescriptor> &instances,
                                                    ApEvent instances_ready,
                                                    ShardID shard,
                                                    size_t total_shards)
    //--------------------------------------------------------------------------
    {
      std::vector<Realm::IndexSpace<DIM2,T2> > sources; 
      std::vector<LegionColor> child_colors;
      const size_t volume = projection->color_space->get_volume();
      if (total_shards > 1)
      {
        const size_t max_children = (volume + total_shards - 1) / total_shards;
        sources.reserve(max_children);
        child_colors.reserve(max_children);
      }
      else
      {
        sources.reserve(volume);
        child_colors.reserve(volume);
      }
      // Get the index spaces of the projection partition
      std::set<ApEvent> preconditions; 
      if (partition->total_children == partition->max_linearized_color)
      {
        // Always use the partitions color space
        for (LegionColor color = 0; color < partition->total_children; color++)
        {
          // If we're sharding this then see if this is one of our children
          if ((total_shards > 1) && ((color % total_shards) != shard))
            continue;
          child_colors.push_back(color);
          // Get the child of the projection partition
          IndexSpaceNodeT<DIM2,T2> *child = 
           static_cast<IndexSpaceNodeT<DIM2,T2>*>(projection->get_child(color));
          sources.resize(sources.size() + 1);
          ApEvent ready = child->get_realm_index_space(sources.back(),
                                                       false/*tight*/);
          if (ready.exists())
            preconditions.insert(ready);
        }
      }
      else
      {
        unsigned index = 0;
        // Always use the partitions color space
        for (LegionColor color = 0; 
              color < partition->max_linearized_color; color++)
        {
          if (!projection->color_space->contains_color(color))
            continue;
          // If we're sharding this then see if this is one of our children
          if ((total_shards > 1) && ((index++ % total_shards) != shard))
            continue;
          child_colors.push_back(color);
          // Get the child of the projection partition
          IndexSpaceNodeT<DIM2,T2> *child = 
           static_cast<IndexSpaceNodeT<DIM2,T2>*>(projection->get_child(color));
          sources.resize(sources.size() + 1);
          ApEvent ready = child->get_realm_index_space(sources.back(),
                                                       false/*tight*/);
          if (ready.exists())
            preconditions.insert(ready);
        }
      }
      // Translate the descriptors into realm descriptors
      typedef Realm::FieldDataDescriptor<Realm::IndexSpace<DIM2,T2>,
                                       Realm::Point<DIM1,T1> > RealmDescriptor;
      std::vector<RealmDescriptor> descriptors(instances.size());
      for (unsigned idx = 0; idx < instances.size(); idx++)
      {
        const FieldDataDescriptor &src = instances[idx];
        RealmDescriptor &dst = descriptors[idx];
        dst.inst = src.inst;
        dst.field_offset = src.field_offset;
        IndexSpaceNodeT<DIM2,T2> *node = static_cast<IndexSpaceNodeT<DIM2,T2>*>(
                                          context->get_node(src.index_space));
        ApEvent ready = node->get_realm_index_space(dst.index_space,
                                                    false/*tight*/);
        if (ready.exists())
          preconditions.insert(ready);
      }
      // Get the profiling requests
      Realm::ProfilingRequestSet requests;
      if (context->runtime->profiler != NULL)
        context->runtime->profiler->add_partition_request(requests,
                                            op, DEP_PART_BY_IMAGE);
      // Perform the operation
      std::vector<Realm::IndexSpace<DIM1,T1> > subspaces;
      Realm::IndexSpace<DIM1,T1> local_space;
      ApEvent ready = get_realm_index_space(local_space, false/*tight*/);
      if (ready.exists())
        preconditions.insert(ready);
      preconditions.insert(instances_ready);
      if (op->has_execution_fence_event())
        preconditions.insert(op->get_execution_fence_event());
      ApEvent precondition = Runtime::merge_events(NULL, preconditions);
      ApEvent result(local_space.create_subspaces_by_image(descriptors,
            sources, subspaces, requests, precondition));
#ifdef DEBUG_LEGION
      // This should be true after the call
      assert(child_colors.size() == subspaces.size());
#endif
#ifdef LEGION_SPY
      if (!result.exists() || (result == precondition))
      {
        ApUserEvent new_result = Runtime::create_ap_user_event();
        Runtime::trigger_event(new_result);
        result = new_result;
      }
      LegionSpy::log_deppart_events(op->get_unique_op_id(),handle,
                                    precondition, result);
#endif
      // Update the child subspaces of the image
      for (unsigned idx = 0; idx < child_colors.size(); idx++)
      {
        // Get the child of the projection partition
        IndexSpaceNodeT<DIM1,T1> *child = 
          static_cast<IndexSpaceNodeT<DIM1,T1>*>(
              partition->get_child(child_colors[idx]));
        child->set_realm_index_space(context->runtime->address_space,
                                     subspaces[idx]);
      }
      return result;
    }

    //--------------------------------------------------------------------------
    template<int DIM, typename T>
    ApEvent IndexSpaceNodeT<DIM,T>::create_by_image_range(Operation *op,
                                                    IndexPartNode *partition,
                                                    IndexPartNode *projection,
                            const std::vector<FieldDataDescriptor> &instances,
                                                    ApEvent instances_ready,
                                                    ShardID shard,
                                                    size_t total_shards)
    //--------------------------------------------------------------------------
    {
#ifdef DEBUG_LEGION
      assert(partition->parent == this);
#endif
      // Demux the projection type to do the actual operations
      CreateByImageRangeHelper creator(this, op, partition, projection,
                       instances, instances_ready, shard, total_shards);
      NT_TemplateHelper::demux<CreateByImageRangeHelper>(
          projection->handle.get_type_tag(), &creator);
      return creator.result;
    }

    //--------------------------------------------------------------------------
    template<int DIM1, typename T1> template<int DIM2, typename T2>
    ApEvent IndexSpaceNodeT<DIM1,T1>::create_by_image_range_helper(
                                                    Operation *op,
                                                    IndexPartNode *partition,
                                                    IndexPartNode *projection,
                            const std::vector<FieldDataDescriptor> &instances,
                                                    ApEvent instances_ready,
                                                    ShardID shard,
                                                    size_t total_shards)
    //--------------------------------------------------------------------------
    {
      std::vector<Realm::IndexSpace<DIM2,T2> > sources; 
      std::vector<LegionColor> child_colors;
      const size_t volume = projection->color_space->get_volume();
      if (total_shards > 1)
      {
        const size_t max_children = (volume + total_shards - 1) / total_shards;
        sources.reserve(max_children);
        child_colors.reserve(max_children);
      }
      else
      {
        sources.reserve(volume);
        child_colors.reserve(volume);
      }
      // Get the index spaces of the projection partition
      std::set<ApEvent> preconditions;
      if (partition->total_children == partition->max_linearized_color)
      {
        // Always use the partitions color space
        for (LegionColor color = 0; color < partition->total_children; color++)
        {
          // If we're sharding this then see if this is one of our children
          if ((total_shards > 1) && ((color % total_shards) != shard))
            continue;
          child_colors.push_back(color);
          // Get the child of the projection partition
          IndexSpaceNodeT<DIM2,T2> *child = 
           static_cast<IndexSpaceNodeT<DIM2,T2>*>(projection->get_child(color));
          sources.resize(sources.size() + 1);
          ApEvent ready = child->get_realm_index_space(sources.back(),
                                                       false/*tight*/);
          if (ready.exists())
            preconditions.insert(ready);
        }
      }
      else
      {
        unsigned index = 0;
        // Always use the partitions color space
        for (LegionColor color = 0; 
              color < partition->max_linearized_color; color++)
        {
          if (!projection->color_space->contains_color(color))
            continue;
          // If we're sharding this then see if this is one of our children
          if ((total_shards > 1) && ((index++ % total_shards) != shard))
            continue;
          child_colors.push_back(color);
          // Get the child of the projection partition
          IndexSpaceNodeT<DIM2,T2> *child = 
           static_cast<IndexSpaceNodeT<DIM2,T2>*>(projection->get_child(color));
          sources.resize(sources.size() + 1);
          ApEvent ready = child->get_realm_index_space(sources.back(),
                                                       false/*tight*/);
          if (ready.exists())
            preconditions.insert(ready);
        }
      }
      // Translate the descriptors into realm descriptors
      typedef Realm::FieldDataDescriptor<Realm::IndexSpace<DIM2,T2>,
                                       Realm::Rect<DIM1,T1> > RealmDescriptor;
      std::vector<RealmDescriptor> descriptors(instances.size());
      for (unsigned idx = 0; idx < instances.size(); idx++)
      {
        const FieldDataDescriptor &src = instances[idx];
        RealmDescriptor &dst = descriptors[idx];
        dst.inst = src.inst;
        dst.field_offset = src.field_offset;
        IndexSpaceNodeT<DIM2,T2> *node = static_cast<IndexSpaceNodeT<DIM2,T2>*>(
                                          context->get_node(src.index_space));
        ApEvent ready = node->get_realm_index_space(dst.index_space,
                                                    false/*tight*/);
        if (ready.exists())
          preconditions.insert(ready);
      }
      // Get the profiling requests
      Realm::ProfilingRequestSet requests;
      if (context->runtime->profiler != NULL)
        context->runtime->profiler->add_partition_request(requests,
                                            op, DEP_PART_BY_IMAGE_RANGE);
      // Perform the operation
      std::vector<Realm::IndexSpace<DIM1,T1> > subspaces;
      Realm::IndexSpace<DIM1,T1> local_space;
      ApEvent ready = get_realm_index_space(local_space, false/*tight*/);
      if (ready.exists())
        preconditions.insert(ready);
      preconditions.insert(instances_ready);
      if (op->has_execution_fence_event())
        preconditions.insert(op->get_execution_fence_event());
      ApEvent precondition = Runtime::merge_events(NULL, preconditions);
      ApEvent result(local_space.create_subspaces_by_image(descriptors,
            sources, subspaces, requests, precondition));
#ifdef DEBUG_LEGION
      // Should be true after the call
      assert(subspaces.size() == child_colors.size());
#endif
#ifdef LEGION_SPY
      if (!result.exists() || (result == precondition))
      {
        ApUserEvent new_result = Runtime::create_ap_user_event();
        Runtime::trigger_event(new_result);
        result = new_result;
      }
      LegionSpy::log_deppart_events(op->get_unique_op_id(),handle,
                                    precondition, result);
#endif
      // Update the child subspaces of the image
      for (unsigned idx = 0; idx < child_colors.size(); idx++)
      {
        IndexSpaceNodeT<DIM1,T1> *child = 
           static_cast<IndexSpaceNodeT<DIM1,T1>*>(
               partition->get_child(child_colors[idx]));
        child->set_realm_index_space(context->runtime->address_space,
                                     subspaces[idx]);
      }
      return result;
    }

    //--------------------------------------------------------------------------
    template<int DIM, typename T>
    ApEvent IndexSpaceNodeT<DIM,T>::create_by_preimage(Operation *op,
                                                    IndexPartNode *partition,
                                                    IndexPartNode *projection,
                            const std::vector<FieldDataDescriptor> &instances,
                                                    ApEvent instances_ready)
    //--------------------------------------------------------------------------
    {
#ifdef DEBUG_LEGION
      assert(partition->parent == this);
#endif
      // Demux the projection type to do the actual operations
      CreateByPreimageHelper creator(this, op, partition, projection,
                                     instances, instances_ready);
      NT_TemplateHelper::demux<CreateByPreimageHelper>(
          projection->handle.get_type_tag(), &creator);
      return creator.result;
    }

    //--------------------------------------------------------------------------
    template<int DIM1, typename T1> template<int DIM2, typename T2>
    ApEvent IndexSpaceNodeT<DIM1,T1>::create_by_preimage_helper(Operation *op,
                                                    IndexPartNode *partition,
                                                    IndexPartNode *projection,
                            const std::vector<FieldDataDescriptor> &instances,
                                                    ApEvent instances_ready)
    //--------------------------------------------------------------------------
    {
      // Get the index spaces of the projection partition
      std::vector<Realm::IndexSpace<DIM2,T2> > 
                                targets(projection->color_space->get_volume());
      std::set<ApEvent> preconditions;
      if (partition->total_children == partition->max_linearized_color)
      {
        // Always use the partitions color space
        for (LegionColor color = 0; color < partition->total_children; color++)
        {
          // Get the child of the projection partition
          IndexSpaceNodeT<DIM2,T2> *child = 
           static_cast<IndexSpaceNodeT<DIM2,T2>*>(projection->get_child(color));
          ApEvent ready = child->get_realm_index_space(targets[color],
                                                       false/*tight*/);
          if (ready.exists())
            preconditions.insert(ready);
        }
      }
      else
      {
        unsigned index = 0;
        // Always use the partitions color space
        for (LegionColor color = 0; 
              color < partition->max_linearized_color; color++)
        {
          if (!projection->color_space->contains_color(color))
            continue;
          // Get the child of the projection partition
          IndexSpaceNodeT<DIM2,T2> *child = 
           static_cast<IndexSpaceNodeT<DIM2,T2>*>(projection->get_child(color));
#ifdef DEBUG_LEGION
          assert(index < targets.size());
#endif
          ApEvent ready = child->get_realm_index_space(targets[index++],
                                                       false/*tight*/);
          if (ready.exists())
            preconditions.insert(ready);
        }
      }
      // Translate the descriptors into realm descriptors
      typedef Realm::FieldDataDescriptor<Realm::IndexSpace<DIM1,T1>,
                                       Realm::Point<DIM2,T2> > RealmDescriptor;
      std::vector<RealmDescriptor> descriptors(instances.size());
      for (unsigned idx = 0; idx < instances.size(); idx++)
      {
        const FieldDataDescriptor &src = instances[idx];
        RealmDescriptor &dst = descriptors[idx];
        dst.inst = src.inst;
        dst.field_offset = src.field_offset;
        IndexSpaceNodeT<DIM1,T1> *node = static_cast<IndexSpaceNodeT<DIM1,T1>*>(
                                          context->get_node(src.index_space));
        ApEvent ready = node->get_realm_index_space(dst.index_space,
                                                    false/*tight*/);
        if (ready.exists())
          preconditions.insert(ready);
      }
      // Get the profiling requests
      Realm::ProfilingRequestSet requests;
      if (context->runtime->profiler != NULL)
        context->runtime->profiler->add_partition_request(requests,
                                            op, DEP_PART_BY_PREIMAGE);
      // Perform the operation
      std::vector<Realm::IndexSpace<DIM1,T1> > subspaces;
      Realm::IndexSpace<DIM1,T1> local_space;
      ApEvent ready = get_realm_index_space(local_space, false/*tight*/);
      if (ready.exists())
        preconditions.insert(ready);
      preconditions.insert(instances_ready);
      if (op->has_execution_fence_event())
        preconditions.insert(op->get_execution_fence_event());
      ApEvent precondition = Runtime::merge_events(NULL, preconditions);
      ApEvent result(local_space.create_subspaces_by_preimage(
            descriptors, targets, subspaces, requests, precondition));
#ifdef LEGION_SPY
      if (!result.exists() || (result == precondition))
      {
        ApUserEvent new_result = Runtime::create_ap_user_event();
        Runtime::trigger_event(new_result);
        result = new_result;
      }
      LegionSpy::log_deppart_events(op->get_unique_op_id(),handle,
                                    precondition, result);
#endif
      // Update the child subspace of the preimage
      if (partition->total_children == partition->max_linearized_color)
      {
        for (LegionColor color = 0; color < partition->total_children; color++)
        {
          // Get the child of the projection partition
          IndexSpaceNodeT<DIM1,T1> *child = 
           static_cast<IndexSpaceNodeT<DIM1,T1>*>(partition->get_child(color));
          child->set_realm_index_space(context->runtime->address_space,
                                       subspaces[color]);
        }
      }
      else
      {
        unsigned index = 0;
        for (LegionColor color = 0; 
              color < partition->max_linearized_color; color++)
        {
          if (!projection->color_space->contains_color(color))
            continue;
          // Get the child of the projection partition
          IndexSpaceNodeT<DIM1,T1> *child = 
           static_cast<IndexSpaceNodeT<DIM1,T1>*>(partition->get_child(color));
#ifdef DEBUG_LEGION
          assert(index < subspaces.size());
#endif
          child->set_realm_index_space(context->runtime->address_space,
                                       subspaces[index++]);
        }
      }
      return result;
    }

    //--------------------------------------------------------------------------
    template<int DIM, typename T>
    ApEvent IndexSpaceNodeT<DIM,T>::create_by_preimage_range(Operation *op,
                                                    IndexPartNode *partition,
                                                    IndexPartNode *projection,
                            const std::vector<FieldDataDescriptor> &instances,
                                                    ApEvent instances_ready)
    //--------------------------------------------------------------------------
    {
#ifdef DEBUG_LEGION
      assert(partition->parent == this);
#endif
      // Demux the projection type to do the actual operations
      CreateByPreimageRangeHelper creator(this, op, partition, projection,
                                          instances, instances_ready);
      NT_TemplateHelper::demux<CreateByPreimageRangeHelper>(
          projection->handle.get_type_tag(), &creator);
      return creator.result;
    }

    //--------------------------------------------------------------------------
    template<int DIM1, typename T1> template<int DIM2, typename T2>
    ApEvent IndexSpaceNodeT<DIM1,T1>::create_by_preimage_range_helper(
                                                    Operation *op,
                                                    IndexPartNode *partition,
                                                    IndexPartNode *projection,
                            const std::vector<FieldDataDescriptor> &instances,
                                                    ApEvent instances_ready)
    //--------------------------------------------------------------------------
    {
      // Get the index spaces of the projection partition
      std::vector<Realm::IndexSpace<DIM2,T2> > 
                                targets(projection->color_space->get_volume());
      std::set<ApEvent> preconditions;
      if (partition->total_children == partition->max_linearized_color)
      {
        // Always use the partitions color space
        for (LegionColor color = 0; color < partition->total_children; color++)
        {
          // Get the child of the projection partition
          IndexSpaceNodeT<DIM2,T2> *child = 
           static_cast<IndexSpaceNodeT<DIM2,T2>*>(projection->get_child(color));
          ApEvent ready = child->get_realm_index_space(targets[color],
                                                       false/*tight*/);
          if (ready.exists())
            preconditions.insert(ready);
        }
      }
      else
      {
        unsigned index = 0;
        // Always use the partitions color space
        for (LegionColor color = 0; 
              color < partition->max_linearized_color; color++)
        {
          if (!projection->color_space->contains_color(color))
            continue;
          // Get the child of the projection partition
          IndexSpaceNodeT<DIM2,T2> *child = 
           static_cast<IndexSpaceNodeT<DIM2,T2>*>(projection->get_child(color));
#ifdef DEBUG_LEGION
          assert(index < targets.size());
#endif
          ApEvent ready = child->get_realm_index_space(targets[index++],
                                                       false/*tight*/);
          if (ready.exists())
            preconditions.insert(ready);
        }
      }
      // Translate the descriptors into realm descriptors
      typedef Realm::FieldDataDescriptor<Realm::IndexSpace<DIM1,T1>,
                                       Realm::Rect<DIM2,T2> > RealmDescriptor;
      std::vector<RealmDescriptor> descriptors(instances.size());
      for (unsigned idx = 0; idx < instances.size(); idx++)
      {
        const FieldDataDescriptor &src = instances[idx];
        RealmDescriptor &dst = descriptors[idx];
        dst.inst = src.inst;
        dst.field_offset = src.field_offset;
        IndexSpaceNodeT<DIM1,T1> *node = static_cast<IndexSpaceNodeT<DIM1,T1>*>(
                                          context->get_node(src.index_space));
        ApEvent ready = node->get_realm_index_space(dst.index_space,
                                                    false/*tight*/);
        if (ready.exists())
          preconditions.insert(ready);
      }
      // Get the profiling requests
      Realm::ProfilingRequestSet requests;
      if (context->runtime->profiler != NULL)
        context->runtime->profiler->add_partition_request(requests,
                                            op, DEP_PART_BY_PREIMAGE_RANGE);
      // Perform the operation
      std::vector<Realm::IndexSpace<DIM1,T1> > subspaces;
      Realm::IndexSpace<DIM1,T1> local_space;
      ApEvent ready = get_realm_index_space(local_space, false/*tight*/);
      if (ready.exists())
        preconditions.insert(ready);
      preconditions.insert(instances_ready);
      if (op->has_execution_fence_event())
        preconditions.insert(op->get_execution_fence_event());
      ApEvent precondition = Runtime::merge_events(NULL, preconditions);
      ApEvent result(local_space.create_subspaces_by_preimage(
            descriptors, targets, subspaces, requests, precondition));
#ifdef LEGION_SPY
      if (!result.exists() || (result == precondition))
      {
        ApUserEvent new_result = Runtime::create_ap_user_event();
        Runtime::trigger_event(new_result);
        result = new_result;
      }
      LegionSpy::log_deppart_events(op->get_unique_op_id(),handle,
                                    precondition, result);
#endif
      // Update the child subspace of the preimage
      if (partition->total_children == partition->max_linearized_color)
      {
        for (LegionColor color = 0; color < partition->total_children; color++)
        {
          // Get the child of the projection partition
          IndexSpaceNodeT<DIM1,T1> *child = 
           static_cast<IndexSpaceNodeT<DIM1,T1>*>(partition->get_child(color));
          child->set_realm_index_space(context->runtime->address_space,
                                       subspaces[color]);
        }
      }
      else
      {
        unsigned index = 0;
        for (LegionColor color = 0; 
              color < partition->max_linearized_color; color++)
        {
          if (!projection->color_space->contains_color(color))
            continue;
          // Get the child of the projection partition
          IndexSpaceNodeT<DIM1,T1> *child = 
           static_cast<IndexSpaceNodeT<DIM1,T1>*>(partition->get_child(color));
#ifdef DEBUG_LEGION
          assert(index < subspaces.size());
#endif
          child->set_realm_index_space(context->runtime->address_space,
                                       subspaces[index++]);
        }
      }
      return result;
    }

    //--------------------------------------------------------------------------
    template<int DIM, typename T>
    ApEvent IndexSpaceNodeT<DIM,T>::create_association(Operation *op,
                                                       IndexSpaceNode *range,
                              const std::vector<FieldDataDescriptor> &instances,
                                                       ApEvent instances_ready)
    //--------------------------------------------------------------------------
    {
      // Demux the range type to do the actual operation
      CreateAssociationHelper creator(this, op, range, 
                                      instances, instances_ready);
      NT_TemplateHelper::demux<CreateAssociationHelper>(
          range->handle.get_type_tag(), &creator);
      return creator.result;
    }

    //--------------------------------------------------------------------------
    template<int DIM1, typename T1> template<int DIM2, typename T2>
    ApEvent IndexSpaceNodeT<DIM1,T1>::create_association_helper(Operation *op,
                                                      IndexSpaceNode *range,
                              const std::vector<FieldDataDescriptor> &instances,
                                                      ApEvent instances_ready)
    //--------------------------------------------------------------------------
    {
      // Translate the descriptors into realm descriptors
      typedef Realm::FieldDataDescriptor<Realm::IndexSpace<DIM1,T1>,
                                       Realm::Point<DIM2,T2> > RealmDescriptor;
      std::vector<RealmDescriptor> descriptors(instances.size());
      std::set<ApEvent> preconditions;
      for (unsigned idx = 0; idx < instances.size(); idx++)
      {
        const FieldDataDescriptor &src = instances[idx];
        RealmDescriptor &dst = descriptors[idx];
        dst.inst = src.inst;
        dst.field_offset = src.field_offset;
        IndexSpaceNodeT<DIM1,T1> *node = static_cast<IndexSpaceNodeT<DIM1,T1>*>(
                                          context->get_node(src.index_space));
        ApEvent ready = node->get_realm_index_space(dst.index_space,
                                                    false/*tight*/);
        if (ready.exists())
          preconditions.insert(ready);
      }
      // Get the range index space
      IndexSpaceNodeT<DIM2,T2> *range_node = 
        static_cast<IndexSpaceNodeT<DIM2,T2>*>(range);
      Realm::IndexSpace<DIM2,T2> range_space;
      ApEvent range_ready = range_node->get_realm_index_space(range_space,
                                                              false/*tight*/);
      if (range_ready.exists())
        preconditions.insert(range_ready);
      // Get the profiling requests
      Realm::ProfilingRequestSet requests;
      if (context->runtime->profiler != NULL)
        context->runtime->profiler->add_partition_request(requests,
                                          op, DEP_PART_ASSOCIATION);
      Realm::IndexSpace<DIM1,T1> local_space;
      ApEvent local_ready = get_realm_index_space(local_space, false/*tight*/);
      if (local_ready.exists())
        preconditions.insert(local_ready);
      preconditions.insert(instances_ready);
      if (op->has_execution_fence_event())
        preconditions.insert(op->get_execution_fence_event());
      // Issue the operation
      ApEvent precondition = Runtime::merge_events(NULL, preconditions);
      ApEvent result(local_space.create_association(descriptors,
            range_space, requests, precondition));
#ifdef LEGION_SPY
      if (!result.exists() || (result == precondition))
      {
        ApUserEvent new_result = Runtime::create_ap_user_event();
        Runtime::trigger_event(new_result);
        result = new_result;
      }
      LegionSpy::log_deppart_events(op->get_unique_op_id(),handle,
                                    precondition, result);
#endif
      return result;
    }

    //--------------------------------------------------------------------------
    template<int DIM, typename T>
    bool IndexSpaceNodeT<DIM,T>::check_field_size(size_t field_size, bool range)
    //--------------------------------------------------------------------------
    {
      if (range)
        return (sizeof(Realm::Rect<DIM,T>) == field_size);
      else
        return (sizeof(Realm::Point<DIM,T>) == field_size);
    } 

    //--------------------------------------------------------------------------
    template<int DIM, typename T>
    PhysicalInstance IndexSpaceNodeT<DIM,T>::create_file_instance(
                                         const char *file_name,
                                         const std::vector<Realm::FieldID> &field_ids,
                                         const std::vector<size_t> &field_sizes,
                                         legion_file_mode_t file_mode,
                                         ApEvent &ready_event)
    //--------------------------------------------------------------------------
    {
      DETAILED_PROFILER(context->runtime, REALM_CREATE_INSTANCE_CALL);
      // Have to wait for the index space to be ready if necessary
      Realm::IndexSpace<DIM,T> local_space;
      get_realm_index_space(local_space, true/*tight*/);
      // No profiling for these kinds of instances currently
      Realm::ProfilingRequestSet requests;
      PhysicalInstance result;
      ready_event = ApEvent(PhysicalInstance::create_file_instance(result, 
          file_name, local_space, field_ids, field_sizes, file_mode, requests));
      return result;
    }

    //--------------------------------------------------------------------------
    template<int DIM, typename T>
    PhysicalInstance IndexSpaceNodeT<DIM,T>::create_hdf5_instance(
                                    const char *file_name,
				    const std::vector<Realm::FieldID> &field_ids,
                                    const std::vector<size_t> &field_sizes,
                                    const std::vector<const char*> &field_files,
                                    bool read_only, ApEvent &ready_event)
    //--------------------------------------------------------------------------
    {
      DETAILED_PROFILER(context->runtime, REALM_CREATE_INSTANCE_CALL);
      // Have to wait for the index space to be ready if necessary
      Realm::IndexSpace<DIM,T> local_space;
      get_realm_index_space(local_space, true/*tight*/);
      // No profiling for these kinds of instances currently
      Realm::ProfilingRequestSet requests;
      PhysicalInstance result;
#ifdef USE_HDF
      ready_event = ApEvent(PhysicalInstance::create_hdf5_instance(result, 
                            file_name, local_space, field_ids, field_sizes,
		            field_files, read_only, requests));
#else
      assert(0 && "no HDF5 support");
      result = PhysicalInstance::NO_INST;
#endif
      return result;
    }

    //--------------------------------------------------------------------------
    template<int DIM, typename T>
    PhysicalInstance IndexSpaceNodeT<DIM,T>::create_external_instance(
                                          Memory memory, uintptr_t base,
                                          Realm::InstanceLayoutGeneric *ilg,
                                          ApEvent &ready_event)
    //--------------------------------------------------------------------------
    {
      DETAILED_PROFILER(context->runtime, REALM_CREATE_INSTANCE_CALL);
      // Have to wait for the index space to be ready if necessary
      Realm::IndexSpace<DIM,T> local_space;
      get_realm_index_space(local_space, true/*tight*/);
      // No profiling for these kinds of instances currently
      Realm::ProfilingRequestSet requests;
      PhysicalInstance result;
      ready_event = ApEvent(PhysicalInstance::create_external(result,
                                        memory, base, ilg, requests));
      return result;
    }

    //--------------------------------------------------------------------------
    template<int DIM, typename T>
    ApEvent IndexSpaceNodeT<DIM,T>::issue_fill(
                                 const PhysicalTraceInfo &trace_info,
                                 const std::vector<CopySrcDstField> &dst_fields,
                                 const void *fill_value, size_t fill_size,
#ifdef LEGION_SPY
                                 UniqueID fill_uid,
                                 FieldSpace handle,
                                 RegionTreeID tree_id,
#endif
                                 ApEvent precondition, PredEvent pred_guard)
    //--------------------------------------------------------------------------
    {
      Realm::IndexSpace<DIM,T> local_space;
      ApEvent space_ready = get_realm_index_space(local_space, true/*tight*/);
      if (precondition.exists() && space_ready.exists())
        return issue_fill_internal(context, local_space, trace_info, 
                                   dst_fields, fill_value, fill_size,
#ifdef LEGION_SPY
                                   fill_uid, handle, tree_id,
#endif
            Runtime::merge_events(&trace_info, space_ready, precondition),
            pred_guard);
      else if (space_ready.exists())
        return issue_fill_internal(context, local_space, trace_info, 
                                   dst_fields, fill_value, fill_size,
#ifdef LEGION_SPY
                                   fill_uid, handle, tree_id,
#endif
                                   space_ready, pred_guard);
      else
        return issue_fill_internal(context, local_space, trace_info, 
                                   dst_fields, fill_value, fill_size,
#ifdef LEGION_SPY
                                   fill_uid, handle, tree_id,
#endif
                                   precondition, pred_guard);
    }

    //--------------------------------------------------------------------------
    template<int DIM, typename T>
    ApEvent IndexSpaceNodeT<DIM,T>::issue_copy(
                                 const PhysicalTraceInfo &trace_info,
                                 const std::vector<CopySrcDstField> &dst_fields,
                                 const std::vector<CopySrcDstField> &src_fields,
#ifdef LEGION_SPY
                                 FieldSpace handle,
                                 RegionTreeID src_tree_id,
                                 RegionTreeID dst_tree_id,
#endif
                                 ApEvent precondition, PredEvent pred_guard,
                                 ReductionOpID redop, bool reduction_fold)
    //--------------------------------------------------------------------------
    {
      Realm::IndexSpace<DIM,T> local_space;
      ApEvent space_ready = get_realm_index_space(local_space, true/*tight*/);
      if (precondition.exists() && space_ready.exists())
        return issue_copy_internal(context, local_space, trace_info, dst_fields,
            src_fields,
#ifdef LEGION_SPY
            handle, src_tree_id, dst_tree_id,
#endif
            Runtime::merge_events(&trace_info, space_ready, precondition),
            pred_guard, redop, reduction_fold);
      else if (space_ready.exists())
        return issue_copy_internal(context, local_space, trace_info, 
                dst_fields, src_fields, 
#ifdef LEGION_SPY
                handle, src_tree_id, dst_tree_id,
#endif
                space_ready, pred_guard, redop, reduction_fold);
      else
        return issue_copy_internal(context, local_space, trace_info, 
                dst_fields, src_fields, 
#ifdef LEGION_SPY
                handle, src_tree_id, dst_tree_id,
#endif
                precondition, pred_guard, redop, reduction_fold);
    }

    //--------------------------------------------------------------------------
    template<int DIM, typename T>
    void IndexSpaceNodeT<DIM,T>::construct_indirections(
                                     const std::vector<unsigned> &field_indexes,
                                     const FieldID indirect_field,
                                     const TypeTag indirect_type,
                                     const PhysicalInstance indirect_instance,
                                     const LegionVector<
                                            IndirectRecord>::aligned &records,
                                     std::vector<void*> &indirections,
                                     std::vector<unsigned> &indirect_indexes)
    //--------------------------------------------------------------------------
    {
      construct_indirections_internal<DIM,T>(field_indexes, indirect_field,
                                 indirect_type, indirect_instance, records, 
                                 indirections, indirect_indexes);
    }

    //--------------------------------------------------------------------------
    template<int DIM, typename T>
    void IndexSpaceNodeT<DIM,T>::destroy_indirections(
                                               std::vector<void*> &indirections)
    //--------------------------------------------------------------------------
    {
      destroy_indirections_internal<DIM,T>(indirections);
    }

    //--------------------------------------------------------------------------
    template<int DIM, typename T>
    ApEvent IndexSpaceNodeT<DIM,T>::issue_indirect(
                                 const PhysicalTraceInfo &trace_info,
                                 const std::vector<CopySrcDstField> &dst_fields,
                                 const std::vector<CopySrcDstField> &src_fields,
                                 const std::vector<void*> &indirects,
                                 ApEvent precondition, PredEvent pred_guard)
    //--------------------------------------------------------------------------
    {
      Realm::IndexSpace<DIM,T> local_space;
      ApEvent space_ready = get_realm_index_space(local_space, true/*tight*/);
      if (space_ready.exists() && precondition.exists())
        return issue_indirect_internal(context, local_space, trace_info, 
            dst_fields, src_fields, indirects,
            Runtime::merge_events(&trace_info, precondition, space_ready),
            pred_guard);
      else if (space_ready.exists())
        return issue_indirect_internal(context, local_space, trace_info, 
                                       dst_fields, src_fields, indirects, 
                                       space_ready, pred_guard); 
      else
        return issue_indirect_internal(context, local_space, trace_info, 
                                       dst_fields, src_fields, indirects,
                                       precondition, pred_guard); 
    }

    //--------------------------------------------------------------------------
    template<int DIM, typename T>
    Realm::InstanceLayoutGeneric* IndexSpaceNodeT<DIM,T>::create_layout(
                                    const Realm::InstanceLayoutConstraints &ilc,
                                    const OrderingConstraint &constraint)
    //--------------------------------------------------------------------------
    {
      Realm::IndexSpace<DIM,T> local_is;
      ApEvent space_ready = get_realm_index_space(local_is, true/*tight*/);
      if (space_ready.exists())
        space_ready.wait();
      return create_layout_internal(local_is, ilc, constraint); 
    }
    
    //--------------------------------------------------------------------------
    template<int DIM, typename T>
    void IndexSpaceNodeT<DIM,T>::get_launch_space_domain(Domain &launch_domain)
    //--------------------------------------------------------------------------
    {
      DomainT<DIM,T> local_space;
      get_realm_index_space(local_space, true/*tight*/);
      launch_domain = local_space;
    }

    //--------------------------------------------------------------------------
    template<int DIM, typename T>
    void IndexSpaceNodeT<DIM,T>::validate_slicing(
                                  const std::vector<IndexSpace> &slice_spaces, 
                                  MultiTask *task, MapperManager *mapper)
    //--------------------------------------------------------------------------
    {
      std::vector<IndexSpaceNodeT<DIM,T>*> slice_nodes(slice_spaces.size());
      for (unsigned idx = 0; idx < slice_spaces.size(); idx++)
      {
#ifdef DEBUG_LEGION
        assert(slice_spaces[idx].get_type_tag() == handle.get_type_tag());
#endif
        slice_nodes[idx] = static_cast<IndexSpaceNodeT<DIM,T>*>(
                            context->get_node(slice_spaces[idx]));
      }
      // Iterate over the points and make sure that they exist in exactly
      // one slice space, no more, no less
      Realm::IndexSpace<DIM,T> local_space;
      get_realm_index_space(local_space, true/*tight*/);
      for (PointInDomainIterator<DIM,T> itr(local_space); itr(); itr++)
      {
        bool found = false;
        const Realm::Point<DIM,T> &point = *itr;
        for (unsigned idx = 0; idx < slice_nodes.size(); idx++)
        {
          if (!slice_nodes[idx]->contains_point(point))
            continue;
          if (found)
            REPORT_LEGION_ERROR(ERROR_INVALID_MAPPER_OUTPUT,
                    "Invalid mapper output from invocation of 'slice_task' "
                    "on mapper %s. Mapper returned multilple slices that "
                    "contained the same point for task %s (ID %lld)",
                    mapper->get_mapper_name(), task->get_task_name(),
                    task->get_unique_id())
          else
            found = true;
        }
        if (!found)
          REPORT_LEGION_ERROR(ERROR_INVALID_MAPPER_OUTPUT,
                    "Invalid mapper output from invocation of 'slice_task' "
                    "on mapper %s. Mapper returned no slices that "
                    "contained some point(s) for task %s (ID %lld)",
                    mapper->get_mapper_name(), task->get_task_name(),
                    task->get_unique_id())
      }
    }

    //--------------------------------------------------------------------------
    template<int DIM, typename T>
    void IndexSpaceNodeT<DIM,T>::log_launch_space(UniqueID op_id)
    //--------------------------------------------------------------------------
    {
      Realm::IndexSpace<DIM,T> local_space;
      get_realm_index_space(local_space, true/*tight*/);
      for (Realm::IndexSpaceIterator<DIM,T> itr(local_space); 
            itr.valid; itr.step())
        LegionSpy::log_launch_index_space_rect<DIM>(op_id, 
                                                    Rect<DIM,T>(itr.rect));
    }

    //--------------------------------------------------------------------------
    template<int DIM, typename T>
    IndexSpace IndexSpaceNodeT<DIM,T>::create_shard_space(
                  ShardingFunction *func, ShardID shard, IndexSpace shard_space)
    //--------------------------------------------------------------------------
    {
      DomainT<DIM,T> local_space;
      get_realm_index_space(local_space, true/*tight*/);
      Domain shard_domain;
      if (shard_space != handle)
        context->find_launch_space_domain(shard_space, shard_domain);
      else
        shard_domain = local_space;
      std::vector<Realm::Point<DIM,T> > shard_points; 
      size_t total_points = 0;
      for (Realm::IndexSpaceIterator<DIM,T> rect_itr(realm_index_space); 
            rect_itr.valid; rect_itr.step())
      {
        for (Realm::PointInRectIterator<DIM,T> itr(rect_itr.rect);
              itr.valid; itr.step(), total_points++)
        {
          const ShardID point_shard = 
            func->find_owner(DomainPoint(Point<DIM,T>(itr.p)), shard_domain);
          if (point_shard == shard)
            shard_points.push_back(itr.p);
        }
      }
      if (shard_points.empty())
        return IndexSpace::NO_SPACE;
      // Another useful case is if all the points are in the shard then
      // we can return ourselves as the result
      if (shard_points.size() == total_points)
        return handle;
      Realm::IndexSpace<DIM,T> realm_is(shard_points);
      const Domain domain((DomainT<DIM,T>(realm_is)));
      return context->runtime->find_or_create_index_launch_space(domain, 
                                      &realm_is, handle.get_type_tag());
    }

    //--------------------------------------------------------------------------
    template<int DIM, typename T>
    void IndexSpaceNodeT<DIM,T>::destroy_shard_domain(const Domain &domain)
    //--------------------------------------------------------------------------
    {
      DomainT<DIM,T> to_destroy = domain;
      to_destroy.destroy();
    }

    /////////////////////////////////////////////////////////////
    // Templated Index Partition Node 
    /////////////////////////////////////////////////////////////

    //--------------------------------------------------------------------------
    template<int DIM, typename T>
    IndexPartNodeT<DIM,T>::IndexPartNodeT(RegionTreeForest *ctx, 
                                        IndexPartition p,
                                        IndexSpaceNode *par, IndexSpaceNode *cs,
                                        LegionColor c, bool disjoint, 
                                        int complete, DistributedID did,
                                        ApEvent partition_ready, 
                                        ApBarrier pend, ShardMapping *map)
      : IndexPartNode(ctx, p, par, cs, c, disjoint, complete, did, 
                      partition_ready, pend, map)
    //--------------------------------------------------------------------------
    {
    }

    //--------------------------------------------------------------------------
    template<int DIM, typename T>
    IndexPartNodeT<DIM,T>::IndexPartNodeT(RegionTreeForest *ctx, 
                                        IndexPartition p,
                                        IndexSpaceNode *par, IndexSpaceNode *cs,
                                        LegionColor c, RtEvent disjoint_event,
                                        int comp, DistributedID did,
                                        ApEvent partition_ready, 
                                        ApBarrier pending, ShardMapping *map)
      : IndexPartNode(ctx, p, par, cs, c, disjoint_event, comp, did,
                      partition_ready, pending, map)
    //--------------------------------------------------------------------------
    {
    }

    //--------------------------------------------------------------------------
    template<int DIM, typename T>
    IndexPartNodeT<DIM,T>::IndexPartNodeT(const IndexPartNodeT &rhs)
      : IndexPartNode(rhs)
    //--------------------------------------------------------------------------
    {
      // should never be called
      assert(false);
    }

    //--------------------------------------------------------------------------
    template<int DIM, typename T>
    IndexPartNodeT<DIM,T>::~IndexPartNodeT(void)
    //--------------------------------------------------------------------------
    { 
    }

    //--------------------------------------------------------------------------
    template<int DIM, typename T>
    IndexPartNodeT<DIM,T>& IndexPartNodeT<DIM,T>::operator=(
                                                      const IndexPartNodeT &rhs)
    //--------------------------------------------------------------------------
    {
      // should never be called
      assert(false);
      return *this;
    } 

    //--------------------------------------------------------------------------
    template<int DIM, typename T>
    bool IndexPartNodeT<DIM,T>::destroy_node(AddressSpaceID source) 
    //--------------------------------------------------------------------------
    {
      if (destroyed)
        REPORT_LEGION_ERROR(ERROR_ILLEGAL_INDEX_PARTITION_DELETION,
            "Duplicate deletion of Index Partition %d", handle.get_id())
      destroyed = true;
      // Clean up our partial pending barrier if we have one
      if (partial_pending.exists() && 
            (source == context->runtime->address_space))
      {
        // Dumb constness
        ApBarrier copy = partial_pending;
        copy.destroy_barrier();
      }
      // If we're not the owner send a message to do the destruction
      // otherwise we can do it here
      if (!is_owner())
      {
        runtime->send_index_partition_destruction(handle, owner_space);
        return false;
      }
      else
        return remove_base_valid_ref(APPLICATION_REF, NULL/*mutator*/);
    } 

  }; // namespace Internal
}; // namespace Legion
<|MERGE_RESOLUTION|>--- conflicted
+++ resolved
@@ -1233,181 +1233,8 @@
 #ifdef DEBUG_LEGION
       assert(target != this->context->runtime->address_space);
 #endif
-<<<<<<< HEAD
-      Realm::IndexSpace<DIM,T> *space = 
-        reinterpret_cast<Realm::IndexSpace<DIM,T>*>(result);
-      *space = realm_index_space;
-      return realm_index_space_ready;
-    }
-
-    //--------------------------------------------------------------------------
-    template<int DIM, typename T>
-    Domain RemoteExpression<DIM,T>::get_domain(ApEvent &ready, bool tight)
-    //--------------------------------------------------------------------------
-    {
-      ready = realm_index_space_ready;
-      return DomainT<DIM,T>(realm_index_space);
-    }
-
-    //--------------------------------------------------------------------------
-    template<int DIM, typename T>
-    void RemoteExpression<DIM,T>::tighten_index_space(void)
-    //--------------------------------------------------------------------------
-    {
-      // should never be called
-      assert(false);
-    }
-
-    //--------------------------------------------------------------------------
-    template<int DIM, typename T>
-    bool RemoteExpression<DIM,T>::check_empty(void)
-    //--------------------------------------------------------------------------
-    {
-      return (get_volume() == 0);
-    }
-
-    //--------------------------------------------------------------------------
-    template<int DIM, typename T>
-    size_t RemoteExpression<DIM,T>::get_volume(void)
-    //--------------------------------------------------------------------------
-    {
-      if (has_volume)
-        return volume;
-      const RtEvent valid(realm_index_space.make_valid());
-      if (valid.exists() && !valid.has_triggered())
-        valid.wait();
-      volume = realm_index_space.volume();
-      __sync_synchronize();
-      has_volume = true;
-      return volume;
-    }
-
-    //--------------------------------------------------------------------------
-    template<int DIM, typename T>
-    void RemoteExpression<DIM,T>::pack_expression(Serializer &rez,
-                                                  AddressSpaceID target)
-    //--------------------------------------------------------------------------
-    {
-      // Handle a special case where we are going to the same node
-      if (target != context->runtime->address_space)
-      {
-        rez.serialize<bool>(false); // not an index space
-        rez.serialize(expr_id);
-        rez.serialize(origin);
-      }
-      else
-        rez.serialize<IndexSpaceExpression*>(this);
-    }
-
-    //--------------------------------------------------------------------------
-    template<int DIM, typename T>
-    void RemoteExpression<DIM,T>::pack_full(Serializer &rez,
-                                            AddressSpaceID target)
-    //--------------------------------------------------------------------------
-    {
-      // This should never be called
-      assert(false);
-    }
-
-    //--------------------------------------------------------------------------
-    template<int DIM, typename T>
-    IndexSpaceNode* RemoteExpression<DIM,T>::find_or_create_node(
-                                    InnerContext *ctx, const bool notify_remote)
-    //--------------------------------------------------------------------------
-    {
-      if (node != NULL)
-        return node;
-      Runtime *runtime = context->runtime;
-      {
-        AutoLock i_lock(inter_lock);
-        // Retest after we get the lock
-        if (node != NULL)
-          return node;
-        // Make a handle and DID to use for this index space
-        IndexSpace handle = runtime->help_create_index_space_handle(type_tag);
-         
-        DistributedID did = runtime->get_available_distributed_id();
-#ifdef DEBUG_LEGION
-        if (ctx != NULL)
-          log_index.debug("Creating index space %x in task%s (ID %lld)", 
-                handle.get_id(), ctx->get_task_name(), ctx->get_unique_id());
-#endif
-        
-        node = context->create_node(handle, &realm_index_space,
-                            NULL/*parent*/, 0/*color*/, did,
-                            realm_index_space_ready, expr_id, notify_remote);
-      }
-      if (ctx != NULL)
-        ctx->register_index_space_creation(node->handle);
-      if (runtime->legion_spy_enabled)
-        LegionSpy::log_top_index_space(node->handle.get_id());
-      return node;
-    }
-
-    //--------------------------------------------------------------------------
-    template<int DIM, typename T>
-    ApEvent RemoteExpression<DIM,T>::issue_fill(
-                                 const PhysicalTraceInfo &trace_info,
-                                 const std::vector<CopySrcDstField> &dst_fields,
-                                 const void *fill_value, size_t fill_size,
-#ifdef LEGION_SPY
-                                 UniqueID fill_uid,
-                                 FieldSpace handle,
-                                 RegionTreeID tree_id,
-#endif
-                                 ApEvent precondition, PredEvent pred_guard)
-    //--------------------------------------------------------------------------
-    {
-      if (realm_index_space_ready.exists() && 
-          !realm_index_space_ready.has_triggered())
-      {
-        if (precondition.exists())
-          return issue_fill_internal(context, realm_index_space, trace_info, 
-                                     dst_fields, fill_value, fill_size,
-#ifdef LEGION_SPY
-                                     fill_uid, handle, tree_id,
-#endif
-                                     Runtime::merge_events(&trace_info, 
-                                      precondition, realm_index_space_ready),
-                                     pred_guard);
-        else
-          return issue_fill_internal(context, realm_index_space, trace_info, 
-                                     dst_fields, fill_value, fill_size,
-#ifdef LEGION_SPY
-                                     fill_uid, handle, tree_id,
-#endif
-                                     realm_index_space_ready, pred_guard);
-      }
-      else
-        return issue_fill_internal(context, realm_index_space, trace_info, 
-                                   dst_fields, fill_value, fill_size, 
-#ifdef LEGION_SPY
-                                   fill_uid, handle, tree_id,
-#endif
-                                   precondition, pred_guard);
-    }
-
-    //--------------------------------------------------------------------------
-    template<int DIM, typename T>
-    ApEvent RemoteExpression<DIM,T>::issue_copy(
-                                 const PhysicalTraceInfo &trace_info,
-                                 const std::vector<CopySrcDstField> &dst_fields,
-                                 const std::vector<CopySrcDstField> &src_fields,
-#ifdef LEGION_SPY
-                                 FieldSpace handle, 
-                                 RegionTreeID src_tree_id,
-                                 RegionTreeID dst_tree_id,
-#endif
-                                 ApEvent precondition, PredEvent pred_guard,
-                                 ReductionOpID redop, bool reduction_fold)
-    //--------------------------------------------------------------------------
-    {
-      if (realm_index_space_ready.exists() && 
-          !realm_index_space_ready.has_triggered())
-=======
       rez.serialize<bool>(false); // not an index space
       if (target == this->origin_space)
->>>>>>> 3f15800a
       {
         rez.serialize<bool>(true); // local
         rez.serialize(this->origin_expr);
@@ -1694,7 +1521,6 @@
 
     //--------------------------------------------------------------------------
     template<int DIM, typename T>
-<<<<<<< HEAD
     void IndexSpaceNodeT<DIM,T>::create_sharded_alias(IndexSpace alias,
                                                       DistributedID alias_did)
     //--------------------------------------------------------------------------
@@ -1709,12 +1535,8 @@
 
     //--------------------------------------------------------------------------
     template<int DIM, typename T>
-    void IndexSpaceNodeT<DIM,T>::pack_full(Serializer &rez, 
-                                           AddressSpaceID target)
-=======
     void IndexSpaceNodeT<DIM,T>::pack_expression_structure(Serializer &rez,
                                                           AddressSpaceID target) 
->>>>>>> 3f15800a
     //--------------------------------------------------------------------------
     {
       rez.serialize<bool>(true/*index space*/);
