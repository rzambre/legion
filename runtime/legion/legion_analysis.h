/* Copyright 2020 Stanford University, NVIDIA Corporation
 *
 * Licensed under the Apache License, Version 2.0 (the "License");
 * you may not use this file except in compliance with the License.
 * You may obtain a copy of the License at
 *
 *     http://www.apache.org/licenses/LICENSE-2.0
 *
 * Unless required by applicable law or agreed to in writing, software
 * distributed under the License is distributed on an "AS IS" BASIS,
 * WITHOUT WARRANTIES OR CONDITIONS OF ANY KIND, either express or implied.
 * See the License for the specific language governing permissions and
 * limitations under the License.
 */

#ifndef __LEGION_ANALYSIS_H__
#define __LEGION_ANALYSIS_H__

#include "legion/legion_types.h"
#include "legion/legion_utilities.h"
#include "legion/legion_allocation.h"
#include "legion/garbage_collection.h"

namespace Legion {
  namespace Internal {

    /**
     * \struct GenericUser
     * A base struct for tracking the user of a logical region
     */
    struct GenericUser {
    public:
      GenericUser(void) { }
      GenericUser(const RegionUsage &u, const FieldMask &m)
        : usage(u), field_mask(m) { }
    public:
      RegionUsage usage;
      FieldMask field_mask;
    };

    /**
     * \struct LogicalUser
     * A class for representing logical users of a logical 
     * region including the necessary information to
     * register mapping dependences on the user.
     */
    struct LogicalUser : public GenericUser {
    public:
      LogicalUser(void);
      LogicalUser(Operation *o, unsigned id, 
                  const RegionUsage &u, const FieldMask &m);
      LogicalUser(Operation *o, GenerationID gen, unsigned id,
                  const RegionUsage &u, const FieldMask &m);
    public:
      Operation *op;
      unsigned idx;
      GenerationID gen;
      // This field addresses a problem regarding when
      // to prune tasks out of logical region tree data
      // structures.  If no later task ever performs a
      // dependence test against this user, we might
      // never prune it from the list.  This timeout
      // prevents that from happening by forcing a
      // test to be performed whenever the timeout
      // reaches zero.
      int timeout;
#ifdef LEGION_SPY
      UniqueID uid;
#endif
    public:
      static const int TIMEOUT = LEGION_DEFAULT_LOGICAL_USER_TIMEOUT;
    };

    /**
     * \class VersionInfo
     * A class for tracking version information about region usage
     */
    class VersionInfo : public LegionHeapify<VersionInfo> {
    public:
      VersionInfo(void);
      VersionInfo(const VersionInfo &rhs);
      virtual ~VersionInfo(void);
    public:
      VersionInfo& operator=(const VersionInfo &rhs);
    public:
      inline bool has_version_info(void) const { return (owner != NULL); }
      inline const FieldMaskSet<EquivalenceSet>& get_equivalence_sets(void) 
        const { return equivalence_sets; }
      inline VersionManager* get_manager(void) const { return owner; }
    public:
      void record_equivalence_set(VersionManager *owner, 
                                  EquivalenceSet *set, 
                                  const FieldMask &set_mask);
      void clear(void);
    protected:
      VersionManager *owner;
      FieldMaskSet<EquivalenceSet> equivalence_sets;
    };

    /**
     * \struct LogicalTraceInfo
     * Information about tracing needed for logical
     * dependence analysis.
     */
    struct LogicalTraceInfo {
    public:
      LogicalTraceInfo(bool already_tr,
                       LegionTrace *tr,
                       unsigned idx,
                       const RegionRequirement &r);
    public:
      bool already_traced;
      LegionTrace *trace;
      unsigned req_idx;
      const RegionRequirement &req;
    };

    /**
     * \interface PhysicalTraceRecorder
     * This interface describes all the methods that need to be 
     * implemented for an object to act as the recorder of a 
     * physical trace. They will be invoked by the PhysicalTraceInfo
     * object as part of trace capture.
     */
    class PhysicalTraceRecorder {
    public:
      virtual ~PhysicalTraceRecorder(void) { }
    public:
      virtual bool is_recording(void) const = 0;
      virtual void add_recorder_reference(void) = 0;
      virtual bool remove_recorder_reference(void) = 0;
      virtual void pack_recorder(Serializer &rez, 
          std::set<RtEvent> &applied, const AddressSpaceID target) = 0; 
      virtual RtEvent get_collect_event(void) const = 0;
      virtual PhysicalTraceRecorder* clone(Memoizable *memo) { return this; }
    public:
      virtual void record_get_term_event(Memoizable *memo) = 0;
      virtual void request_term_event(ApUserEvent &term_event) = 0;
      virtual void record_create_ap_user_event(ApUserEvent lhs, 
                                               Memoizable *memo) = 0;
      virtual void record_trigger_event(ApUserEvent lhs, ApEvent rhs,
                                        Memoizable *memo) = 0;
    public:
      virtual void record_merge_events(ApEvent &lhs, 
                                       ApEvent rhs, Memoizable *memo) = 0;
      virtual void record_merge_events(ApEvent &lhs, ApEvent e1, 
                                       ApEvent e2, Memoizable *memo) = 0;
      virtual void record_merge_events(ApEvent &lhs, ApEvent e1, ApEvent e2,
                                       ApEvent e3, Memoizable *memo) = 0;
      virtual void record_merge_events(ApEvent &lhs, 
                            const std::set<ApEvent>& rhs, Memoizable *memo) = 0;
    public:
      virtual void record_issue_copy(Memoizable *memo, ApEvent &lhs,
                           IndexSpaceExpression *expr,
                           const std::vector<CopySrcDstField>& src_fields,
                           const std::vector<CopySrcDstField>& dst_fields,
#ifdef LEGION_SPY
                           RegionTreeID src_tree_id, RegionTreeID dst_tree_id,
#endif
<<<<<<< HEAD
                           ApEvent precondition,
                           ReductionOpID redop,
                           bool reduction_fold,
                           const FieldMaskSet<InstanceView> &tracing_srcs,
                           const FieldMaskSet<InstanceView> &tracing_dsts,
                           std::set<RtEvent> &applied) = 0;
=======
                           ApEvent precondition, PredEvent pred_guard,
                           ReductionOpID redop, bool reduction_fold) = 0;
>>>>>>> 6afbdfc5
      virtual void record_issue_indirect(Memoizable *memo, ApEvent &lhs,
                           IndexSpaceExpression *expr,
                           const std::vector<CopySrcDstField>& src_fields,
                           const std::vector<CopySrcDstField>& dst_fields,
                           const std::vector<void*> &indirections,
                           ApEvent precondition, PredEvent pred_guard) = 0;
      virtual void record_copy_views(ApEvent lhs, Memoizable *memo,
                           unsigned src_idx, unsigned dst_idx,
                           IndexSpaceExpression *expr,
                           const FieldMaskSet<InstanceView> &tracing_srcs,
                           const FieldMaskSet<InstanceView> &tracing_dsts,
                           std::set<RtEvent> &applied) = 0;
      virtual void record_issue_fill(Memoizable *memo, ApEvent &lhs,
                           IndexSpaceExpression *expr,
                           const std::vector<CopySrcDstField> &fields,
                           const void *fill_value, size_t fill_size,
#ifdef LEGION_SPY
                           FieldSpace handle,
                           RegionTreeID tree_id,
#endif
                           ApEvent precondition, PredEvent pred_guard) = 0;
#ifdef LEGION_GPU_REDUCTIONS
      virtual void record_gpu_reduction(Memoizable *memo, ApEvent &lhs,
                           IndexSpaceExpression *expr,
                           const std::vector<CopySrcDstField> &src_fields,
                           const std::vector<CopySrcDstField> &dst_fields,
                           Processor gpu, TaskID gpu_task_id,
                           PhysicalManager *src, PhysicalManager *dst,
                           ApEvent precondition, PredEvent pred_guard,
                           ReductionOpID redop, bool reduction_fold) = 0;
#endif
      virtual void record_post_fill_view(FillView *view, 
                                         const FieldMask &mask) = 0;
      virtual void record_fill_views(ApEvent lhs, Memoizable *memo,
                           unsigned idx, IndexSpaceExpression *expr, 
                           const FieldMaskSet<FillView> &tracing_srcs,
                           const FieldMaskSet<InstanceView> &tracing_dsts,
<<<<<<< HEAD
                           std::set<RtEvent> &applied) = 0;
      virtual void record_fill_view(FillView *view, 
                           const FieldMask &user_mask,
                           std::set<RtEvent> &applied) = 0;
=======
                           std::set<RtEvent> &applied_events) = 0;
>>>>>>> 6afbdfc5
    public:
      virtual void record_op_view(Memoizable *memo,
                          unsigned idx,
                          InstanceView *view,
                          const RegionUsage &usage,
                          const FieldMask &user_mask,
                          bool update_validity,
                          std::set<RtEvent> &applied) = 0;
      virtual void record_set_op_sync_event(ApEvent &lhs, Memoizable *memo) = 0;
      virtual void record_mapper_output(Memoizable *memo,
                         const Mapper::MapTaskOutput &output,
                         const std::deque<InstanceSet> &physical_instances,
                         std::set<RtEvent> &applied_events) = 0;
      virtual void get_reduction_ready_events(Memoizable *memo,
                                           std::set<ApEvent> &ready_events) = 0;
      virtual void record_set_effects(Memoizable *memo, ApEvent &rhs) = 0;
      virtual void record_complete_replay(Memoizable *memo, ApEvent rhs) = 0;
    };

    /**
     * \class RemoteTraceRecorder
     * This class is used for handling tracing calls that are 
     * performed on remote nodes from where the trace is being captured.
     */
    class RemoteTraceRecorder : public PhysicalTraceRecorder, 
                                public Collectable {
    public:
      enum RemoteTraceKind {
        REMOTE_TRACE_RECORD_GET_TERM,
        REMOTE_TRACE_REQUEST_TERM_EVENT,
        REMOTE_TRACE_CREATE_USER_EVENT,
        REMOTE_TRACE_TRIGGER_EVENT,
        REMOTE_TRACE_MERGE_EVENTS,
        REMOTE_TRACE_ISSUE_COPY,
        REMOTE_TRACE_COPY_VIEWS,
        REMOTE_TRACE_ISSUE_FILL,
        REMOTE_TRACE_FILL_VIEWS,
        REMOTE_TRACE_RECORD_OP_VIEW,
        REMOTE_TRACE_SET_OP_SYNC,
        REMOTE_TRACE_SET_EFFECTS,
        REMOTE_TRACE_RECORD_MAPPER_OUTPUT,
        REMOTE_TRACE_GET_REDUCTION_EVENTS,
        REMOTE_TRACE_COMPLETE_REPLAY,
#ifdef LEGION_GPU_REDUCTIONS
        REMOTE_TRACE_GPU_REDUCTION,
#endif
      };
    public:
      RemoteTraceRecorder(Runtime *rt, AddressSpaceID origin,AddressSpace local,
                          Memoizable *memo, PhysicalTemplate *tpl, 
                          RtUserEvent applied_event, RtEvent collect_event);
      RemoteTraceRecorder(const RemoteTraceRecorder &rhs);
      virtual ~RemoteTraceRecorder(void);
    public:
      RemoteTraceRecorder& operator=(const RemoteTraceRecorder &rhs);
    public:
      virtual bool is_recording(void) const { return true; }
      virtual void add_recorder_reference(void);
      virtual bool remove_recorder_reference(void);
      virtual void pack_recorder(Serializer &rez, 
          std::set<RtEvent> &applied, const AddressSpaceID target);
      virtual RtEvent get_collect_event(void) const { return collect_event; }
      virtual PhysicalTraceRecorder* clone(Memoizable *memo);
    public:
      virtual void record_get_term_event(Memoizable *memo);
      virtual void request_term_event(ApUserEvent &term_event);
      virtual void record_create_ap_user_event(ApUserEvent lhs, 
                                               Memoizable *memo);
      virtual void record_trigger_event(ApUserEvent lhs, ApEvent rhs,
                                        Memoizable *memo);
    public:
      virtual void record_merge_events(ApEvent &lhs, 
                                       ApEvent rhs, Memoizable *memo);
      virtual void record_merge_events(ApEvent &lhs, ApEvent e1, 
                                       ApEvent e2, Memoizable *memo);
      virtual void record_merge_events(ApEvent &lhs, ApEvent e1, ApEvent e2,
                                       ApEvent e3, Memoizable *memo);
      virtual void record_merge_events(ApEvent &lhs, 
                            const std::set<ApEvent>& rhs, Memoizable *memo);
    public:
      virtual void record_issue_copy(Memoizable *memo, ApEvent &lhs,
                           IndexSpaceExpression *expr,
                           const std::vector<CopySrcDstField>& src_fields,
                           const std::vector<CopySrcDstField>& dst_fields,
#ifdef LEGION_SPY
                           RegionTreeID src_tree_id, RegionTreeID dst_tree_id,
#endif
<<<<<<< HEAD
                           ApEvent precondition,
                           ReductionOpID redop,
                           bool reduction_fold,
                           const FieldMaskSet<InstanceView> &tracing_srcs,
                           const FieldMaskSet<InstanceView> &tracing_dsts,
                           std::set<RtEvent> &applied);
=======
                           ApEvent precondition, PredEvent pred_guard,
                           ReductionOpID redop, bool reduction_fold);
>>>>>>> 6afbdfc5
      virtual void record_issue_indirect(Memoizable *memo, ApEvent &lhs,
                           IndexSpaceExpression *expr,
                           const std::vector<CopySrcDstField>& src_fields,
                           const std::vector<CopySrcDstField>& dst_fields,
                           const std::vector<void*> &indirections,
                           ApEvent precondition, PredEvent pred_guard);
      virtual void record_copy_views(ApEvent lhs, Memoizable *memo,
                           unsigned src_idx, unsigned dst_idx,
                           IndexSpaceExpression *expr,
                           const FieldMaskSet<InstanceView> &tracing_srcs,
                           const FieldMaskSet<InstanceView> &tracing_dsts,
                           std::set<RtEvent> &applied);
      virtual void record_issue_fill(Memoizable *memo, ApEvent &lhs,
                           IndexSpaceExpression *expr,
                           const std::vector<CopySrcDstField> &fields,
                           const void *fill_value, size_t fill_size,
#ifdef LEGION_SPY
                           FieldSpace handle,
                           RegionTreeID tree_id,
#endif
                           ApEvent precondition, PredEvent pred_guard);
#ifdef LEGION_GPU_REDUCTIONS
      virtual void record_gpu_reduction(Memoizable *memo, ApEvent &lhs,
                           IndexSpaceExpression *expr,
                           const std::vector<CopySrcDstField> &src_fields,
                           const std::vector<CopySrcDstField> &dst_fields,
                           Processor gpu, TaskID gpu_task_id,
                           PhysicalManager *src, PhysicalManager *dst,
                           ApEvent precondition, PredEvent pred_guard,
                           ReductionOpID redop, bool reduction_fold);
#endif
      virtual void record_post_fill_view(FillView *view, const FieldMask &mask);
      virtual void record_fill_views(ApEvent lhs, Memoizable *memo,
                           unsigned idx, IndexSpaceExpression *expr, 
                           const FieldMaskSet<FillView> &tracing_srcs,
                           const FieldMaskSet<InstanceView> &tracing_dsts,
<<<<<<< HEAD
                           std::set<RtEvent> &applied);
      virtual void record_fill_view(FillView *view, 
                           const FieldMask &user_mask,
                           std::set<RtEvent> &applied);
=======
                           std::set<RtEvent> &applied_events);
>>>>>>> 6afbdfc5
    public:
      virtual void record_op_view(Memoizable *memo,
                          unsigned idx,
                          InstanceView *view,
                          const RegionUsage &usage,
                          const FieldMask &user_mask,
                          bool update_validity,
                          std::set<RtEvent> &applied);
      virtual void record_set_op_sync_event(ApEvent &lhs, Memoizable *memo);
      virtual void record_mapper_output(Memoizable *memo,
                          const Mapper::MapTaskOutput &output,
                          const std::deque<InstanceSet> &physical_instances,
                          std::set<RtEvent> &applied_events);
      virtual void get_reduction_ready_events(Memoizable *memo,
                                              std::set<ApEvent> &ready_events);
      virtual void record_set_effects(Memoizable *memo, ApEvent &rhs);
      virtual void record_complete_replay(Memoizable *memo, ApEvent rhs);
    public:
      static RemoteTraceRecorder* unpack_remote_recorder(Deserializer &derez,
                                          Runtime *runtime, Memoizable *memo);
      static void handle_remote_update(Deserializer &derez, 
                  Runtime *runtime, AddressSpaceID source);
      static void handle_remote_response(Deserializer &derez);
    protected:
      static void pack_src_dst_field(Serializer &rez, const CopySrcDstField &f);
      static void unpack_src_dst_field(Deserializer &derez, CopySrcDstField &f);
    protected:
      Runtime *const runtime;
      const AddressSpaceID origin_space;
      const AddressSpaceID local_space;
      Memoizable *const memoizable;
      PhysicalTemplate *const remote_tpl;
      const RtUserEvent applied_event;
      mutable LocalLock applied_lock;
      std::set<RtEvent> applied_events;
      const RtEvent collect_event;
    };

    /**
     * \struct TraceInfo
     */
    struct TraceInfo {
    public:
      explicit TraceInfo(Operation *op, bool initialize = false);
      TraceInfo(const TraceInfo &info);
      TraceInfo(const TraceInfo &info, Operation *op);
      ~TraceInfo(void);
    protected:
      TraceInfo(Operation *op, Memoizable *memo, 
                PhysicalTraceRecorder *rec, bool recording);
    public:
      void pack_remote_trace_info(Serializer &rez, AddressSpaceID target,
                                  std::set<RtEvent> &applied) const;
      static TraceInfo* unpack_remote_trace_info(Deserializer &derez,
                                    Operation *op, Runtime *runtime);
      TraceInfo* clone(Operation *op);
    public:
      inline void record_get_term_event(void) const
        {
          base_sanity_check();
          rec->record_get_term_event(memo);
        }
      inline void request_term_event(ApUserEvent &term_event)
        {
          base_sanity_check();
          rec->request_term_event(term_event);
        }
      inline void record_create_ap_user_event(ApUserEvent result) const
        {
          base_sanity_check();
          rec->record_create_ap_user_event(result, memo);
        }
      inline void record_trigger_event(ApUserEvent result, ApEvent rhs) const
        {
          base_sanity_check();
          rec->record_trigger_event(result, rhs, memo);
        }
      inline void record_merge_events(ApEvent &result, 
                                      ApEvent e1, ApEvent e2) const
        {
          base_sanity_check();
          rec->record_merge_events(result, e1, e2, memo);
        }
      inline void record_merge_events(ApEvent &result, ApEvent e1, 
                                      ApEvent e2, ApEvent e3) const
        {
          base_sanity_check();
          rec->record_merge_events(result, e1, e2, e3, memo);
        }
      inline void record_merge_events(ApEvent &result, 
                                      const std::set<ApEvent> &events) const
        {
          base_sanity_check();
          rec->record_merge_events(result, events, memo);
        }
      inline void record_op_sync_event(ApEvent &result) const
        {
          base_sanity_check();
          rec->record_set_op_sync_event(result, memo);
        }
      inline void record_mapper_output(Memoizable *local, 
                          const Mapper::MapTaskOutput &output,
                          const std::deque<InstanceSet> &physical_instances,
                          std::set<RtEvent> &applied)
        {
          base_sanity_check();
          rec->record_mapper_output(local, output, physical_instances, applied);
        }
      inline void get_reduction_ready_events(Memoizable *local,
                                             std::set<ApEvent> &ready_events)
        {
          base_sanity_check();
          rec->get_reduction_ready_events(local, ready_events);
        }
      inline void record_set_effects(Memoizable *memo, ApEvent &rhs) const
        {
          base_sanity_check();
          rec->record_set_effects(memo, rhs);
        }
      inline void record_complete_replay(Memoizable *local, ApEvent ready_event)
        {
          base_sanity_check();
          rec->record_complete_replay(local, ready_event);
        }
    public:
      inline RtEvent get_collect_event(void) const 
        {
          if ((memo == NULL) || !recording)
            return RtEvent::NO_RT_EVENT;
          else
            return rec->get_collect_event();
        }
    protected:
      inline void base_sanity_check(void) const
        {
#ifdef DEBUG_LEGION
          assert(recording);
          assert(rec != NULL);
          assert(rec->is_recording());
#endif
        }
    public:
      Operation *const op;
      Memoizable *const memo;
    protected:
      PhysicalTraceRecorder *const rec;
    public:
      const bool recording;
    };

    /**
     * \struct PhysicalTraceInfo
     */
    struct PhysicalTraceInfo : public TraceInfo {
    public:
      PhysicalTraceInfo(Operation *op, unsigned index, bool init);
      PhysicalTraceInfo(const TraceInfo &info, unsigned index, 
                        bool update_validity = true);
      // Weird argument order to help the compiler avoid ambiguity
      PhysicalTraceInfo(unsigned src_idx, const TraceInfo &info, 
                        unsigned dst_idx);
      PhysicalTraceInfo(const PhysicalTraceInfo &rhs);
    protected:
      PhysicalTraceInfo(Operation *op, Memoizable *memo, unsigned src_idx, 
          unsigned dst_idx, bool update_validity, PhysicalTraceRecorder *rec);
    public:
      inline void record_issue_copy(ApEvent &result,
                          IndexSpaceExpression *expr,
                          const std::vector<CopySrcDstField>& src_fields,
                          const std::vector<CopySrcDstField>& dst_fields,
#ifdef LEGION_SPY
                          RegionTreeID src_tree_id, RegionTreeID dst_tree_id,
#endif
<<<<<<< HEAD
                          ApEvent precondition,
                          ReductionOpID redop,
                          bool reduction_fold,
                          std::set<RtEvent> *applied,
                          const FieldMaskSet<InstanceView> *tracing_srcs,
                          const FieldMaskSet<InstanceView> *tracing_dsts) const
        {
          sanity_check();
#ifdef DEBUG_LEGION
          assert(tracing_srcs != NULL);
          assert(tracing_dsts != NULL);
          assert(applied != NULL);
#endif
          rec->record_issue_copy(memo, index, dst_index,
                                 result, expr, src_fields, dst_fields,
#ifdef LEGION_SPY
                                 src_tree_id, dst_tree_id,
#endif
                                 precondition, redop, reduction_fold,
                                 *tracing_srcs, *tracing_dsts, *applied);
=======
                          ApEvent precondition, PredEvent pred_guard,
                          ReductionOpID redop, bool reduction_fold) const
        {
          sanity_check();
          rec->record_issue_copy(memo, result, expr, src_fields, dst_fields,
#ifdef LEGION_SPY
                                 src_tree_id, dst_tree_id,
#endif
                                 precondition, pred_guard,redop,reduction_fold);
>>>>>>> 6afbdfc5
        }
      inline void record_issue_fill(ApEvent &result,
                          IndexSpaceExpression *expr,
                          const std::vector<CopySrcDstField> &fields,
                          const void *fill_value, size_t fill_size,
#ifdef LEGION_SPY
                          FieldSpace handle,
                          RegionTreeID tree_id,
#endif
<<<<<<< HEAD
                          ApEvent precondition,
                          std::set<RtEvent> *applied,
                          const FieldMaskSet<FillView> *tracing_srcs,
                          const FieldMaskSet<InstanceView> *tracing_dsts) const
        {
          sanity_check();
#ifdef DEBUG_LEGION
          assert(tracing_srcs != NULL);
          assert(tracing_dsts != NULL);
          assert(applied != NULL);
#endif
          rec->record_issue_fill(memo, index, result, expr, fields, 
=======
                          ApEvent precondition, PredEvent pred_guard) const
        {
          sanity_check();
          rec->record_issue_fill(memo, result, expr, fields, 
>>>>>>> 6afbdfc5
                                 fill_value, fill_size,
#ifdef LEGION_SPY
                                 handle, tree_id,
#endif
<<<<<<< HEAD
                                 precondition, *tracing_srcs, 
                                 *tracing_dsts, *applied);
        }
      inline void record_fill_view(FillView *view, 
                                   const FieldMask &user_mask,
                                   std::set<RtEvent> &applied) const
        {
          sanity_check();
          rec->record_fill_view(view, user_mask, applied);
=======
                                 precondition, pred_guard);
        }
#ifdef LEGION_GPU_REDUCTIONS
      inline void record_gpu_reduction(ApEvent &result,
                                IndexSpaceExpression *expr,
                                const std::vector<CopySrcDstField> &src_fields,
                                const std::vector<CopySrcDstField> &dst_fields,
                                Processor gpu, TaskID gpu_task_id,
                                PhysicalManager *src, PhysicalManager *dst,
                                ApEvent precondition, PredEvent pred_guard,
                                ReductionOpID redop, bool reduction_fold) const
        {
          sanity_check();
          rec->record_gpu_reduction(memo, result, expr, src_fields, dst_fields,
                                    gpu, gpu_task_id, src, dst, precondition, 
                                    pred_guard, redop, reduction_fold);
        }
#endif
      inline void record_post_fill_view(FillView *view, 
                                        const FieldMask &mask) const
        {
          sanity_check();
          rec->record_post_fill_view(view, mask);
        }
      inline void record_fill_views(ApEvent lhs,
                                    IndexSpaceExpression *expr, 
                                    const FieldMaskSet<FillView> &srcs,
                                    const FieldMaskSet<InstanceView> &dsts,
                                    std::set<RtEvent> &applied) const
        {
          sanity_check();
          rec->record_fill_views(lhs, memo, index, expr, srcs, dsts, applied);
>>>>>>> 6afbdfc5
        }
      inline void record_issue_indirect(ApEvent &result,
                             IndexSpaceExpression *expr,
                             const std::vector<CopySrcDstField>& src_fields,
                             const std::vector<CopySrcDstField>& dst_fields,
                             const std::vector<void*> &indirections,
                             ApEvent precondition, PredEvent pred_guard) const
        {
          sanity_check();
          rec->record_issue_indirect(memo, result, expr, src_fields, dst_fields,
                                     indirections, precondition, pred_guard);
        }
      inline void record_copy_views(ApEvent lhs,
                                    IndexSpaceExpression *expr,
                                 const FieldMaskSet<InstanceView> &tracing_srcs,
                                 const FieldMaskSet<InstanceView> &tracing_dsts,
                                    std::set<RtEvent> &applied) const
        {
          sanity_check();
          rec->record_copy_views(lhs, memo, index, dst_index, expr,
                                 tracing_srcs, tracing_dsts, applied);
        }
      inline void record_op_view(const RegionUsage &usage,
                                 const FieldMask &user_mask,
                                 InstanceView *view,
                                 std::set<RtEvent> &applied) const
        {
          sanity_check();
          rec->record_op_view(memo, index, view, usage, user_mask,
                              update_validity, applied);
        }
    public:
      template<bool PACK_OPERATION>
      void pack_trace_info(Serializer &rez, std::set<RtEvent> &applied,
                           const AddressSpaceID target) const;
      static PhysicalTraceInfo unpack_trace_info(Deserializer &derez,
              Runtime *runtime, std::set<RtEvent> &ready_events);
      static PhysicalTraceInfo unpack_trace_info(Deserializer &derez,
                                     Runtime *runtime, Operation *op);
    private:
      inline void sanity_check(void) const
        {
#ifdef DEBUG_LEGION
          base_sanity_check();
          assert(index != -1U);
          assert(dst_index != -1U);
#endif
        }
    public:
      const unsigned index;
      const unsigned dst_index;
      const bool update_validity;
    };

    /**
     * \class ProjectionInfo
     * Projection information for index space requirements
     */
    class ProjectionInfo {
    public:
      ProjectionInfo(void)
        : projection(NULL), projection_type(LEGION_SINGULAR_PROJECTION),
          projection_space(NULL) { }
      ProjectionInfo(Runtime *runtime, const RegionRequirement &req,
                     IndexSpaceNode *launch_space,ShardingFunction *func = NULL,
                     IndexSpace shard_space = IndexSpace::NO_SPACE);
    public:
      inline bool is_projecting(void) const { return (projection != NULL); }
    public:
      ProjectionFunction *projection;
      ProjectionType projection_type;
      IndexSpaceNode *projection_space;
      ShardingFunction *sharding_function;
      IndexSpaceNode *sharding_space;
    };

    /**
     * \struct PhysicalUser
     * A class for representing physical users of a logical
     * region including necessary information to 
     * register execution dependences on the user.
     */
    struct PhysicalUser : public Collectable {
    public:
      static const AllocationType alloc_type = PHYSICAL_USER_ALLOC;
    public:
#ifdef ENABLE_VIEW_REPLICATION
      PhysicalUser(const RegionUsage &u, IndexSpaceExpression *expr,
                   UniqueID op_id, unsigned index, RtEvent collect_event,
                   bool copy, bool covers);
#else
      PhysicalUser(const RegionUsage &u, IndexSpaceExpression *expr,
                   UniqueID op_id, unsigned index, bool copy, bool covers);
#endif
      PhysicalUser(const PhysicalUser &rhs);
      ~PhysicalUser(void);
    public:
      PhysicalUser& operator=(const PhysicalUser &rhs);
    public:
      void pack_user(Serializer &rez, const AddressSpaceID target) const;
      static PhysicalUser* unpack_user(Deserializer &derez, 
              RegionTreeForest *forest, const AddressSpaceID source);
    public:
      const RegionUsage usage;
      IndexSpaceExpression *const expr;
      const UniqueID op_id;
      const unsigned index; // region requirement index
#ifdef ENABLE_VIEW_REPLICATION
      const RtEvent collect_event;
#endif
      const bool copy_user; // is this from a copy or an operation
      const bool covers; // whether the expr covers the ExprView its in
    };  

    /**
     * \struct ProjectionSummary
     * A small helper class that tracks the triple that 
     * uniquely defines a set of region requirements
     * for a projection operation
     */
    struct ProjectionSummary {
    public:
      ProjectionSummary(void);
      ProjectionSummary(IndexSpaceNode *is, 
                        ProjectionFunction *p, 
                        ShardingFunction *s,
                        IndexSpaceNode *sd);
      ProjectionSummary(const ProjectionInfo &info);
    public:
      bool operator<(const ProjectionSummary &rhs) const;
      bool operator==(const ProjectionSummary &rhs) const;
      bool operator!=(const ProjectionSummary &rhs) const;
    public:
      void pack_summary(Serializer &rez) const;
      static ProjectionSummary unpack_summary(Deserializer &derez,
                                              RegionTreeForest *context);
    public:
      IndexSpaceNode *domain;
      ProjectionFunction *projection;
      ShardingFunction *sharding;
      IndexSpaceNode *sharding_domain;
    };

    /**
     * \struct FieldState
     * Track the field state more accurately
     * for logical traversals to figure out 
     * which tasks can run in parallel.
     */
    struct FieldState {
    public:
      FieldState(void);
      FieldState(const GenericUser &u, const FieldMask &m, 
                 RegionTreeNode *child, std::set<RtEvent> &applied);
      FieldState(const RegionUsage &u, const FieldMask &m,
                 ProjectionFunction *proj, IndexSpaceNode *proj_space, 
                 ShardingFunction *sharding_function, 
                 IndexSpaceNode *sharding_space,
                 RegionTreeNode *node, bool dirty_reduction = false);
      FieldState(const FieldState &rhs);
      FieldState& operator=(const FieldState &rhs);
      ~FieldState(void);
    public:
      inline bool is_projection_state(void) const 
        { return (open_state >= OPEN_READ_ONLY_PROJ); } 
      inline const FieldMask& valid_fields(void) const 
        { return open_children.get_valid_mask(); }
      inline void move_to(FieldState &lhs)
        {
          open_children.swap(lhs.open_children);
          lhs.open_state = open_state;
          lhs.redop = redop;
          projections.swap(lhs.projections);
          lhs.rebuild_timeout = rebuild_timeout;
          lhs.disjoint_shallow = disjoint_shallow; 
        }
    public:
      bool overlaps(const FieldState &rhs) const;
      bool projections_match(const FieldState &rhs) const;
      void merge(FieldState &rhs, RegionTreeNode *node);
      bool filter(const FieldMask &mask);
      void add_child(RegionTreeNode *child,
          const FieldMask &mask, std::set<RtEvent> &applied);
      void remove_child(RegionTreeNode *child);
    public:
      bool can_elide_close_operation(Operation *op, unsigned index,
                                     const ProjectionInfo &info,
                                     RegionTreeNode *node,bool reduction) const;
      void record_projection_summary(const ProjectionInfo &info,
                                     RegionTreeNode *node);
    protected:
      bool expensive_elide_test(Operation *op, unsigned index,
                                const ProjectionInfo &info,
                                RegionTreeNode *node, bool reduction) const;
    public:
      void print_state(TreeStateLogger *logger, 
                       const FieldMask &capture_mask,
                       RegionNode *node) const;
      void print_state(TreeStateLogger *logger, 
                       const FieldMask &capture_mask,
                       PartitionNode *node) const;
    public:
      FieldMaskSet<RegionTreeNode> open_children;
      OpenState open_state;
      ReductionOpID redop;
      std::set<ProjectionSummary> projections;
      unsigned rebuild_timeout;
      bool disjoint_shallow;
    };

    // A helper class for containing field states
    class FieldStateDeque : public LegionDeque<FieldState>::aligned {
    public:
      inline void emplace(FieldState &rhs)
      {
        this->resize(this->size() + 1);
        rhs.move_to(this->back());
      }
    };

    /**
     * \class ProjectionTree
     * This is a tree that stores the summary of a region
     * tree that is accessed by an index launch and which
     * node owns the leaves for in the case of control replication
     */
    class ProjectionTree {
    public:
      ProjectionTree(IndexTreeNode *source,
                     ShardID owner_shard = 0);
      ProjectionTree(const ProjectionTree &rhs);
      ~ProjectionTree(void);
    public:
      ProjectionTree& operator=(const ProjectionTree &rhs);
    public:
      void add_child(ProjectionTree *child);
      bool dominates(const ProjectionTree *other) const;
      bool disjoint(const ProjectionTree *other) const;
      bool all_same_shard(ShardID other_shard) const;
    public:
      IndexTreeNode *const node;
      const ShardID owner_shard;
      std::map<IndexTreeNode*,ProjectionTree*> children;
    };

    /**
     * \class LogicalState
     * Track all the information about the current state
     * of a logical region from a given context. This
     * is effectively all the information at the analysis
     * wavefront for this particular logical region.
     */
    class LogicalState : public LegionHeapify<LogicalState> {
    public:
      static const AllocationType alloc_type = CURRENT_STATE_ALLOC;
    public:
      LogicalState(RegionTreeNode *owner, ContextID ctx);
      LogicalState(const LogicalState &state);
      ~LogicalState(void);
    public:
      LogicalState& operator=(const LogicalState &rhs);
    public:
      void check_init(void);
      void clear_logical_users(void);
      void reset(void);
      void clear_deleted_state(const FieldMask &deleted_mask);
    public:
      RegionTreeNode *const owner;
    public:
      LegionList<FieldState,
                 LOGICAL_FIELD_STATE_ALLOC>::track_aligned field_states;
      LegionList<LogicalUser,CURR_LOGICAL_ALLOC>::track_aligned 
                                                            curr_epoch_users;
      LegionList<LogicalUser,PREV_LOGICAL_ALLOC>::track_aligned 
                                                            prev_epoch_users;
    public:
      // Keep track of which fields we've done a reduction to here
      FieldMask reduction_fields;
      LegionMap<ReductionOpID,FieldMask>::aligned outstanding_reductions;
    };

    typedef DynamicTableAllocator<LogicalState,10,8> LogicalStateAllocator;

    /**
     * \class LogicalCloser
     * This structure helps keep track of the state
     * necessary for performing a close operation
     * on the logical region tree.
     */
    class LogicalCloser {
    public:
      LogicalCloser(ContextID ctx, const LogicalUser &u, 
                    RegionTreeNode *root, bool validates);
      LogicalCloser(const LogicalCloser &rhs);
      ~LogicalCloser(void);
    public:
      LogicalCloser& operator=(const LogicalCloser &rhs);
    public:
      inline bool has_close_operations(FieldMask &already_closed_mask)
        {
          if (!close_mask)
            return false;
          if (!!already_closed_mask)
          {
            // Remove any fields which were already closed
            // We only need one close per field for a traversal
            // This handles the upgrade cases after we've already
            // done a closer higher up in the tree
            close_mask -= already_closed_mask;
            if (!close_mask)
              return false;
          }
          already_closed_mask |= close_mask;
          return true;
        }
      // Record normal closes like this
      void record_close_operation(const FieldMask &mask);
      void record_closed_user(const LogicalUser &user, const FieldMask &mask);
#ifndef LEGION_SPY
      void pop_closed_user(void);
#endif
      void initialize_close_operations(LogicalState &state, 
                                       Operation *creator,
                                       const LogicalTraceInfo &trace_info);
      void perform_dependence_analysis(const LogicalUser &current,
                                       const FieldMask &open_below,
             LegionList<LogicalUser,CURR_LOGICAL_ALLOC>::track_aligned &cusers,
             LegionList<LogicalUser,PREV_LOGICAL_ALLOC>::track_aligned &pusers);
      void update_state(LogicalState &state);
      void register_close_operations(
              LegionList<LogicalUser,CURR_LOGICAL_ALLOC>::track_aligned &users);
    protected:
      void register_dependences(CloseOp *close_op, 
                                const LogicalUser &close_user,
                                const LogicalUser &current, 
                                const FieldMask &open_below,
             LegionList<LogicalUser,CLOSE_LOGICAL_ALLOC>::track_aligned &husers,
             LegionList<LogicalUser,LOGICAL_REC_ALLOC>::track_aligned &ausers,
             LegionList<LogicalUser,CURR_LOGICAL_ALLOC>::track_aligned &cusers,
             LegionList<LogicalUser,PREV_LOGICAL_ALLOC>::track_aligned &pusers);
    public:
      ContextID ctx;
      const LogicalUser &user;
      RegionTreeNode *const root_node;
      const bool validates;
      LegionList<LogicalUser,CLOSE_LOGICAL_ALLOC>::track_aligned closed_users;
    protected:
      FieldMask close_mask;
    protected:
      // At most we will ever generate one close operation at a node
      MergeCloseOp *close_op;
    protected:
      // Cache the generation IDs so we can kick off ops before adding users
      GenerationID merge_close_gen;
    }; 

    /**
     * \struct KDLine
     * A small helper struct for tracking splitting planes for 
     * KD-tree construction
     */
    struct KDLine {
    public:
      KDLine(void)
        : value(0), index(0), start(false) { }
      KDLine(coord_t val, unsigned idx, bool st)
        : value(val), index(idx), start(st) { }
    public:
      inline bool operator<(const KDLine &rhs) const
      {
        if (value < rhs.value)
          return true;
        if (value > rhs.value)
          return false;
        if (index < rhs.index)
          return true;
        if (index > rhs.index)
          return false;
        return start < rhs.start;
      }
      inline bool operator==(const KDLine &rhs) const
      {
        if (value != rhs.value)
          return false;
        if (index != rhs.index)
          return false;
        if (start != rhs.start)
          return false;
        return true;
      }
    public:
      coord_t value;
      unsigned index;
      bool start;
    };

    class KDTree {
    public:
      virtual ~KDTree(void) { }
      virtual bool refine(std::vector<EquivalenceSet*> &subsets,
          const FieldMask &refinement_mask, unsigned max_depth) = 0;
    };

    /**
     * \class KDNode
     * A KDNode is used for constructing a KD tree in order to divide up the 
     * sub equivalence sets when there are too many to fan out from just 
     * one parent equivalence set.
     */
    template<int DIM>
    class KDNode : public KDTree {
    public:
      KDNode(IndexSpaceExpression *expr, Runtime *runtime, 
             int refinement_dim, int last_changed_dim = -1); 
      KDNode(const Rect<DIM> &rect, Runtime *runtime,
             int refinement_dim, int last_changed_dim = -1);
      KDNode(const KDNode<DIM> &rhs);
      virtual ~KDNode(void);
    public:
      KDNode<DIM>& operator=(const KDNode<DIM> &rhs);
    public:
      virtual bool refine(std::vector<EquivalenceSet*> &subsets,
                          const FieldMask &refinement_mask, unsigned max_depth);
    public:
      static Rect<DIM> get_bounds(IndexSpaceExpression *expr);
    public:
      Runtime *const runtime;
      const Rect<DIM> bounds;
      const int refinement_dim;
      // For detecting non convext cases where we kind find a 
      // splitting plane in any dimension
      const int last_changed_dim;
    };

    /**
     * \class InstanceRef
     * A class for keeping track of references to physical instances
     */
    class InstanceRef : public LegionHeapify<InstanceRef> {
    public:
      InstanceRef(bool composite = false);
      InstanceRef(const InstanceRef &rhs);
      InstanceRef(InstanceManager *manager, const FieldMask &valid_fields,
                  ApEvent ready_event = ApEvent::NO_AP_EVENT);
      ~InstanceRef(void);
    public:
      InstanceRef& operator=(const InstanceRef &rhs);
    public:
      bool operator==(const InstanceRef &rhs) const;
      bool operator!=(const InstanceRef &rhs) const;
    public:
      inline bool has_ref(void) const { return (manager != NULL); }
      inline ApEvent get_ready_event(void) const { return ready_event; }
      inline void set_ready_event(ApEvent ready) { ready_event = ready; }
      inline InstanceManager* get_manager(void) const { return manager; }
      inline const FieldMask& get_valid_fields(void) const 
        { return valid_fields; }
      inline void update_fields(const FieldMask &update) 
        { valid_fields |= update; }
    public:
      inline bool is_local(void) const { return local; }
      MappingInstance get_mapping_instance(void) const;
      bool is_virtual_ref(void) const; 
    public:
      void add_resource_reference(ReferenceSource source) const;
      void remove_resource_reference(ReferenceSource source) const;
      void add_valid_reference(ReferenceSource source, 
                               ReferenceMutator *mutator) const;
      void remove_valid_reference(ReferenceSource source,
                                  ReferenceMutator *mutator) const;
    public:
      Memory get_memory(void) const;
      PhysicalManager* get_instance_manager(void) const;
    public:
      bool is_field_set(FieldID fid) const;
      LegionRuntime::Accessor::RegionAccessor<
          LegionRuntime::Accessor::AccessorType::Generic>
            get_accessor(void) const;
      LegionRuntime::Accessor::RegionAccessor<
        LegionRuntime::Accessor::AccessorType::Generic>
          get_field_accessor(FieldID fid) const;
    public:
      void pack_reference(Serializer &rez) const;
      void unpack_reference(Runtime *rt, Deserializer &derez, RtEvent &ready);
    protected:
      FieldMask valid_fields; 
      ApEvent ready_event;
      InstanceManager *manager;
      bool local;
    };

    /**
     * \class InstanceSet
     * This class is an abstraction for representing one or more
     * instance references. It is designed to be light-weight and
     * easy to copy by value. It maintains an internal copy-on-write
     * data structure to avoid unnecessary premature copies.
     */
    class InstanceSet {
    public:
      struct CollectableRef : public Collectable, public InstanceRef {
      public:
        CollectableRef(void)
          : Collectable(), InstanceRef() { }
        CollectableRef(const InstanceRef &ref)
          : Collectable(), InstanceRef(ref) { }
        CollectableRef(const CollectableRef &rhs)
          : Collectable(), InstanceRef(rhs) { }
        ~CollectableRef(void) { }
      public:
        CollectableRef& operator=(const CollectableRef &rhs);
      };
      struct InternalSet : public Collectable {
      public:
        InternalSet(size_t size = 0)
          { if (size > 0) vector.resize(size); }
        InternalSet(const InternalSet &rhs) : vector(rhs.vector) { }
        ~InternalSet(void) { }
      public:
        InternalSet& operator=(const InternalSet &rhs)
          { assert(false); return *this; }
      public:
        inline bool empty(void) const { return vector.empty(); }
      public:
        LegionVector<InstanceRef>::aligned vector; 
      };
    public:
      InstanceSet(size_t init_size = 0);
      InstanceSet(const InstanceSet &rhs);
      ~InstanceSet(void);
    public:
      InstanceSet& operator=(const InstanceSet &rhs);
      bool operator==(const InstanceSet &rhs) const;
      bool operator!=(const InstanceSet &rhs) const;
    public:
      InstanceRef& operator[](unsigned idx);
      const InstanceRef& operator[](unsigned idx) const;
    public:
      bool empty(void) const;
      size_t size(void) const;
      void resize(size_t new_size);
      void clear(void);
      void swap(InstanceSet &rhs);
      void add_instance(const InstanceRef &ref);
      bool is_virtual_mapping(void) const;
    public:
      void pack_references(Serializer &rez) const;
      void unpack_references(Runtime *runtime, Deserializer &derez, 
                             std::set<RtEvent> &ready_events);
    public:
      void add_resource_references(ReferenceSource source) const;
      void remove_resource_references(ReferenceSource source) const;
      void add_valid_references(ReferenceSource source,
                                ReferenceMutator *mutator) const;
      void remove_valid_references(ReferenceSource source,
                                   ReferenceMutator *mutator) const;
    public:
      void update_wait_on_events(std::set<ApEvent> &wait_on_events) const;
    public:
      LegionRuntime::Accessor::RegionAccessor<
        LegionRuntime::Accessor::AccessorType::Generic>
          get_field_accessor(FieldID fid) const;
    protected:
      void make_copy(void);
    protected:
      union {
        CollectableRef* single;
        InternalSet*     multi;
      } refs;
      bool single;
      mutable bool shared;
    };

    /**
     * \class CopyFillGuard
     * This is the base class for copy fill guards. It serves as a way to
     * ensure that multiple readers that can race to update an equivalence
     * set observe each others changes before performing their copies.
     */
    class CopyFillGuard {
    private:
      struct CopyFillDeletion : public LgTaskArgs<CopyFillDeletion> {
      public:
        static const LgTaskID TASK_ID = LG_COPY_FILL_DELETION_TASK_ID;
      public:
        CopyFillDeletion(CopyFillGuard *g, UniqueID uid, RtUserEvent r)
          : LgTaskArgs<CopyFillDeletion>(uid), guard(g), released(r) { }
      public:
        CopyFillGuard *const guard;
        const RtUserEvent released;
      };
    public:
#ifndef NON_AGGRESSIVE_AGGREGATORS
      CopyFillGuard(RtUserEvent post, RtUserEvent applied); 
#else
      CopyFillGuard(RtUserEvent applied); 
#endif
      CopyFillGuard(const CopyFillGuard &rhs);
      virtual ~CopyFillGuard(void);
    public:
      CopyFillGuard& operator=(const CopyFillGuard &rhs);
    public:
      void pack_guard(Serializer &rez);
      static CopyFillGuard* unpack_guard(Deserializer &derez, Runtime *rt,
                                         EquivalenceSet *set);
    public:
      bool record_guard_set(EquivalenceSet *set);
      bool release_guards(Runtime *runtime, std::set<RtEvent> &applied,
                          bool force_deferral = false);
      static void handle_deletion(const void *args); 
    private:
      void release_guarded_sets(std::set<RtEvent> &released);
    public:
#ifndef NON_AGGRESSIVE_AGGREGATORS
      const RtUserEvent guard_postcondition;
#endif
      const RtUserEvent effects_applied;
    private:
      mutable LocalLock guard_lock;     
      // Record equivalence classes for which we need to remove guards
      std::set<EquivalenceSet*> guarded_sets;
      // Keep track of any events for remote releases
      std::vector<RtEvent> remote_release_events;
      // Track whether we are releasing or not
      bool releasing_guards;
    };

    /**
     * \class CopyFillAggregator
     * The copy aggregator class is one that records the copies
     * that needs to be done for different equivalence classes and
     * then merges them together into the biggest possible copies
     * that can be issued together.
     */
    class CopyFillAggregator : public WrapperReferenceMutator, 
                               public CopyFillGuard,
                               public LegionHeapify<CopyFillAggregator> {
    public:
      static const AllocationType alloc_type = COPY_FILL_AGGREGATOR_ALLOC;
    public:
      struct CopyFillAggregation : public LgTaskArgs<CopyFillAggregation>,
                                   public PhysicalTraceInfo {
      public:
        static const LgTaskID TASK_ID = LG_COPY_FILL_AGGREGATION_TASK_ID;
      public:
        CopyFillAggregation(CopyFillAggregator *a, const PhysicalTraceInfo &i,
                      ApEvent p, const bool src, const bool dst, UniqueID uid,
                      unsigned ps, const bool need_pass_pre)
          : LgTaskArgs<CopyFillAggregation>(uid), PhysicalTraceInfo(i),
            aggregator(a), pre(p), pass(ps), has_src(src), 
            has_dst(dst), need_pass_preconditions(need_pass_pre) 
          // This is kind of scary, Realm is about to make a copy of this
          // without our knowledge, but we need to preserve the correctness
          // of reference counting on PhysicalTraceRecorders, so just add
          // an extra reference here that we will remove when we're handled.
          { if (rec != NULL) rec->add_recorder_reference(); }
      public:
        inline void remove_recorder_reference(void) const
          { if ((rec != NULL) && rec->remove_recorder_reference()) delete rec; }
      public:
        CopyFillAggregator *const aggregator;
        const ApEvent pre;
        const unsigned pass;
        const bool has_src;
        const bool has_dst;
        const bool need_pass_preconditions;
      }; 
    public:
      typedef LegionMap<InstanceView*,
               FieldMaskSet<IndexSpaceExpression> >::aligned InstanceFieldExprs;
      typedef LegionMap<ApEvent,
               FieldMaskSet<IndexSpaceExpression> >::aligned EventFieldExprs;
      class CopyUpdate;
      class FillUpdate;
      class Update {
      public:
        Update(IndexSpaceExpression *exp, const FieldMask &mask,
               CopyAcrossHelper *helper)
          : expr(exp), src_mask(mask), across_helper(helper) { }
        virtual ~Update(void) { }
      public:
        virtual void record_source_expressions(
                        InstanceFieldExprs &src_exprs) const = 0;
        virtual void compute_source_preconditions(RegionTreeForest *forest,
#ifdef DEBUG_LEGION
               const bool copy_across,
#endif
               const std::map<InstanceView*,EventFieldExprs> &src_pre,
               LegionMap<ApEvent,FieldMask>::aligned &preconditions) const = 0;
        virtual void sort_updates(std::map<InstanceView*,
                                           std::vector<CopyUpdate*> > &copies,
                                  std::vector<FillUpdate*> &fills) = 0;
      public:
        IndexSpaceExpression *const expr;
        const FieldMask src_mask;
        CopyAcrossHelper *const across_helper;
      };
      class CopyUpdate : public Update, public LegionHeapify<CopyUpdate> {
      public:
        CopyUpdate(InstanceView *src, const FieldMask &mask,
                   IndexSpaceExpression *expr,
                   ReductionOpID red = 0,
                   CopyAcrossHelper *helper = NULL)
          : Update(expr, mask, helper), source(src), redop(red) { }
        virtual ~CopyUpdate(void) { }
      private:
        CopyUpdate(const CopyUpdate &rhs)
          : Update(rhs.expr, rhs.src_mask, rhs.across_helper), 
            source(rhs.source), redop(rhs.redop) { assert(false); }
        CopyUpdate& operator=(const CopyUpdate &rhs)
          { assert(false); return *this; }
      public:
        virtual void record_source_expressions(
                        InstanceFieldExprs &src_exprs) const;
        virtual void compute_source_preconditions(RegionTreeForest *forest,
#ifdef DEBUG_LEGION
                   const bool copy_across,
#endif
                   const std::map<InstanceView*,EventFieldExprs> &src_pre,
                   LegionMap<ApEvent,FieldMask>::aligned &preconditions) const;
        virtual void sort_updates(std::map<InstanceView*,
                                           std::vector<CopyUpdate*> > &copies,
                                  std::vector<FillUpdate*> &fills);
      public:
        InstanceView *const source;
        const ReductionOpID redop;
      };
      class FillUpdate : public Update, public LegionHeapify<FillUpdate> {
      public:
        FillUpdate(FillView *src, const FieldMask &mask,
                   IndexSpaceExpression *expr,
                   CopyAcrossHelper *helper = NULL)
          : Update(expr, mask, helper), source(src) { }
        virtual ~FillUpdate(void) { }
      private:
        FillUpdate(const FillUpdate &rhs)
          : Update(rhs.expr, rhs.src_mask, rhs.across_helper),
            source(rhs.source) { assert(false); }
        FillUpdate& operator=(const FillUpdate &rhs)
          { assert(false); return *this; }
      public:
        virtual void record_source_expressions(
                        InstanceFieldExprs &src_exprs) const;
        virtual void compute_source_preconditions(RegionTreeForest *forest,
#ifdef DEBUG_LEGION
                   const bool copy_across,
#endif
                   const std::map<InstanceView*,EventFieldExprs> &src_pre,
                   LegionMap<ApEvent,FieldMask>::aligned &preconditions) const;
        virtual void sort_updates(std::map<InstanceView*,
                                           std::vector<CopyUpdate*> > &copies,
                                  std::vector<FillUpdate*> &fills);
      public:
        FillView *const source;
      };
      typedef LegionMap<ApEvent,
               FieldMaskSet<Update> >::aligned EventFieldUpdates;
    public:
      CopyFillAggregator(RegionTreeForest *forest, Operation *op, 
                         unsigned idx, RtEvent guard_event, bool track_events,
                         PredEvent pred_guard = PredEvent::NO_PRED_EVENT);
      CopyFillAggregator(RegionTreeForest *forest, Operation *op, 
                         unsigned src_idx, unsigned dst_idx, 
                         RtEvent guard_event, bool track_events,
                         PredEvent pred_guard = PredEvent::NO_PRED_EVENT);
      CopyFillAggregator(const CopyFillAggregator &rhs);
      virtual ~CopyFillAggregator(void);
    public:
      CopyFillAggregator& operator=(const CopyFillAggregator &rhs);
    public:
      void record_updates(InstanceView *dst_view, 
                          const FieldMaskSet<LogicalView> &src_views,
                          const FieldMask &src_mask,
                          IndexSpaceExpression *expr,
                          ReductionOpID redop = 0,
                          CopyAcrossHelper *across_helper = NULL);
      // Neither fills nor reductions should have a redop across as they
      // should have been applied an instance directly for across copies
      void record_fill(InstanceView *dst_view,
                       FillView *src_view,
                       const FieldMask &fill_mask,
                       IndexSpaceExpression *expr,
                       CopyAcrossHelper *across_helper = NULL);
      void record_reductions(InstanceView *dst_view,
                             const std::vector<ReductionView*> &src_views,
                             const unsigned src_fidx,
                             const unsigned dst_fidx,
                             IndexSpaceExpression *expr,
                             CopyAcrossHelper *across_helper = NULL);
      void record_reduction_fill(ReductionView *init_view,
                                 const FieldMask &fill_mask,
                                 IndexSpaceExpression *expr);
      // Record preconditions coming back from analysis on views
      void record_preconditions(InstanceView *view, bool reading,
                                EventFieldExprs &preconditions);
      void record_precondition(InstanceView *view, bool reading,
                               ApEvent event, const FieldMask &mask,
                               IndexSpaceExpression *expr);
      void issue_updates(const PhysicalTraceInfo &trace_info, 
                         ApEvent precondition,
                         // Next two flags are used for across-copies
                         // to indicate when we already know preconditions
                         const bool has_src_preconditions = false,
                         const bool has_dst_preconditions = false,
                         const bool need_deferral = false, unsigned pass = 0, 
                         bool need_pass_preconditions = true);
      ApEvent summarize(const PhysicalTraceInfo &trace_info) const;
    protected:
      void record_view(LogicalView *new_view);
      RtEvent perform_updates(const LegionMap<InstanceView*,
                            FieldMaskSet<Update> >::aligned &updates,
                           const PhysicalTraceInfo &trace_info,
                           const ApEvent all_precondition, int redop_index,
                           const bool has_src_preconditions,
                           const bool has_dst_preconditions,
                           const bool needs_preconditions);
      void find_reduction_preconditions(InstanceView *dst_view, 
                           const PhysicalTraceInfo &trace_info,
                           IndexSpaceExpression *copy_expr,
                           const FieldMask &copy_mask, 
                           UniqueID op_id, unsigned redop_index, 
                           std::set<RtEvent> &preconditions_ready);
      void issue_fills(InstanceView *target,
                       const std::vector<FillUpdate*> &fills,
                       ApEvent precondition, const FieldMask &fill_mask,
                       const PhysicalTraceInfo &trace_info,
                       const bool has_dst_preconditions);
      void issue_copies(InstanceView *target, 
                        const std::map<InstanceView*,
                                       std::vector<CopyUpdate*> > &copies,
                        ApEvent precondition, const FieldMask &copy_mask,
                        const PhysicalTraceInfo &trace_info,
                        const bool has_dst_preconditions);
    public:
      inline void clear_update_fields(void) 
        { update_fields.clear(); } 
      inline bool has_update_fields(void) const 
        { return !!update_fields; }
      inline const FieldMask& get_update_fields(void) const 
        { return update_fields; }
    public:
      static void handle_aggregation(const void *args);
    public:
      RegionTreeForest *const forest;
      const AddressSpaceID local_space;
      Operation *const op;
      const unsigned src_index;
      const unsigned dst_index;
      const RtEvent guard_precondition;
      const PredEvent predicate_guard;
      const bool track_events;
    protected:
      FieldMask update_fields;
      LegionMap<InstanceView*,FieldMaskSet<Update> >::aligned sources; 
      std::vector</*vector over reduction epochs*/
        LegionMap<InstanceView*,FieldMaskSet<Update> >::aligned> reductions;
      // Figure out the reduction operator is for each epoch of a
      // given destination instance and field
      std::map<std::pair<InstanceView*,unsigned/*dst fidx*/>,
               std::vector<ReductionOpID> > reduction_epochs;
      std::set<LogicalView*> all_views; // used for reference counting
    protected:
      mutable LocalLock pre_lock; 
      std::map<InstanceView*,EventFieldExprs> dst_pre, src_pre;
    protected:
      // Runtime mapping effects that we create
      std::set<RtEvent> effects; 
      // Events for the completion of our copies if we are supposed
      // to be tracking them
      std::set<ApEvent> events;
    protected:
      struct SourceQuery {
      public:
        SourceQuery(void) { }
        SourceQuery(const std::set<InstanceView*> srcs,
                    const FieldMask src_mask,
                    InstanceView *res)
          : sources(srcs), query_mask(src_mask), result(res) { }
      public:
        std::set<InstanceView*> sources;
        FieldMask query_mask;
        InstanceView *result;
      };
      // Cached calls to the mapper for selecting sources
      std::map<InstanceView*,LegionVector<SourceQuery>::aligned> mapper_queries;
    protected:
      // Help for tracing 
      FieldMaskSet<FillView> *tracing_src_fills;
      FieldMaskSet<InstanceView> *tracing_srcs;
      FieldMaskSet<InstanceView> *tracing_dsts;
    };

    /**
     * \class PhysicalAnalysis
     * This is the virtual base class for handling all traversals over 
     * equivalence set trees to perform physical analyses
     */
    class PhysicalAnalysis : public Collectable, public LocalLock {
    public:
      struct DeferPerformTraversalArgs :
        public LgTaskArgs<DeferPerformTraversalArgs> {
      public:
        static const LgTaskID TASK_ID = LG_DEFER_PERFORM_TRAVERSAL_TASK_ID;
      public:
        DeferPerformTraversalArgs(PhysicalAnalysis *ana, EquivalenceSet *set,
         const FieldMask &mask, RtUserEvent done, bool cached_set,
         bool already_deferred = true);
      public:
        PhysicalAnalysis *const analysis;
        EquivalenceSet *const set;
        FieldMask *const mask;
        const RtUserEvent applied_event;
        const RtUserEvent done_event;
        const bool cached_set;
        const bool already_deferred;
      };
      struct DeferPerformRemoteArgs : 
        public LgTaskArgs<DeferPerformRemoteArgs> {
      public:
        static const LgTaskID TASK_ID = LG_DEFER_PERFORM_REMOTE_TASK_ID;
      public:
        DeferPerformRemoteArgs(PhysicalAnalysis *ana); 
      public:
        PhysicalAnalysis *const analysis;
        const RtUserEvent applied_event;
        const RtUserEvent done_event;
      };
      struct DeferPerformUpdateArgs : 
        public LgTaskArgs<DeferPerformUpdateArgs> {
      public:
        static const LgTaskID TASK_ID = LG_DEFER_PERFORM_UPDATE_TASK_ID;
      public:
        DeferPerformUpdateArgs(PhysicalAnalysis *ana);
      public:
        PhysicalAnalysis *const analysis;
        const RtUserEvent applied_event;
        const RtUserEvent done_event;
      };
      struct DeferPerformOutputArgs : 
        public LgTaskArgs<DeferPerformOutputArgs> {
      public:
        static const LgTaskID TASK_ID = LG_DEFER_PERFORM_OUTPUT_TASK_ID;
      public:
        DeferPerformOutputArgs(PhysicalAnalysis *ana, 
                               const PhysicalTraceInfo &trace_info);
      public:
        PhysicalAnalysis *const analysis;
        const PhysicalTraceInfo *trace_info;
        const RtUserEvent applied_event;
        const ApUserEvent effects_event;
      };
    public:
      // Local physical analysis
      PhysicalAnalysis(Runtime *rt, Operation *op, unsigned index, 
                       const VersionInfo &info, bool on_heap);
      // Remote physical analysis
      PhysicalAnalysis(Runtime *rt, AddressSpaceID source, AddressSpaceID prev,
             Operation *op, unsigned index, VersionManager *man, bool on_heap);
      PhysicalAnalysis(const PhysicalAnalysis &rhs);
      virtual ~PhysicalAnalysis(void);
    public:
      inline bool has_remote_sets(void) const
        { return !remote_sets.empty(); }
      inline void record_parallel_traversals(void)
        { parallel_traversals = true; } 
    public:
      void traverse(EquivalenceSet *set, const FieldMask &mask, 
                    std::set<RtEvent> &deferral_events,
                    std::set<RtEvent> &applied_events, const bool cached_set,
                    RtEvent precondition = RtEvent::NO_RT_EVENT,
                    const bool already_deferred = false);
      void defer_traversal(RtEvent precondition, EquivalenceSet *set,
              const FieldMask &mask, std::set<RtEvent> &deferral_events,
              std::set<RtEvent> &applied_events, const bool cached_set,
              RtUserEvent deferral_event = RtUserEvent::NO_RT_USER_EVENT,
              const bool already_deferred = true);
    public:
      virtual void perform_traversal(EquivalenceSet *set,
                                     const FieldMask &mask,
                                     std::set<RtEvent> &deferral_events,
                                     std::set<RtEvent> &applied_events,
                                     FieldMask *stale_mask,
                                     const bool cached_set,
                                     const bool already_deferred = false);
      virtual RtEvent perform_remote(RtEvent precondition, 
                                     std::set<RtEvent> &applied_events,
                                     const bool already_deferred = false);
      virtual RtEvent perform_updates(RtEvent precondition, 
                                      std::set<RtEvent> &applied_events,
                                      const bool already_deferred = false);
      virtual ApEvent perform_output(RtEvent precondition,
                                     std::set<RtEvent> &applied_events,
                                     const bool already_deferred = false);
    public:
      void process_remote_instances(Deserializer &derez,
                                    std::set<RtEvent> &ready_events);
      void process_local_instances(const FieldMaskSet<InstanceView> &views,
                                   const bool local_restricted);
      void filter_remote_expressions(FieldMaskSet<IndexSpaceExpression> &exprs);
      // Return true if any are restricted
      bool report_instances(FieldMaskSet<InstanceView> &instances);
    public:
      // Lock taken by these methods if needed
      bool update_alt_sets(EquivalenceSet *set, FieldMask &mask);
      void filter_alt_sets(EquivalenceSet *set, const FieldMask &mask);
      void record_stale_set(EquivalenceSet *set, const FieldMask &mask);
      void record_remote(EquivalenceSet *set, const FieldMask &mask,
                         const AddressSpaceID owner, bool cached_set);
    public:
      // Lock must be held from caller
      void record_instance(InstanceView* view, const FieldMask &mask);
      inline void record_restriction(void) { restricted = true; }
    protected:
      // Can only be called once all traversals are done
      void update_stale_equivalence_sets(std::set<RtEvent> &applied_events);
    public:
      static void handle_remote_instances(Deserializer &derez, Runtime *rt);
      static void handle_deferred_traversal(const void *args);
      static void handle_deferred_remote(const void *args);
      static void handle_deferred_update(const void *args);
      static void handle_deferred_output(const void *args);
    public:
      const AddressSpaceID previous;
      const AddressSpaceID original_source;
      Runtime *const runtime;
      Operation *const op;
      const unsigned index;
      VersionManager *const version_manager;
      const bool owns_op;
      const bool on_heap;
    protected:
      // For updates to the traversal data structures
      FieldMaskSet<EquivalenceSet> alt_sets;
      FieldMaskSet<EquivalenceSet> stale_sets;
    protected:
      LegionMap<std::pair<AddressSpaceID,bool>,
                FieldMaskSet<EquivalenceSet> >::aligned remote_sets;
      FieldMaskSet<InstanceView> *remote_instances;
      bool restricted;
    private:
      // This tracks whether this analysis is being used 
      // for parallel traversals or not
      bool parallel_traversals;
    };

    /**
     * \class ValidInstAnalysis
     * For finding valid instances in equivalence set trees
     */
    class ValidInstAnalysis : public PhysicalAnalysis,
                              public LegionHeapify<ValidInstAnalysis> {
    public:
      ValidInstAnalysis(Runtime *rt, Operation *op, unsigned index,
                        const VersionInfo &info, ReductionOpID redop = 0);
      ValidInstAnalysis(Runtime *rt, AddressSpaceID src, AddressSpaceID prev,
                        Operation *op, unsigned index, VersionManager *man,
                        ValidInstAnalysis *target, ReductionOpID redop);
      ValidInstAnalysis(const ValidInstAnalysis &rhs);
      virtual ~ValidInstAnalysis(void);
    public:
      ValidInstAnalysis& operator=(const ValidInstAnalysis &rhs);
    public:
      virtual void perform_traversal(EquivalenceSet *set,
                                     const FieldMask &mask,
                                     std::set<RtEvent> &deferral_events,
                                     std::set<RtEvent> &applied_events,
                                     FieldMask *stale_mask,
                                     const bool cached_set,
                                     const bool already_deferred = false);
      virtual RtEvent perform_remote(RtEvent precondition,
                                     std::set<RtEvent> &applied_events,
                                     const bool already_deferred = false);
      virtual RtEvent perform_updates(RtEvent precondition, 
                                      std::set<RtEvent> &applied_events,
                                      const bool already_deferred = false);
    public:
      static void handle_remote_request_instances(Deserializer &derez, 
                                     Runtime *rt, AddressSpaceID previous);
    public:
      const ReductionOpID redop;
      ValidInstAnalysis *const target_analysis;
    };

    /**
     * \class InvalidInstAnalysis
     * For finding which of a set of instances are not valid across
     * a set of equivalence sets
     */
    class InvalidInstAnalysis : public PhysicalAnalysis,
                                public LegionHeapify<ValidInstAnalysis> {
    public:
      InvalidInstAnalysis(Runtime *rt, Operation *op, unsigned index,
                          const VersionInfo &info,
                          const FieldMaskSet<InstanceView> &valid_instances);
      InvalidInstAnalysis(Runtime *rt, AddressSpaceID src, AddressSpaceID prev,
                          Operation *op, unsigned index, VersionManager *man, 
                          InvalidInstAnalysis *target, 
                          const FieldMaskSet<InstanceView> &valid_instances);
      InvalidInstAnalysis(const InvalidInstAnalysis &rhs);
      virtual ~InvalidInstAnalysis(void);
    public:
      InvalidInstAnalysis& operator=(const InvalidInstAnalysis &rhs);
    public:
      virtual void perform_traversal(EquivalenceSet *set,
                                     const FieldMask &mask,
                                     std::set<RtEvent> &deferral_events,
                                     std::set<RtEvent> &applied_events,
                                     FieldMask *stale_mask,
                                     const bool cached_set,
                                     const bool already_deferred = false);
      virtual RtEvent perform_remote(RtEvent precondition,
                                     std::set<RtEvent> &applied_events,
                                     const bool already_deferred = false);
      virtual RtEvent perform_updates(RtEvent precondition, 
                                      std::set<RtEvent> &applied_events,
                                      const bool already_deferred = false);
    public:
      static void handle_remote_request_invalid(Deserializer &derez, 
                                     Runtime *rt, AddressSpaceID previous);
    public:
      const FieldMaskSet<InstanceView> valid_instances;
      InvalidInstAnalysis *const target_analysis;
    };

    /**
     * \class UpdateAnalysis
     * For performing updates on equivalence set trees
     */
    class UpdateAnalysis : public PhysicalAnalysis,
                           public LegionHeapify<UpdateAnalysis> {
    public:
      UpdateAnalysis(Runtime *rt, Operation *op, unsigned index,
                     const VersionInfo &info, const RegionRequirement &req,
                     RegionNode *node, const InstanceSet &target_instances,
                     std::vector<InstanceView*> &target_views,
                     const PhysicalTraceInfo &trace_info,
                     const ApEvent precondition, const ApEvent term_event,
                     const bool track_effects, const bool check_initialized,
                     const bool record_valid, const bool skip_output);
      UpdateAnalysis(Runtime *rt, AddressSpaceID src, AddressSpaceID prev,
                     Operation *op, unsigned index, VersionManager *man,
                     const RegionUsage &usage, RegionNode *node, 
                     InstanceSet &target_instances,
                     std::vector<InstanceView*> &target_views,
                     const PhysicalTraceInfo &trace_info,
                     const RtEvent user_registered,
                     const ApEvent precondition, const ApEvent term_event,
                     const bool track_effects, const bool check_initialized,
                     const bool record_valid, const bool skip_output);
      UpdateAnalysis(const UpdateAnalysis &rhs);
      virtual ~UpdateAnalysis(void);
    public:
      UpdateAnalysis& operator=(const UpdateAnalysis &rhs);
    public:
      bool has_output_updates(void) const 
        { return (output_aggregator != NULL); }
      void record_uninitialized(const FieldMask &uninit,
                                std::set<RtEvent> &applied_events);
      virtual void perform_traversal(EquivalenceSet *set,
                                     const FieldMask &mask,
                                     std::set<RtEvent> &deferral_events,
                                     std::set<RtEvent> &applied_events,
                                     FieldMask *stale_mask,
                                     const bool cached_set,
                                     const bool already_deferred = false);
      virtual RtEvent perform_remote(RtEvent precondition, 
                                     std::set<RtEvent> &applied_events,
                                     const bool already_deferred = false);
      virtual RtEvent perform_updates(RtEvent precondition, 
                                      std::set<RtEvent> &applied_events,
                                      const bool already_deferred = false);
      virtual ApEvent perform_output(RtEvent precondition,
                                     std::set<RtEvent> &applied_events,
                                     const bool already_deferred = false);
    public:
      static void handle_remote_updates(Deserializer &derez, Runtime *rt,
                                        AddressSpaceID previous);
    public:
      // TODO: make this const again after we update the runtime to 
      // support collective views so that we don't need to modify 
      // this field in ReplMapOp::trigger_mapping
      /*const*/ RegionUsage usage;
      RegionNode *const node;
      const InstanceSet target_instances;
      const std::vector<InstanceView*> target_views;
      const PhysicalTraceInfo trace_info;
      const ApEvent precondition;
      const ApEvent term_event;
      const bool track_effects;
      const bool check_initialized;
      const bool record_valid;
      const bool skip_output;
    public:
      // Have to lock the analysis to access these safely
      std::map<RtEvent,CopyFillAggregator*> input_aggregators;
      CopyFillAggregator *output_aggregator;
      std::set<RtEvent> guard_events;
      // For tracking uninitialized data
      FieldMask uninitialized;
      RtUserEvent uninitialized_reported;
      // For remote tracking
      RtEvent remote_user_registered;
      RtUserEvent user_registered;
      std::set<ApEvent> effects_events;
    };

    /**
     * \class AcquireAnalysis
     * For performing acquires on equivalence set trees
     */
    class AcquireAnalysis : public PhysicalAnalysis,
                            public LegionHeapify<AcquireAnalysis> {
    public: 
      AcquireAnalysis(Runtime *rt, Operation *op, unsigned index,
                      const VersionInfo &info);
      AcquireAnalysis(Runtime *rt, AddressSpaceID src, AddressSpaceID prev,
                      Operation *op, unsigned index, VersionManager *man,
                      AcquireAnalysis *target); 
      AcquireAnalysis(const AcquireAnalysis &rhs);
      virtual ~AcquireAnalysis(void);
    public:
      AcquireAnalysis& operator=(const AcquireAnalysis &rhs);
    public:
      virtual void perform_traversal(EquivalenceSet *set,
                                     const FieldMask &mask,
                                     std::set<RtEvent> &deferral_events,
                                     std::set<RtEvent> &applied_events,
                                     FieldMask *stale_mask,
                                     const bool cached_set,
                                     const bool already_deferred = false);
      virtual RtEvent perform_remote(RtEvent precondition, 
                                     std::set<RtEvent> &applied_events,
                                     const bool already_deferred = false);
      virtual RtEvent perform_updates(RtEvent precondition, 
                                      std::set<RtEvent> &applied_events,
                                      const bool already_deferred = false);
    public:
      static void handle_remote_acquires(Deserializer &derez, Runtime *rt,
                                         AddressSpaceID previous); 
    public:
      AcquireAnalysis *const target_analysis;
    };

    /**
     * \class ReleaseAnalysis
     * For performing releases on equivalence set trees
     */
    class ReleaseAnalysis : public PhysicalAnalysis,
                            public LegionHeapify<ReleaseAnalysis> {
    public:
      ReleaseAnalysis(Runtime *rt, Operation *op, unsigned index,
                      ApEvent precondition, const VersionInfo &info,
                      const PhysicalTraceInfo &trace_info);
      ReleaseAnalysis(Runtime *rt, AddressSpaceID src, AddressSpaceID prev,
                      Operation *op, unsigned index, VersionManager *manager,
                      ApEvent precondition, ReleaseAnalysis *target, 
                      const PhysicalTraceInfo &info);
      ReleaseAnalysis(const ReleaseAnalysis &rhs);
      virtual ~ReleaseAnalysis(void);
    public:
      ReleaseAnalysis& operator=(const ReleaseAnalysis &rhs);
    public:
      virtual void perform_traversal(EquivalenceSet *set,
                                     const FieldMask &mask,
                                     std::set<RtEvent> &deferral_events,
                                     std::set<RtEvent> &applied_events,
                                     FieldMask *stale_mask,
                                     const bool cached_set,
                                     const bool already_deferred = false);
      virtual RtEvent perform_remote(RtEvent precondition,
                                     std::set<RtEvent> &applied_events,
                                     const bool already_deferred = false);
      virtual RtEvent perform_updates(RtEvent precondition, 
                                      std::set<RtEvent> &applied_events,
                                      const bool already_deferred = false);
    public:
      static void handle_remote_releases(Deserializer &derez, Runtime *rt,
                                         AddressSpaceID previous);
    public:
      const ApEvent precondition;
      ReleaseAnalysis *const target_analysis;
      const PhysicalTraceInfo trace_info;
    public:
      // Can only safely be accessed when analysis is locked
      CopyFillAggregator *release_aggregator;
    };

    /**
     * \class CopyAcrossAnalysis
     * For performing copy across traversals on equivalence set trees
     */
    class CopyAcrossAnalysis : public PhysicalAnalysis,
                               public LegionHeapify<CopyAcrossAnalysis> {
    public:
      CopyAcrossAnalysis(Runtime *rt, Operation *op, unsigned src_index,
                         unsigned dst_index, const VersionInfo &info,
                         const RegionRequirement &src_req,
                         const RegionRequirement &dst_req,
                         const InstanceSet &target_instances,
                         const std::vector<InstanceView*> &target_views,
                         const ApEvent precondition,
                         const PredEvent pred_guard, const ReductionOpID redop,
                         const std::vector<unsigned> &src_indexes,
                         const std::vector<unsigned> &dst_indexes,
                         const PhysicalTraceInfo &trace_info,
                         const bool perfect);
      CopyAcrossAnalysis(Runtime *rt, AddressSpaceID src, AddressSpaceID prev,
                         Operation *op, unsigned src_index, unsigned dst_index,
                         const RegionUsage &src_usage, 
                         const RegionUsage &dst_usage,
                         const LogicalRegion src_region,
                         const LogicalRegion dst_region,
                         const InstanceSet &target_instances,
                         const std::vector<InstanceView*> &target_views,
                         const ApEvent precondition,
                         const PredEvent pred_guard, const ReductionOpID redop,
                         const std::vector<unsigned> &src_indexes,
                         const std::vector<unsigned> &dst_indexes,
                         const PhysicalTraceInfo &trace_info,
                         const bool perfect);
      CopyAcrossAnalysis(const CopyAcrossAnalysis &rhs);
      virtual ~CopyAcrossAnalysis(void);
    public:
      CopyAcrossAnalysis& operator=(const CopyAcrossAnalysis &rhs);
    public:
      bool has_across_updates(void) const 
        { return (across_aggregator != NULL); }
      void record_uninitialized(const FieldMask &uninit,
                                std::set<RtEvent> &applied_events);
      CopyFillAggregator* get_across_aggregator(void);
      // No perform_traversal here since we also need an
      // index space expression to perform the traversal
      virtual RtEvent perform_remote(RtEvent precondition,
                                     std::set<RtEvent> &applied_events,
                                     const bool already_deferred = false);
      virtual RtEvent perform_updates(RtEvent precondition, 
                                      std::set<RtEvent> &applied_events,
                                      const bool already_deferred = false);
      virtual ApEvent perform_output(RtEvent precondition,
                                     std::set<RtEvent> &applied_events,
                                     const bool already_deferred = false);
    public:
      static inline FieldMask initialize_mask(const std::vector<unsigned> &idxs)
      {
        FieldMask result;
        for (unsigned idx = 0; idx < idxs.size(); idx++)
          result.set_bit(idxs[idx]);
        return result;
      }
      static void handle_remote_copies_across(Deserializer &derez, Runtime *rt,
                                              AddressSpaceID previous); 
      static std::vector<CopyAcrossHelper*> create_across_helpers(
                            const FieldMask &src_mask,
                            const FieldMask &dst_mask,
                            const InstanceSet &dst_instances,
                            const std::vector<unsigned> &src_indexes,
                            const std::vector<unsigned> &dst_indexes);
    public:
      const FieldMask src_mask;
      const FieldMask dst_mask;
      const unsigned src_index;
      const unsigned dst_index;
      const RegionUsage src_usage;
      const RegionUsage dst_usage;
      const LogicalRegion src_region;
      const LogicalRegion dst_region;
      const InstanceSet target_instances;
      const std::vector<InstanceView*> target_views;
      const ApEvent precondition;
      const PredEvent pred_guard;
      const ReductionOpID redop;
      const std::vector<unsigned> src_indexes;
      const std::vector<unsigned> dst_indexes;
      const std::vector<CopyAcrossHelper*> across_helpers;
      const PhysicalTraceInfo trace_info;
      const bool perfect;
    public:
      // Can only safely be accessed when analysis is locked
      FieldMask uninitialized;
      RtUserEvent uninitialized_reported;
      FieldMaskSet<IndexSpaceExpression> local_exprs;
      std::set<ApEvent> copy_events;
      std::set<RtEvent> guard_events;
    protected:
      CopyFillAggregator *across_aggregator;
      RtUserEvent aggregator_guard; // Guard event for the aggregator
    };

    /**
     * \class OverwriteAnalysis 
     * For performing overwrite traversals on equivalence set trees
     */
    class OverwriteAnalysis : public PhysicalAnalysis,
                              public LegionHeapify<OverwriteAnalysis> {
    public:
      OverwriteAnalysis(Runtime *rt, Operation *op, unsigned index,
                        const RegionUsage &usage,
                        const VersionInfo &info, LogicalView *view,
                        const PhysicalTraceInfo &trace_info,
                        const ApEvent precondition,
                        const RtEvent guard_event = RtEvent::NO_RT_EVENT,
                        const PredEvent pred_guard = PredEvent::NO_PRED_EVENT,
                        const bool track_effects = false,
                        const bool add_restriction = false);
      // Also local but with a full set of views
      OverwriteAnalysis(Runtime *rt, Operation *op, unsigned index,
                        const RegionUsage &usage,
                        const VersionInfo &info, 
                        const std::set<LogicalView*> &views,
                        const PhysicalTraceInfo &trace_info,
                        const ApEvent precondition,
                        const RtEvent guard_event = RtEvent::NO_RT_EVENT,
                        const PredEvent pred_guard = PredEvent::NO_PRED_EVENT,
                        const bool track_effects = false,
                        const bool add_restriction = false);
      OverwriteAnalysis(Runtime *rt, AddressSpaceID src, AddressSpaceID prev,
                        Operation *op, unsigned index, VersionManager *man, 
                        const RegionUsage &usage, 
                        const std::set<LogicalView*> &views,
                        const PhysicalTraceInfo &trace_info,
                        const ApEvent precondition,
                        const RtEvent guard_event,
                        const PredEvent pred_guard,
                        const bool track_effects,
                        const bool add_restriction);
      OverwriteAnalysis(const OverwriteAnalysis &rhs);
      virtual ~OverwriteAnalysis(void);
    public:
      OverwriteAnalysis& operator=(const OverwriteAnalysis &rhs);
    public:
      bool has_output_updates(void) const 
        { return (output_aggregator != NULL); }
    public:
      virtual void perform_traversal(EquivalenceSet *set,
                                     const FieldMask &mask,
                                     std::set<RtEvent> &deferral_events,
                                     std::set<RtEvent> &applied_events,
                                     FieldMask *stale_mask,
                                     const bool cached_set,
                                     const bool already_deferred = false);
      virtual RtEvent perform_remote(RtEvent precondition, 
                                     std::set<RtEvent> &applied_events,
                                     const bool already_deferred = false);
      virtual RtEvent perform_updates(RtEvent precondition, 
                                      std::set<RtEvent> &applied_events,
                                      const bool already_deferred = false);
      virtual ApEvent perform_output(RtEvent precondition,
                                     std::set<RtEvent> &applied_events,
                                     const bool already_deferred = false);
    public:
      static void handle_remote_overwrites(Deserializer &derez, Runtime *rt,
                                           AddressSpaceID previous); 
    public:
      const RegionUsage usage;
      const std::set<LogicalView*> views;
      const PhysicalTraceInfo trace_info;
      const ApEvent precondition;
      const RtEvent guard_event;
      const PredEvent pred_guard;
      const bool track_effects;
      const bool add_restriction;
    public:
      // Can only safely be accessed when analysis is locked
      CopyFillAggregator *output_aggregator;
      std::set<ApEvent> effects_events;
    };

    /**
     * \class FilterAnalysis
     * For performing filter traversals on equivalence set trees
     */
    class FilterAnalysis : public PhysicalAnalysis,
                           public LegionHeapify<FilterAnalysis> {
    public:
      FilterAnalysis(Runtime *rt, Operation *op, unsigned index,
                     const VersionInfo &info, InstanceView *inst_view,
                     LogicalView *registration_view,
                     const bool remove_restriction = false);
      FilterAnalysis(Runtime *rt, AddressSpaceID src, AddressSpaceID prev,
                     Operation *op, unsigned index, VersionManager *man,
                     InstanceView *inst_view, LogicalView *registration_view,
                     const bool remove_restriction);
      FilterAnalysis(const FilterAnalysis &rhs);
      virtual ~FilterAnalysis(void);
    public:
      FilterAnalysis& operator=(const FilterAnalysis &rhs);
    public:
      virtual void perform_traversal(EquivalenceSet *set,
                                     const FieldMask &mask,
                                     std::set<RtEvent> &deferral_events,
                                     std::set<RtEvent> &applied_events,
                                     FieldMask *stale_mask,
                                     const bool cached_set,
                                     const bool already_deferred = false);
      virtual RtEvent perform_remote(RtEvent precondition, 
                                     std::set<RtEvent> &applied_events,
                                     const bool already_deferred = false);
    public:
      static void handle_remote_filters(Deserializer &derez, Runtime *rt,
                                        AddressSpaceID previous);
    public:
      InstanceView *const inst_view;
      LogicalView *const registration_view;
      const bool remove_restriction;
    };

    /**
     * \class RayTracer
     * This is an abstract class that provides an interface for
     * recording the equivalence sets that result from ray tracing
     * an equivalence set tree for a given index space expression.
     */
    class RayTracer {
    public:
      virtual ~RayTracer(void) { }
    public:
      virtual void record_equivalence_set(EquivalenceSet *set,
                                          const FieldMask &mask) = 0;
      virtual void record_pending_equivalence_set(EquivalenceSet *set,
                                          const FieldMask &mask) = 0;
    };

    /**
     * \class EquivalenceSet
     * The equivalence set class tracks the physical state of a
     * set of points in a logical region for all the fields. There
     * is an owner node for the equivlance set that uses a ESI
     * protocol in order to manage local and remote copies of 
     * the equivalence set for each of the different fields.
     * It's also possible for the equivalence set to be refined
     * into sub equivalence sets which then subsum it's responsibility.
     */
    class EquivalenceSet : public DistributedCollectable,
                           public LegionHeapify<EquivalenceSet> {
    public:
      static const AllocationType alloc_type = EQUIVALENCE_SET_ALLOC;
    public:
      struct RefinementTaskArgs : public LgTaskArgs<RefinementTaskArgs> {
      public:
        static const LgTaskID TASK_ID = LG_REFINEMENT_TASK_ID;
      public:
        RefinementTaskArgs(EquivalenceSet *t)
          : LgTaskArgs<RefinementTaskArgs>(implicit_provenance), 
            target(t) { }
      public:
        EquivalenceSet *const target;
      };
      struct RemoteRefTaskArgs : public LgTaskArgs<RemoteRefTaskArgs> {
      public:
        static const LgTaskID TASK_ID = LG_REMOTE_REF_TASK_ID;
      public:
        RemoteRefTaskArgs(DistributedID id, RtUserEvent done, bool add,
                          std::map<LogicalView*,unsigned> *r)
          : LgTaskArgs<RemoteRefTaskArgs>(implicit_provenance), 
            did(id), done_event(done), add_references(add), refs(r) { }
      public:
        const DistributedID did;
        const RtUserEvent done_event;
        const bool add_references;
        std::map<LogicalView*,unsigned> *refs;
      };
      struct DeferRayTraceArgs : public LgTaskArgs<DeferRayTraceArgs> {
      public:
        static const LgTaskID TASK_ID = LG_DEFER_RAY_TRACE_TASK_ID;
      public:
        DeferRayTraceArgs(EquivalenceSet *s, RayTracer *t,
                          IndexSpaceExpression *e, IndexSpace h,
                          AddressSpaceID o, RtUserEvent d,
                          RtUserEvent def, const FieldMask &m,
                          // These are just for the case where the
                          // request comes from a remote node and
                          // we're waiting for the expression to load
                          bool is_local=true, bool is_expr_s = false,
                          IndexSpace expr_h = IndexSpace::NO_SPACE,
                          IndexSpaceExprID expr_i = 0);
      public:
        EquivalenceSet *const set;
        RayTracer *const target;
        IndexSpaceExpression *const expr;
        const IndexSpace handle;
        const AddressSpaceID origin;
        const RtUserEvent done;
        const RtUserEvent deferral;
        FieldMask *const ray_mask;
        const IndexSpace expr_handle;
        const IndexSpaceExprID expr_id;
        const bool is_local;
        const bool is_expr_space;
      };
      struct DeferRayTraceFinishArgs : 
        public LgTaskArgs<DeferRayTraceFinishArgs> {
      public:
        static const LgTaskID TASK_ID = LG_DEFER_RAY_TRACE_FINISH_TASK_ID;
      public:
        DeferRayTraceFinishArgs(RayTracer *t, AddressSpaceID src,
            FieldMaskSet<EquivalenceSet> *to_tv,
            std::map<EquivalenceSet*,IndexSpaceExpression*> *exs,
            const size_t v, const IndexSpace h, RtUserEvent d)
          : LgTaskArgs<DeferRayTraceFinishArgs>(implicit_provenance),
            target(t), source(src), to_traverse(to_tv), exprs(exs), 
            volume(v), handle(h), done(d) { }
      public:
        RayTracer *const target;
        const AddressSpaceID source;
        FieldMaskSet<EquivalenceSet> *const to_traverse;
        std::map<EquivalenceSet*,IndexSpaceExpression*> *const exprs;
        const size_t volume;
        const IndexSpace handle;
        const RtUserEvent done;
      };
      struct DeferSubsetRequestArgs : 
        public LgTaskArgs<DeferSubsetRequestArgs> {
      public:
        static const LgTaskID TASK_ID = LG_DEFER_SUBSET_REQUEST_TASK_ID;
      public:
        DeferSubsetRequestArgs(EquivalenceSet *s, 
                               AddressSpaceID src, RtUserEvent d)
          : LgTaskArgs<DeferSubsetRequestArgs>(implicit_provenance),
            set(s), source(src), deferral(d) { }
      public:
        EquivalenceSet *const set;
        const AddressSpaceID source;
        const RtUserEvent deferral;
      };
      struct DeferMakeOwnerArgs : public LgTaskArgs<DeferMakeOwnerArgs> {
      public:
        static const LgTaskID TASK_ID = LG_DEFER_MAKE_OWNER_TASK_ID;
      public:
        DeferMakeOwnerArgs(EquivalenceSet *s,
                           FieldMaskSet<EquivalenceSet> *sub, RtUserEvent d)
          : LgTaskArgs<DeferMakeOwnerArgs>(implicit_provenance), set(s),
            new_subsets(sub), done(d) { }
      public:
        EquivalenceSet *const set;
        FieldMaskSet<EquivalenceSet> *const new_subsets;
        const RtUserEvent done;
      };
      struct DeferMergeOrForwardArgs : 
        public LgTaskArgs<DeferMergeOrForwardArgs> {
      public:
        static const LgTaskID TASK_ID = LG_DEFER_MERGE_OR_FORWARD_TASK_ID;
      public:
        DeferMergeOrForwardArgs(EquivalenceSet *s, bool init,
            FieldMaskSet<LogicalView> *v,
            std::map<unsigned,std::vector<ReductionView*> > *r,
            FieldMaskSet<InstanceView> *t, 
            LegionMap<VersionID,FieldMask>::aligned *u, RtUserEvent d)
          : LgTaskArgs<DeferMergeOrForwardArgs>(implicit_provenance),
            set(s), views(v), reductions(r), restricted(t), 
            versions(u), done(d), initial(init) { }
      public:
        EquivalenceSet *const set;
        FieldMaskSet<LogicalView> *const views;
        std::map<unsigned,std::vector<ReductionView*> > *const reductions;
        FieldMaskSet<InstanceView> *const restricted;
        LegionMap<VersionID,FieldMask>::aligned *const versions;
        const RtUserEvent done;
        const bool initial;
      };
      struct DeferResponseArgs : public LgTaskArgs<DeferResponseArgs> {
      public:
        static const LgTaskID TASK_ID = LG_DEFER_EQ_RESPONSE_TASK_ID;
      public:
        DeferResponseArgs(DistributedID id, AddressSpaceID src, 
                          AddressSpaceID log, IndexSpaceExpression *ex, 
                          bool local, bool is_space, IndexSpace expr_h, 
                          IndexSpaceExprID xid, IndexSpace h);
      public:
        const DistributedID did;
        const AddressSpaceID source;
        const AddressSpaceID logical_owner;
        IndexSpaceExpression *const expr;
        const bool is_local;
        const bool is_index_space;
        const IndexSpace expr_handle;
        const IndexSpaceExprID expr_id;
        const IndexSpace handle;
      };
      struct DeferRemoveRefArgs : public LgTaskArgs<DeferRemoveRefArgs> {
      public:
        static const LgTaskID TASK_ID = LG_DEFER_REMOVE_EQ_REF_TASK_ID;
      public:
        DeferRemoveRefArgs(std::vector<IndexSpaceExpression*> *refs)
          : LgTaskArgs<DeferRemoveRefArgs>(implicit_provenance),
            references(refs) { }
      public:
        std::vector<IndexSpaceExpression*> *const references;
      };
    protected:
      enum EqState {
        // Owner starts in the mapping state, goes to pending refinement
        // once there are any refinements to be done which will wait for
        // all mappings to finish and then goes to refined once any 
        // refinements have been done
        MAPPING_STATE, // subsets is stable and no refinements being performed
        REFINING_STATE, // running the refinement task
        // Remote copies start in the invalid state, go to pending valid
        // while waiting for a lease on the current subsets, valid once they 
        // get a lease, pending invalid once they get an invalid notification
        // but have outsanding mappings, followed by invalid
        INVALID_STATE,
        PENDING_VALID_STATE,
        VALID_STATE,
      };
    protected:
      struct DisjointPartitionRefinement {
      public:
        DisjointPartitionRefinement(EquivalenceSet *owner, IndexPartNode *p,
                                    std::set<RtEvent> &applied_events);
        DisjointPartitionRefinement(const DisjointPartitionRefinement &rhs,
                                    std::set<RtEvent> &applied_events);
        ~DisjointPartitionRefinement(void);
      public:
        inline const std::map<IndexSpaceNode*,EquivalenceSet*>& 
          get_children(void) const { return children; }
        inline bool is_refined(void) const 
          { return (total_child_volume == partition_volume); } 
        inline size_t get_volume(void) const { return partition_volume; }
      public:
        void add_child(IndexSpaceNode *node, EquivalenceSet *child);
        EquivalenceSet* find_child(IndexSpaceNode *node) const;
      public:
        const DistributedID owner_did;
        IndexPartNode *const partition;
      private:
        std::map<IndexSpaceNode*,EquivalenceSet*> children;
        size_t total_child_volume;
        const size_t partition_volume;
      };
    public:
      EquivalenceSet(Runtime *rt, DistributedID did,
                     AddressSpaceID owner_space,
                     AddressSpaceID logical_owner,
                     IndexSpaceExpression *expr, 
                     IndexSpaceNode *index_space_node,
                     bool register_now);
      EquivalenceSet(const EquivalenceSet &rhs);
      virtual ~EquivalenceSet(void);
    public:
      EquivalenceSet& operator=(const EquivalenceSet &rhs);
    public:
      inline bool has_refinements(const FieldMask &mask) const
        {
          AutoLock eq(eq_lock,1,false/*exclusive*/);
          return is_refined(mask);
        }
    public:
      // Must be called while holding the lock
      inline bool is_logical_owner(void) const
        { return (local_space == logical_owner_space); }
    protected:
      // Must be called while holding the lock
      inline bool is_refined(const FieldMask &mask) const
        { 
          return (!subsets.empty() && !(subsets.get_valid_mask() * mask)) ||
                  !(refining_fields * mask);
        }
    protected:
      inline void increment_pending_analyses(void)
        { pending_analyses++; }
      inline void decrement_pending_analyses(void)
        {
#ifdef DEBUG_LEGION
          assert(pending_analyses > 0);
#endif
          if ((--pending_analyses == 0) && !is_logical_owner() &&
              waiting_event.exists())
            // Signal to the migration task that it is safe to unpack
            trigger_pending_analysis_event();
        }
      // Need a separte function because Runtime::trigger_event is not included
      void trigger_pending_analysis_event(void);
    public:
      // From distributed collectable
      virtual void notify_active(ReferenceMutator *mutator);
      virtual void notify_inactive(ReferenceMutator *mutator);
      virtual void notify_valid(ReferenceMutator *mutator);
      virtual void notify_invalid(ReferenceMutator *mutator);
    public:
      AddressSpaceID clone_from(const EquivalenceSet *parent, 
                                const FieldMask &clone_mask);
      void remove_update_guard(CopyFillGuard *guard);
      void refresh_refinement(RayTracer *target, const FieldMask &mask,
                              RtUserEvent refresh_done);
      void ray_trace_equivalence_sets(RayTracer *target,
                                      IndexSpaceExpression *expr, 
                                      FieldMask ray_mask,
                                      IndexSpace handle,
                                      AddressSpaceID source,
                                      RtUserEvent ready,
                                      RtUserEvent deferral_event = 
                                        RtUserEvent::NO_RT_USER_EVENT); 
      void record_subset(EquivalenceSet *set, const FieldMask &mask);
    public:
      // Analysis methods
      inline bool has_restrictions(const FieldMask &mask) const
        { return !(mask * restricted_fields); }
      FieldMask is_restricted(InstanceView *view);
      void initialize_set(const RegionUsage &usage,
                          const FieldMask &user_mask,
                          const bool restricted,
                          const InstanceSet &sources,
            const std::vector<InstanceView*> &corresponding,
                          std::set<RtEvent> &applied_events);
      void find_valid_instances(ValidInstAnalysis &analysis,
                                FieldMask user_mask,
                                std::set<RtEvent> &deferral_events,
                                std::set<RtEvent> &applied_events,
                                const bool cached_set,
                                const bool already_deferred = false);
      void find_invalid_instances(InvalidInstAnalysis &analysis,
                                FieldMask user_mask,
                                std::set<RtEvent> &deferral_events,
                                std::set<RtEvent> &applied_events,
                                const bool cached_set,
                                const bool already_deferred = false);
      void update_set(UpdateAnalysis &analysis, FieldMask user_mask,
                      std::set<RtEvent> &deferral_events,
                      std::set<RtEvent> &applied_events,
                      FieldMask *stale_mask = NULL,
                      const bool cached_set = true,
                      const bool already_deferred = false);
    protected:
      void update_set_internal(CopyFillAggregator *&input_aggregator,
                               const RtEvent guard_event,
                               Operation *op, const unsigned index,
                               const RegionUsage &usage,
                               const FieldMask &user_mask,
                               const InstanceSet &target_instances,
                               const std::vector<InstanceView*> &target_views,
                               std::set<RtEvent> &applied_events,
                               const bool record_valid);
      void check_for_migration(PhysicalAnalysis &analysis,
                               std::set<RtEvent> &applied_events);
    public:
      void acquire_restrictions(AcquireAnalysis &analysis, 
                                FieldMask acquire_mask,
                                std::set<RtEvent> &deferral_events,
                                std::set<RtEvent> &applied_events,
                                FieldMask *stale_mask = NULL,
                                const bool cached_set = true,
                                const bool already_deferred = false);
      void release_restrictions(ReleaseAnalysis &analysis,
                                FieldMask release_mask,
                                std::set<RtEvent> &deferral_events,
                                std::set<RtEvent> &applied_events,
                                FieldMask *stale_mask = NULL,
                                const bool cached_set = true,
                                const bool already_deferred = false);
      void issue_across_copies(CopyAcrossAnalysis &analysis,
                               FieldMask src_mask, 
                               IndexSpaceExpression *overlap,
                               std::set<RtEvent> &deferral_events,
                               std::set<RtEvent> &applied_events);
      void overwrite_set(OverwriteAnalysis &analysis, FieldMask mask,
                         std::set<RtEvent> &deferral_events,
                         std::set<RtEvent> &applied_events,
                         FieldMask *stale_mask = NULL,
                         const bool cached_set = true,
                         const bool already_deferred = false);
      void filter_set(FilterAnalysis &analysis, FieldMask mask,
                      std::set<RtEvent> &deferral_events,
                      std::set<RtEvent> &applied_events,
                      FieldMask *stale_mask = NULL,
                      const bool cached_set = true,
                      const bool already_deferred = false);
    protected:
      void request_remote_subsets(std::set<RtEvent> &applied_events);
      // Help for analysis, all must be called while holding the lock
      void record_instances(const FieldMask &record_mask, 
                            const InstanceSet &target_instances,
                            const std::vector<InstanceView*> &target_views,
                                  ReferenceMutator &mutator);
      void issue_update_copies_and_fills(CopyFillAggregator *&aggregator,
                                         const RtEvent guard_event,
                                         Operation *op, const unsigned index,
                                         const bool track_events,
                                         FieldMask update_mask,
                                         const InstanceSet &target_instances,
                         const std::vector<InstanceView*> &target_views,
                                         IndexSpaceExpression *expr,
                                         const bool skip_check = false,
                                         const int dst_index = -1) const;
      void filter_valid_instances(const FieldMask &filter_mask);
      void filter_reduction_instances(const FieldMask &filter_mask);
      void apply_reductions(const FieldMask &reduce_mask, 
                            CopyFillAggregator *&aggregator,
                            RtEvent guard_event, Operation *op,
                            const unsigned index, const bool track_events);
      void copy_out(const FieldMask &restricted_mask,
                    const InstanceSet &src_instances,
                    const std::vector<InstanceView*> &src_views,
                    Operation *op, const unsigned index,
                          CopyFillAggregator *&aggregator) const;
      // For the case with a single instance and a logical view
      void copy_out(const FieldMask &restricted_mask, LogicalView *src_view,
                    Operation *op, const unsigned index,
                          CopyFillAggregator *&aggregator) const;
      void advance_version_numbers(FieldMask advance_mask);
    protected:
      void perform_refinements(void);
      void check_for_unrefined_remainder(AutoLock &eq,
                                         const FieldMask &mask,
                                         AddressSpaceID source);
      void finalize_disjoint_refinement(DisjointPartitionRefinement *dis,
                                        const FieldMask &finalize_mask);
      void filter_unrefined_remainders(FieldMask &to_filter,
                                       IndexSpaceExpression *expr);
      void send_equivalence_set(AddressSpaceID target);
      // Must be called while holding the lock in exlcusive mode
      EquivalenceSet* add_pending_refinement(IndexSpaceExpression *expr,
                                             const FieldMask &mask,
                                             IndexSpaceNode *node,
                                             AddressSpaceID source);
      void process_subset_request(AddressSpaceID source,
                                  RtUserEvent deferral_event);
      void process_subset_response(Deserializer &derez);
      void process_subset_update(Deserializer &derez);
      void pack_state(Serializer &rez, const FieldMask &mask) const;
      void unpack_state(Deserializer &derez); 
      void merge_or_forward(const RtUserEvent done_event,
          bool initial_refinement, const FieldMaskSet<LogicalView> &new_views,
          const std::map<unsigned,std::vector<ReductionView*> > &new_reductions,
          const FieldMaskSet<InstanceView> &new_restrictions,
          const LegionMap<VersionID,FieldMask>::aligned &new_versions);
      void pack_migration(Serializer &rez, RtEvent done_migration);
      void unpack_migration(Deserializer &derez, AddressSpaceID source,
                            RtUserEvent done_event);
      bool make_owner(FieldMaskSet<EquivalenceSet> *new_subsets,
                      RtUserEvent done_event, bool need_lock);
      void update_owner(const AddressSpaceID new_logical_owner);
      void defer_traversal(AutoTryLock &eq, PhysicalAnalysis &analysis,
                           const FieldMask &mask,
                           std::set<RtEvent> &deferral_events,
                           std::set<RtEvent> &applied_events,
                           const bool already_deferred,
                           const bool cached_set);
      inline RtEvent chain_deferral_events(RtUserEvent deferral_event)
      {
        volatile Realm::Event::id_t *ptr = &next_deferral_precondition.id;
        RtEvent continuation_pre;
        do {
          continuation_pre.id = *ptr;
        } while (!__sync_bool_compare_and_swap(ptr,
                  continuation_pre.id, deferral_event.id));
        return continuation_pre;
      }
    public:
      static void handle_refinement(const void *args);
      static void handle_remote_references(const void *args);
      static void handle_ray_trace(const void *args, Runtime *runtime);
      static void handle_ray_trace_finish(const void *args);
      static void handle_subset_request(const void *args);
      static void handle_make_owner(const void *args);
      static void handle_merge_or_forward(const void *args);
      static void handle_deferred_response(const void *args, Runtime *runtime);
      static void handle_deferred_remove_refs(const void *args);
      static void handle_equivalence_set_request(Deserializer &derez,
                            Runtime *runtime, AddressSpaceID source);
      static void handle_equivalence_set_response(Deserializer &derez,
                            Runtime *runtime, AddressSpaceID source);
      static void handle_subset_request(Deserializer &derez, Runtime *runtime);
      static void handle_subset_response(Deserializer &derez, Runtime *runtime);
      static void handle_subset_update(Deserializer &derez, Runtime *rt);
      static void handle_ray_trace_request(Deserializer &derez, 
                            Runtime *runtime, AddressSpaceID source);
      static void handle_ray_trace_response(Deserializer &derez, Runtime *rt);
      static void handle_migration(Deserializer &derez, 
                                   Runtime *runtime, AddressSpaceID source);
      static void handle_owner_update(Deserializer &derez, Runtime *rt);
      static void handle_remote_refinement(Deserializer &derez, Runtime *rt);
    public:
      IndexSpaceExpression *const set_expr;
      IndexSpaceNode *const index_space_node; // can be NULL
    protected:
      AddressSpaceID logical_owner_space;
      mutable LocalLock eq_lock;
    protected:
      // This is the actual physical state of the equivalence class
      FieldMaskSet<LogicalView>                           valid_instances;
      std::map<unsigned/*field idx*/,
               std::vector<ReductionView*> >              reduction_instances;
      FieldMask                                           reduction_fields;
      FieldMaskSet<InstanceView>                          restricted_instances;
      FieldMask                                           restricted_fields;
      // This is the current version number of the equivalence set
      // Each field should appear in exactly one mask
      LegionMap<VersionID,FieldMask>::aligned             version_numbers;
    protected:
      // Track the current state of this equivalence state
      EqState eq_state;
      // Fields that are being refined
      FieldMask refining_fields;
      // This tracks the most recent copy-fill aggregator for each field
      FieldMaskSet<CopyFillGuard> update_guards;
      // Keep track of the refinements that need to be done
      FieldMaskSet<EquivalenceSet> pending_refinements;
      // Record which remote eq sets are being refined for the first time
      std::set<EquivalenceSet*> remote_first_refinements;
      // Keep an event to track when the refinements are ready
      RtUserEvent transition_event;
      // An event to track when the refinement task is done on the owner
      // and when analyses are done on remote nodes for migration
      RtUserEvent waiting_event;
      // An event to order to deferral tasks
      volatile RtEvent next_deferral_precondition;
    protected:
      // If we have sub sets then we track those here
      // If this data structure is not empty, everything above is invalid
      // except for the remainder expression which is just waiting until
      // someone else decides that they need to access it
      FieldMaskSet<EquivalenceSet> subsets;
      std::map<IndexSpaceExpression*,EquivalenceSet*> *subset_exprs;
      // Set on the owner node for tracking the remote subset leases
      std::set<AddressSpaceID> remote_subsets;
      // Index space expression for unrefined remainder of our set_expr
      // This is only valid on the owner node
      FieldMaskSet<IndexSpaceExpression> unrefined_remainders;
      // For detecting when we are slicing a disjoint partition
      FieldMaskSet<DisjointPartitionRefinement> disjoint_partition_refinements;
    protected:
      // Uses these for determining when we should do migration
      // There is an implicit assumption here that equivalence sets
      // are only used be a small number of nodes that is less than
      // the samples per migration count, if it ever exceeds this 
      // then we'll issue a warning
      static const unsigned SAMPLES_PER_MIGRATION_TEST = 64;
      // How many total epochs we want to remember
      static const unsigned MIGRATION_EPOCHS = 2;
      std::vector<std::pair<AddressSpaceID,unsigned> > 
        user_samples[MIGRATION_EPOCHS];
      unsigned migration_index;
      unsigned sample_count;
      // Prevent migration while there are still analyses traversing the set
      unsigned pending_analyses;
    public:
      static const VersionID init_version = 1;
    };

    /**
     * \class VersionManager
     * The VersionManager class tracks the starting equivalence
     * sets for a given node in the logical region tree. Note
     * that its possible that these have since been shattered
     * and we need to traverse them, but it's a cached starting
     * point that doesn't involve tracing the entire tree.
     */
    class VersionManager : public RayTracer, 
                           public LegionHeapify<VersionManager> {
    public:
      static const AllocationType alloc_type = VERSION_MANAGER_ALLOC;
    public:
      struct LgFinalizeEqSetsArgs : 
        public LgTaskArgs<LgFinalizeEqSetsArgs> {
      public:
        static const LgTaskID TASK_ID = LG_FINALIZE_EQ_SETS_TASK_ID;
      public:
        LgFinalizeEqSetsArgs(VersionManager *man, RtUserEvent c, UniqueID uid)
          : LgTaskArgs<LgFinalizeEqSetsArgs>(uid), manager(man), compute(c) { }
      public:
        VersionManager *const manager;
        const RtUserEvent compute;
      };
    public:
      VersionManager(RegionTreeNode *node, ContextID ctx); 
      VersionManager(const VersionManager &manager);
      virtual ~VersionManager(void);
    public:
      VersionManager& operator=(const VersionManager &rhs);
    public:
      inline bool has_versions(const FieldMask &mask) const 
        { return !(mask - equivalence_sets.get_valid_mask()); }
      inline const FieldMask& get_version_mask(void) const
        { return equivalence_sets.get_valid_mask(); }
    public:
      void reset(void);
    public:
      RtEvent perform_versioning_analysis(InnerContext *parent_ctx,
                                          VersionInfo *version_info,
                                          RegionNode *region_node,
                                          const FieldMask &version_mask,
                                          Operation *op);
      virtual void record_equivalence_set(EquivalenceSet *set, 
                                          const FieldMask &mask);
      virtual void record_pending_equivalence_set(EquivalenceSet *set, 
                                          const FieldMask &mask);
      void finalize_equivalence_sets(RtUserEvent done_event);                           
      RtEvent record_stale_sets(FieldMaskSet<EquivalenceSet> &stale_sets);
    public:
      void print_physical_state(RegionTreeNode *node,
                                const FieldMask &capture_mask,
                                TreeStateLogger *logger);
    public:
      static void handle_finalize_eq_sets(const void *args);
      static void handle_stale_update(Deserializer &derez, Runtime *runtime);
    public:
      const ContextID ctx;
      RegionTreeNode *const node;
      Runtime *const runtime;
    protected:
      mutable LocalLock manager_lock;
    protected: 
      FieldMaskSet<EquivalenceSet> equivalence_sets;
      FieldMaskSet<EquivalenceSet> pending_equivalence_sets;
      FieldMaskSet<VersionInfo> waiting_infos;
      LegionMap<RtUserEvent,FieldMask>::aligned equivalence_sets_ready;
    };

    typedef DynamicTableAllocator<VersionManager,10,8> VersionManagerAllocator; 

    /**
     * \class RegionTreePath
     * Keep track of the path and states associated with a 
     * given region requirement of an operation.
     */
    class RegionTreePath {
    public:
      RegionTreePath(void);
    public:
      void initialize(unsigned min_depth, unsigned max_depth);
      void register_child(unsigned depth, const LegionColor color);
      void record_aliased_children(unsigned depth, const FieldMask &mask);
      void clear();
    public:
#ifdef DEBUG_LEGION 
      bool has_child(unsigned depth) const;
      LegionColor get_child(unsigned depth) const;
#else
      inline bool has_child(unsigned depth) const
        { return path[depth] != INVALID_COLOR; }
      inline LegionColor get_child(unsigned depth) const
        { return path[depth]; }
#endif
      inline unsigned get_path_length(void) const
        { return ((max_depth-min_depth)+1); }
      inline unsigned get_min_depth(void) const { return min_depth; }
      inline unsigned get_max_depth(void) const { return max_depth; }
    public:
      const FieldMask* get_aliased_children(unsigned depth) const;
    protected:
      std::vector<LegionColor> path;
      LegionMap<unsigned/*depth*/,FieldMask>::aligned interfering_children;
      unsigned min_depth;
      unsigned max_depth;
    };

    /**
     * \class PathTraverser
     * An abstract class which provides the needed
     * functionality for walking a path and visiting
     * all the kinds of nodes along the path.
     */
    class PathTraverser {
    public:
      PathTraverser(RegionTreePath &path);
      PathTraverser(const PathTraverser &rhs);
      virtual ~PathTraverser(void);
    public:
      PathTraverser& operator=(const PathTraverser &rhs);
    public:
      // Return true if the traversal was successful
      // or false if one of the nodes exit stopped early
      bool traverse(RegionTreeNode *start);
    public:
      virtual bool visit_region(RegionNode *node) = 0;
      virtual bool visit_partition(PartitionNode *node) = 0;
    protected:
      RegionTreePath &path;
    protected:
      // Fields are only valid during traversal
      unsigned depth;
      bool has_child;
      LegionColor next_child;
    };

    /**
     * \class NodeTraverser
     * An abstract class which provides the needed
     * functionality for visiting a node in the tree
     * and all of its sub-nodes.
     */
    class NodeTraverser {
    public:
      NodeTraverser(bool force = false)
        : force_instantiation(force) { }
    public:
      virtual bool break_early(void) const { return false; }
      virtual bool visit_only_valid(void) const = 0;
      virtual bool visit_region(RegionNode *node) = 0;
      virtual bool visit_partition(PartitionNode *node) = 0;
    public:
      const bool force_instantiation;
    };

    /**
     * \class LogicalPathRegistrar
     * A class that registers dependences for an operation
     * against all other operation with an overlapping
     * field mask along a given path
     */
    class LogicalPathRegistrar : public PathTraverser {
    public:
      LogicalPathRegistrar(ContextID ctx, Operation *op,
            const FieldMask &field_mask, RegionTreePath &path);
      LogicalPathRegistrar(const LogicalPathRegistrar &rhs);
      virtual ~LogicalPathRegistrar(void);
    public:
      LogicalPathRegistrar& operator=(const LogicalPathRegistrar &rhs);
    public:
      virtual bool visit_region(RegionNode *node);
      virtual bool visit_partition(PartitionNode *node);
    public:
      const ContextID ctx;
      const FieldMask field_mask;
      Operation *const op;
    };

    /**
     * \class LogicalRegistrar
     * A class that registers dependences for an operation
     * against all other operations with an overlapping
     * field mask.
     */
    class LogicalRegistrar : public NodeTraverser {
    public:
      LogicalRegistrar(ContextID ctx, Operation *op,
                       const FieldMask &field_mask,
                       bool dom);
      LogicalRegistrar(const LogicalRegistrar &rhs);
      ~LogicalRegistrar(void);
    public:
      LogicalRegistrar& operator=(const LogicalRegistrar &rhs);
    public:
      virtual bool visit_only_valid(void) const;
      virtual bool visit_region(RegionNode *node);
      virtual bool visit_partition(PartitionNode *node);
    public:
      const ContextID ctx;
      const FieldMask field_mask;
      Operation *const op;
      const bool dominate;
    };

    /**
     * \class CurrentInitializer 
     * A class for initializing current states 
     */
    class CurrentInitializer : public NodeTraverser {
    public:
      CurrentInitializer(ContextID ctx);
      CurrentInitializer(const CurrentInitializer &rhs);
      ~CurrentInitializer(void);
    public:
      CurrentInitializer& operator=(const CurrentInitializer &rhs);
    public:
      virtual bool visit_only_valid(void) const;
      virtual bool visit_region(RegionNode *node);
      virtual bool visit_partition(PartitionNode *node);
    protected:
      const ContextID ctx;
    };

    /**
     * \class CurrentInvalidator 
     * A class for invalidating current states 
     */
    class CurrentInvalidator : public NodeTraverser {
    public:
      CurrentInvalidator(ContextID ctx, bool users_only);
      CurrentInvalidator(const CurrentInvalidator &rhs);
      ~CurrentInvalidator(void);
    public:
      CurrentInvalidator& operator=(const CurrentInvalidator &rhs);
    public:
      virtual bool visit_only_valid(void) const;
      virtual bool visit_region(RegionNode *node);
      virtual bool visit_partition(PartitionNode *node);
    protected:
      const ContextID ctx;
      const bool users_only;
    };

    /**
     * \class DeletionInvalidator
     * A class for invalidating current states for deletions
     */
    class DeletionInvalidator : public NodeTraverser {
    public:
      DeletionInvalidator(ContextID ctx, const FieldMask &deletion_mask);
      DeletionInvalidator(const DeletionInvalidator &rhs);
      ~DeletionInvalidator(void);
    public:
      DeletionInvalidator& operator=(const DeletionInvalidator &rhs);
    public:
      virtual bool visit_only_valid(void) const;
      virtual bool visit_region(RegionNode *node);
      virtual bool visit_partition(PartitionNode *node);
    protected:
      const ContextID ctx;
      const FieldMask &deletion_mask;
    };

    /**
     * \class VersioningInvalidator
     * A class for reseting the versioning managers for 
     * a deleted region (sub)-tree so that version states
     * and the things they point to can be cleaned up
     * by the garbage collector. The better long term
     * answer is to have individual contexts do this.
     */
    class VersioningInvalidator : public NodeTraverser {
    public:
      VersioningInvalidator(void);
      VersioningInvalidator(RegionTreeContext ctx);
    public:
      virtual bool visit_only_valid(void) const { return true; }
      virtual bool visit_region(RegionNode *node);
      virtual bool visit_partition(PartitionNode *node);
    protected:
      const ContextID ctx;
      const bool invalidate_all;
    };

  }; // namespace Internal 
}; // namespace Legion

#endif // __LEGION_ANALYSIS_H__<|MERGE_RESOLUTION|>--- conflicted
+++ resolved
@@ -157,17 +157,8 @@
 #ifdef LEGION_SPY
                            RegionTreeID src_tree_id, RegionTreeID dst_tree_id,
 #endif
-<<<<<<< HEAD
-                           ApEvent precondition,
-                           ReductionOpID redop,
-                           bool reduction_fold,
-                           const FieldMaskSet<InstanceView> &tracing_srcs,
-                           const FieldMaskSet<InstanceView> &tracing_dsts,
-                           std::set<RtEvent> &applied) = 0;
-=======
                            ApEvent precondition, PredEvent pred_guard,
                            ReductionOpID redop, bool reduction_fold) = 0;
->>>>>>> 6afbdfc5
       virtual void record_issue_indirect(Memoizable *memo, ApEvent &lhs,
                            IndexSpaceExpression *expr,
                            const std::vector<CopySrcDstField>& src_fields,
@@ -205,14 +196,7 @@
                            unsigned idx, IndexSpaceExpression *expr, 
                            const FieldMaskSet<FillView> &tracing_srcs,
                            const FieldMaskSet<InstanceView> &tracing_dsts,
-<<<<<<< HEAD
-                           std::set<RtEvent> &applied) = 0;
-      virtual void record_fill_view(FillView *view, 
-                           const FieldMask &user_mask,
-                           std::set<RtEvent> &applied) = 0;
-=======
                            std::set<RtEvent> &applied_events) = 0;
->>>>>>> 6afbdfc5
     public:
       virtual void record_op_view(Memoizable *memo,
                           unsigned idx,
@@ -300,17 +284,8 @@
 #ifdef LEGION_SPY
                            RegionTreeID src_tree_id, RegionTreeID dst_tree_id,
 #endif
-<<<<<<< HEAD
-                           ApEvent precondition,
-                           ReductionOpID redop,
-                           bool reduction_fold,
-                           const FieldMaskSet<InstanceView> &tracing_srcs,
-                           const FieldMaskSet<InstanceView> &tracing_dsts,
-                           std::set<RtEvent> &applied);
-=======
                            ApEvent precondition, PredEvent pred_guard,
                            ReductionOpID redop, bool reduction_fold);
->>>>>>> 6afbdfc5
       virtual void record_issue_indirect(Memoizable *memo, ApEvent &lhs,
                            IndexSpaceExpression *expr,
                            const std::vector<CopySrcDstField>& src_fields,
@@ -347,14 +322,7 @@
                            unsigned idx, IndexSpaceExpression *expr, 
                            const FieldMaskSet<FillView> &tracing_srcs,
                            const FieldMaskSet<InstanceView> &tracing_dsts,
-<<<<<<< HEAD
-                           std::set<RtEvent> &applied);
-      virtual void record_fill_view(FillView *view, 
-                           const FieldMask &user_mask,
-                           std::set<RtEvent> &applied);
-=======
                            std::set<RtEvent> &applied_events);
->>>>>>> 6afbdfc5
     public:
       virtual void record_op_view(Memoizable *memo,
                           unsigned idx,
@@ -528,28 +496,6 @@
 #ifdef LEGION_SPY
                           RegionTreeID src_tree_id, RegionTreeID dst_tree_id,
 #endif
-<<<<<<< HEAD
-                          ApEvent precondition,
-                          ReductionOpID redop,
-                          bool reduction_fold,
-                          std::set<RtEvent> *applied,
-                          const FieldMaskSet<InstanceView> *tracing_srcs,
-                          const FieldMaskSet<InstanceView> *tracing_dsts) const
-        {
-          sanity_check();
-#ifdef DEBUG_LEGION
-          assert(tracing_srcs != NULL);
-          assert(tracing_dsts != NULL);
-          assert(applied != NULL);
-#endif
-          rec->record_issue_copy(memo, index, dst_index,
-                                 result, expr, src_fields, dst_fields,
-#ifdef LEGION_SPY
-                                 src_tree_id, dst_tree_id,
-#endif
-                                 precondition, redop, reduction_fold,
-                                 *tracing_srcs, *tracing_dsts, *applied);
-=======
                           ApEvent precondition, PredEvent pred_guard,
                           ReductionOpID redop, bool reduction_fold) const
         {
@@ -559,7 +505,6 @@
                                  src_tree_id, dst_tree_id,
 #endif
                                  precondition, pred_guard,redop,reduction_fold);
->>>>>>> 6afbdfc5
         }
       inline void record_issue_fill(ApEvent &result,
                           IndexSpaceExpression *expr,
@@ -569,40 +514,14 @@
                           FieldSpace handle,
                           RegionTreeID tree_id,
 #endif
-<<<<<<< HEAD
-                          ApEvent precondition,
-                          std::set<RtEvent> *applied,
-                          const FieldMaskSet<FillView> *tracing_srcs,
-                          const FieldMaskSet<InstanceView> *tracing_dsts) const
-        {
-          sanity_check();
-#ifdef DEBUG_LEGION
-          assert(tracing_srcs != NULL);
-          assert(tracing_dsts != NULL);
-          assert(applied != NULL);
-#endif
-          rec->record_issue_fill(memo, index, result, expr, fields, 
-=======
                           ApEvent precondition, PredEvent pred_guard) const
         {
           sanity_check();
           rec->record_issue_fill(memo, result, expr, fields, 
->>>>>>> 6afbdfc5
                                  fill_value, fill_size,
 #ifdef LEGION_SPY
                                  handle, tree_id,
 #endif
-<<<<<<< HEAD
-                                 precondition, *tracing_srcs, 
-                                 *tracing_dsts, *applied);
-        }
-      inline void record_fill_view(FillView *view, 
-                                   const FieldMask &user_mask,
-                                   std::set<RtEvent> &applied) const
-        {
-          sanity_check();
-          rec->record_fill_view(view, user_mask, applied);
-=======
                                  precondition, pred_guard);
         }
 #ifdef LEGION_GPU_REDUCTIONS
@@ -635,7 +554,6 @@
         {
           sanity_check();
           rec->record_fill_views(lhs, memo, index, expr, srcs, dsts, applied);
->>>>>>> 6afbdfc5
         }
       inline void record_issue_indirect(ApEvent &result,
                              IndexSpaceExpression *expr,
