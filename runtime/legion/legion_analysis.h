--- conflicted
+++ resolved
@@ -151,20 +151,8 @@
                            IndexSpaceExpression *expr,
                            const std::vector<CopySrcDstField>& src_fields,
                            const std::vector<CopySrcDstField>& dst_fields,
-<<<<<<< HEAD
                            ApEvent precondition, PredEvent pred_guard,
                            ReductionOpID redop, bool reduction_fold) = 0;
-=======
-#ifdef LEGION_SPY
-                           RegionTreeID src_tree_id,
-                           RegionTreeID dst_tree_id,
-#endif
-                           ApEvent precondition,
-                           ReductionOpID redop,
-                           bool reduction_fold,
-                           const FieldMaskSet<InstanceView> &tracing_srcs,
-                           const FieldMaskSet<InstanceView> &tracing_dsts) = 0;
->>>>>>> 0e30e2f7
       virtual void record_issue_indirect(Memoizable *memo, ApEvent &lhs,
                            IndexSpaceExpression *expr,
                            const std::vector<CopySrcDstField>& src_fields,
@@ -264,20 +252,8 @@
                            IndexSpaceExpression *expr,
                            const std::vector<CopySrcDstField>& src_fields,
                            const std::vector<CopySrcDstField>& dst_fields,
-<<<<<<< HEAD
                            ApEvent precondition, PredEvent pred_guard,
                            ReductionOpID redop, bool reduction_fold);
-=======
-#ifdef LEGION_SPY
-                           RegionTreeID src_tree_id,
-                           RegionTreeID dst_tree_id,
-#endif
-                           ApEvent precondition,
-                           ReductionOpID redop,
-                           bool reduction_fold,
-                           const FieldMaskSet<InstanceView> &tracing_srcs,
-                           const FieldMaskSet<InstanceView> &tracing_dsts);
->>>>>>> 0e30e2f7
       virtual void record_issue_indirect(Memoizable *memo, ApEvent &lhs,
                            IndexSpaceExpression *expr,
                            const std::vector<CopySrcDstField>& src_fields,
@@ -457,7 +433,6 @@
                           IndexSpaceExpression *expr,
                           const std::vector<CopySrcDstField>& src_fields,
                           const std::vector<CopySrcDstField>& dst_fields,
-<<<<<<< HEAD
                           ApEvent precondition, PredEvent pred_guard,
                           ReductionOpID redop, bool reduction_fold) const
         {
@@ -465,30 +440,6 @@
           rec->record_issue_copy(memo, result, expr, 
                                  src_fields, dst_fields, precondition, 
                                  pred_guard, redop, reduction_fold);
-=======
-#ifdef LEGION_SPY
-                          RegionTreeID src_tree_id,
-                          RegionTreeID dst_tree_id,
-#endif
-                          ApEvent precondition,
-                          ReductionOpID redop,
-                          bool reduction_fold,
-                          const FieldMaskSet<InstanceView> *tracing_srcs,
-                          const FieldMaskSet<InstanceView> *tracing_dsts) const
-        {
-          sanity_check();
-#ifdef DEBUG_LEGION
-          assert(tracing_srcs != NULL);
-          assert(tracing_dsts != NULL);
-#endif
-          rec->record_issue_copy(memo, index, dst_index,
-                                 result, expr, src_fields, dst_fields,
-#ifdef LEGION_SPY
-                                 src_tree_id, dst_tree_id,
-#endif
-                                 precondition, redop, reduction_fold,
-                                 *tracing_srcs, *tracing_dsts);
->>>>>>> 0e30e2f7
         }
       inline void record_issue_fill(ApEvent &result,
                           IndexSpaceExpression *expr,
