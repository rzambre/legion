--- conflicted
+++ resolved
@@ -3626,18 +3626,7 @@
 #ifdef LEGION_SPY
             src_tree_id, dst_tree_id,
 #endif
-<<<<<<< HEAD
             find_event(precondition), redop, reduction_fold)); 
-=======
-            find_event(precondition), redop, reduction_fold));
-
-      record_views(lhs_, expr, RegionUsage(LEGION_READ_ONLY, 
-            LEGION_EXCLUSIVE, 0), tracing_srcs, src_eqs);
-      record_copy_views(lhs_, expr, tracing_srcs);
-      record_views(lhs_, expr, RegionUsage(LEGION_WRITE_ONLY, 
-            LEGION_EXCLUSIVE, 0), tracing_dsts, dst_eqs);
-      record_copy_views(lhs_, expr, tracing_dsts);
->>>>>>> e947defb
     }
 
     //--------------------------------------------------------------------------
@@ -3689,16 +3678,7 @@
 #ifdef LEGION_SPY
                                        handle, tree_id,
 #endif
-<<<<<<< HEAD
                                        find_event(precondition))); 
-=======
-                                       find_event(precondition)));
-
-      record_fill_views(tracing_srcs);
-      record_views(lhs_, expr, RegionUsage(LEGION_WRITE_ONLY, 
-            LEGION_EXCLUSIVE, 0), tracing_dsts, eqs);
-      record_copy_views(lhs_, expr, tracing_dsts);
->>>>>>> e947defb
     }
 
     //--------------------------------------------------------------------------
@@ -3846,8 +3826,8 @@
 #endif
       const unsigned lhs_ = find_event(lhs);
       record_fill_views(tracing_srcs);
-      record_views(lhs_, expr, RegionUsage(WRITE_ONLY, EXCLUSIVE, 0), 
-                   tracing_dsts, eqs);
+      record_views(lhs_, expr, RegionUsage(LEGION_WRITE_ONLY, 
+            LEGION_EXCLUSIVE, 0), tracing_dsts, eqs);
       record_copy_views(lhs_, expr, tracing_dsts);
     }
 
@@ -3883,11 +3863,11 @@
       assert(is_recording());
 #endif
       const unsigned lhs_ = find_event(lhs);
-      record_views(lhs_, expr, RegionUsage(READ_ONLY, EXCLUSIVE, 0), 
-                   tracing_srcs, src_eqs);
+      record_views(lhs_, expr, RegionUsage(LEGION_READ_ONLY, 
+            LEGION_EXCLUSIVE, 0), tracing_srcs, src_eqs);
       record_copy_views(lhs_, expr, tracing_srcs);
-      record_views(lhs_, expr, RegionUsage(WRITE_ONLY, EXCLUSIVE, 0), 
-                   tracing_dsts, dst_eqs);
+      record_views(lhs_, expr, RegionUsage(LEGION_WRITE_ONLY, 
+            LEGION_EXCLUSIVE, 0), tracing_dsts, dst_eqs);
       record_copy_views(lhs_, expr, tracing_dsts);
     }
 
