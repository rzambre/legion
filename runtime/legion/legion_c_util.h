/* Copyright 2018 Stanford University
 *
 * Licensed under the Apache License, Version 2.0 (the "License");
 * you may not use this file except in compliance with the License.
 * You may obtain a copy of the License at
 *
 *     http://www.apache.org/licenses/LICENSE-2.0
 *
 * Unless required by applicable law or agreed to in writing, software
 * distributed under the License is distributed on an "AS IS" BASIS,
 * WITHOUT WARRANTIES OR CONDITIONS OF ANY KIND, either express or implied.
 * See the License for the specific language governing permissions and
 * limitations under the License.
 */


#ifndef __LEGION_C_UTIL_H__
#define __LEGION_C_UTIL_H__

/**
 * \file legion_c_util.h
 * Legion C API: C++ Conversion Utilities
 */

#include "legion.h"
#include "legion/legion_c.h"
#include "legion/legion_mapping.h"
#include "mappers/mapping_utilities.h"

#include <stdlib.h>
#include <string.h>
#include <algorithm>

namespace Legion {

    class CContext;

    class CObjectWrapper {
    public:
      typedef Legion::UnsafeFieldAccessor<char,1,coord_t,
                Realm::AffineAccessor<char,1,coord_t> >   ArrayAccessor1D;
      typedef Legion::UnsafeFieldAccessor<char,2,coord_t,
                Realm::AffineAccessor<char,2,coord_t> >   ArrayAccessor2D;
      typedef Legion::UnsafeFieldAccessor<char,3,coord_t,
                Realm::AffineAccessor<char,3,coord_t> >   ArrayAccessor3D;

#ifdef __ICC
// icpc complains about "error #858: type qualifier on return type is meaningless"
// but it's pretty annoying to get this macro to handle all the cases right
#pragma warning (push)
#pragma warning (disable: 858)
#endif
#define NEW_OPAQUE_WRAPPER(T_, T)                                       \
      static T_ wrap(T t) {                                             \
        T_ t_;                                                          \
        t_.impl = static_cast<void *>(t);                               \
        return t_;                                                      \
      }                                                                 \
      static const T_ wrap_const(const T t) {                           \
        T_ t_;                                                          \
        t_.impl = const_cast<void *>(static_cast<const void *>(t));     \
        return t_;                                                      \
      }                                                                 \
      static T unwrap(T_ t_) {                                          \
        return static_cast<T>(t_.impl);                                 \
      }                                                                 \
      static const T unwrap_const(const T_ t_) {                        \
        return static_cast<const T>(t_.impl);                           \
      }

      NEW_OPAQUE_WRAPPER(legion_runtime_t, Runtime *);
      NEW_OPAQUE_WRAPPER(legion_context_t, CContext *);
      NEW_OPAQUE_WRAPPER(legion_domain_point_iterator_t, Domain::DomainPointIterator *);
      NEW_OPAQUE_WRAPPER(legion_coloring_t, Coloring *);
      NEW_OPAQUE_WRAPPER(legion_domain_coloring_t, DomainColoring *);
      NEW_OPAQUE_WRAPPER(legion_point_coloring_t, PointColoring *);
      NEW_OPAQUE_WRAPPER(legion_domain_point_coloring_t, DomainPointColoring *);
      NEW_OPAQUE_WRAPPER(legion_multi_domain_point_coloring_t, MultiDomainPointColoring *);
      NEW_OPAQUE_WRAPPER(legion_index_space_allocator_t, IndexSpaceAllocator *);
      NEW_OPAQUE_WRAPPER(legion_field_allocator_t, FieldAllocator *);
      NEW_OPAQUE_WRAPPER(legion_argument_map_t, ArgumentMap *);
      NEW_OPAQUE_WRAPPER(legion_predicate_t, Predicate *);
      NEW_OPAQUE_WRAPPER(legion_future_t, Future *);
      NEW_OPAQUE_WRAPPER(legion_future_map_t, FutureMap *);
      NEW_OPAQUE_WRAPPER(legion_task_launcher_t, TaskLauncher *);
      NEW_OPAQUE_WRAPPER(legion_index_launcher_t, IndexTaskLauncher *);
      NEW_OPAQUE_WRAPPER(legion_inline_launcher_t, InlineLauncher *);
      NEW_OPAQUE_WRAPPER(legion_copy_launcher_t, CopyLauncher *);
      NEW_OPAQUE_WRAPPER(legion_acquire_launcher_t, AcquireLauncher *);
      NEW_OPAQUE_WRAPPER(legion_release_launcher_t, ReleaseLauncher *);
      NEW_OPAQUE_WRAPPER(legion_attach_launcher_t, AttachLauncher *);
      NEW_OPAQUE_WRAPPER(legion_must_epoch_launcher_t, MustEpochLauncher *);
      NEW_OPAQUE_WRAPPER(legion_physical_region_t, PhysicalRegion *);
      NEW_OPAQUE_WRAPPER(legion_accessor_array_1d_t, ArrayAccessor1D *);
      NEW_OPAQUE_WRAPPER(legion_accessor_array_2d_t, ArrayAccessor2D *);
      NEW_OPAQUE_WRAPPER(legion_accessor_array_3d_t, ArrayAccessor3D *);
#ifdef __GNUC__
#pragma GCC diagnostic push
#pragma GCC diagnostic ignored "-Wdeprecated-declarations"
#endif
#ifdef __clang__
#pragma clang diagnostic push
#pragma clang diagnostic ignored "-Wdeprecated-declarations"
#endif
      NEW_OPAQUE_WRAPPER(legion_index_iterator_t, IndexIterator *);
#ifdef __GNUC__
#pragma GCC diagnostic pop
#endif
#ifdef __clang__
#pragma clang diagnostic pop
#endif
      NEW_OPAQUE_WRAPPER(legion_task_t, Task *);
      NEW_OPAQUE_WRAPPER(legion_inline_t, InlineMapping *);
      NEW_OPAQUE_WRAPPER(legion_mappable_t, Mappable *);
      NEW_OPAQUE_WRAPPER(legion_region_requirement_t , RegionRequirement *);
      NEW_OPAQUE_WRAPPER(legion_machine_t, Machine *);
      NEW_OPAQUE_WRAPPER(legion_mapper_t, Mapping::Mapper *);
      NEW_OPAQUE_WRAPPER(legion_processor_query_t, Machine::ProcessorQuery *);
      NEW_OPAQUE_WRAPPER(legion_memory_query_t, Machine::MemoryQuery *);
      NEW_OPAQUE_WRAPPER(legion_machine_query_interface_t,
                         Mapping::Utilities::MachineQueryInterface *);
      NEW_OPAQUE_WRAPPER(legion_default_mapper_t, Mapping::DefaultMapper *);
      NEW_OPAQUE_WRAPPER(legion_execution_constraint_set_t, ExecutionConstraintSet *);
      NEW_OPAQUE_WRAPPER(legion_layout_constraint_set_t, LayoutConstraintSet *);
      NEW_OPAQUE_WRAPPER(legion_task_layout_constraint_set_t, TaskLayoutConstraintSet *);
      NEW_OPAQUE_WRAPPER(legion_map_task_input_t, Mapping::Mapper::MapTaskInput *);
      NEW_OPAQUE_WRAPPER(legion_map_task_output_t, Mapping::Mapper::MapTaskOutput *);
      NEW_OPAQUE_WRAPPER(legion_slice_task_output_t, Mapping::Mapper::SliceTaskOutput *);
      NEW_OPAQUE_WRAPPER(legion_physical_instance_t, Mapping::PhysicalInstance *);
      NEW_OPAQUE_WRAPPER(legion_mapper_runtime_t, Mapping::MapperRuntime *);
      NEW_OPAQUE_WRAPPER(legion_mapper_context_t, Mapping::MapperContext);
      typedef std::map<FieldID, const char *> FieldMap;
      NEW_OPAQUE_WRAPPER(legion_field_map_t, FieldMap *);
#undef NEW_OPAQUE_WRAPPER
#ifdef __ICC
// icpc complains about "error #858: type qualifier on return type is meaningless"
// but it's pretty annoying to get this macro to handle all the cases right
#pragma warning (pop)
#endif

      static legion_ptr_t
      wrap(ptr_t ptr)
      {
        legion_ptr_t ptr_;
        ptr_.value = ptr.value;
        return ptr_;
      }

      static ptr_t
      unwrap(legion_ptr_t ptr_)
      {
        ptr_t ptr;
        ptr.value = ptr_.value;
        return ptr;
      }

#define NEW_POINT_WRAPPER(T_, T, DIM)                \
      static T_ wrap(T t) {                          \
        T_ t_;                                       \
        for (int i = 0; i < DIM; i++)                \
          t_.x[i] = t[i];                            \
        return t_;                                   \
      }                                              \
      static T unwrap(T_ t_) {                       \
        T t;                                         \
        for (int i = 0; i < DIM; i++)                \
          t[i] = t_.x[i];                            \
        return t;                                    \
      }

      typedef Point<1,coord_t> Point1D;
      typedef Point<2,coord_t> Point2D;
      typedef Point<3,coord_t> Point3D;
      NEW_POINT_WRAPPER(legion_point_1d_t, Point1D, 1);
      NEW_POINT_WRAPPER(legion_point_2d_t, Point2D, 2);
      NEW_POINT_WRAPPER(legion_point_3d_t, Point3D, 3);
#undef NEW_POINT_WRAPPER

#define NEW_RECT_WRAPPER(T_, T, PT)                     \
      static T_ wrap(T t) {                             \
        T_ t_;                                          \
        t_.lo = wrap(PT(t.lo));                         \
        t_.hi = wrap(PT(t.hi));                         \
        return t_;                                      \
      }                                                 \
      static T unwrap(T_ t_) {                          \
        T t(unwrap(t_.lo), unwrap(t_.hi));              \
        return t;                                       \
      }

      typedef Rect<1,coord_t> Rect1D;
      typedef Rect<2,coord_t> Rect2D;
      typedef Rect<3,coord_t> Rect3D;
      NEW_RECT_WRAPPER(legion_rect_1d_t, Rect1D, Point1D);
      NEW_RECT_WRAPPER(legion_rect_2d_t, Rect2D, Point2D);
      NEW_RECT_WRAPPER(legion_rect_3d_t, Rect3D, Point3D);
#undef NEW_RECT_WRAPPER 

#define NEW_BLOCKIFY_WRAPPER(T_, T)                     \
      static T unwrap(T_ t_) {                          \
        T t(unwrap(t_.block_size), unwrap(t_.offset));  \
        return t;                                       \
      }
      template<int DIM>
      struct Blockify {
      public:
        Blockify(Point<DIM,coord_t> b, 
                 Point<DIM,coord_t> o)
          : block_size(b), offset(o) { }
      public:
        Point<DIM,coord_t> block_size, offset;
      };

      NEW_BLOCKIFY_WRAPPER(legion_blockify_1d_t, Blockify<1>);
      NEW_BLOCKIFY_WRAPPER(legion_blockify_2d_t, Blockify<2>);
      NEW_BLOCKIFY_WRAPPER(legion_blockify_3d_t, Blockify<3>);
#undef NEW_RECT_WRAPPER
      static legion_domain_t
      wrap(Domain domain) {
        legion_domain_t domain_;
        domain_.is_id = domain.is_id;
        domain_.dim = domain.dim;
        std::copy(domain.rect_data, domain.rect_data + 2 * MAX_RECT_DIM, domain_.rect_data);
        return domain_;
      }

      static Domain
      unwrap(legion_domain_t domain_) {
        Domain domain;
        domain.is_id = domain_.is_id;
        domain.dim = domain_.dim;
        std::copy(domain_.rect_data, domain_.rect_data + 2 * MAX_RECT_DIM, domain.rect_data);
        return domain;
      }

      static legion_domain_point_t
      wrap(DomainPoint dp) {
        legion_domain_point_t dp_;
        dp_.dim = dp.dim;
        std::copy(dp.point_data, dp.point_data + MAX_POINT_DIM, dp_.point_data);
        return dp_;
      }

      static DomainPoint
      unwrap(legion_domain_point_t dp_) {
        DomainPoint dp;
        dp.dim = dp_.dim;
        std::copy(dp_.point_data, dp_.point_data + MAX_POINT_DIM, dp.point_data);
        return dp;
      }

      static legion_index_space_t
      wrap(IndexSpace is)
      {
        legion_index_space_t is_;
        is_.id = is.id;
        is_.tid = is.tid;
        is_.type_tag = is.type_tag;
        return is_;
      }

      static IndexSpace
      unwrap(legion_index_space_t is_)
      {
        IndexSpace is;
        is.id = is_.id;
        is.tid = is_.tid;
        is.type_tag = is_.type_tag;
        return is;
      }

      static legion_index_partition_t
      wrap(IndexPartition ip)
      {
        legion_index_partition_t ip_;
        ip_.id = ip.id;
        ip_.tid = ip.tid;
        ip_.type_tag = ip.type_tag;
        return ip_;
      }

      static IndexPartition
      unwrap(legion_index_partition_t ip_)
      {
        IndexPartition ip;
        ip.id = ip_.id;
        ip.tid = ip_.tid;
        ip.type_tag = ip_.type_tag;
        return ip;
      }

      static legion_field_space_t
      wrap(FieldSpace fs)
      {
        legion_field_space_t fs_;
        fs_.id = fs.id;
        return fs_;
      }

      static FieldSpace
      unwrap(legion_field_space_t fs_)
      {
        FieldSpace fs(fs_.id);
        return fs;
      }

      static legion_logical_region_t
      wrap(LogicalRegion r)
      {
        legion_logical_region_t r_;
        r_.tree_id = r.tree_id;
        r_.index_space = wrap(r.index_space);
        r_.field_space = wrap(r.field_space);
        return r_;
      }

      static LogicalRegion
      unwrap(legion_logical_region_t r_)
      {
        LogicalRegion r(r_.tree_id,
                        unwrap(r_.index_space),
                        unwrap(r_.field_space));
        return r;
      }

      static legion_logical_partition_t
      wrap(LogicalPartition r)
      {
        legion_logical_partition_t r_;
        r_.tree_id = r.tree_id;
        r_.index_partition = wrap(r.index_partition);
        r_.field_space = wrap(r.field_space);
        return r_;
      }

      static LogicalPartition
      unwrap(legion_logical_partition_t r_)
      {
        LogicalPartition r(r_.tree_id,
                           unwrap(r_.index_partition),
                           unwrap(r_.field_space));
        return r;
      }

      static legion_task_argument_t
      wrap(TaskArgument arg)
      {
        legion_task_argument_t arg_;
        arg_.args = arg.get_ptr();
        arg_.arglen = arg.get_size();
        return arg_;
      }

      static TaskArgument
      unwrap(legion_task_argument_t arg_)
      {
        return TaskArgument(arg_.args, arg_.arglen);
      }

      static const legion_byte_offset_t
      wrap(const ptrdiff_t offset)
      {
        legion_byte_offset_t offset_;
        offset_.offset = offset;
        return offset_;
      }

      static ptrdiff_t
      unwrap(const legion_byte_offset_t offset_)
      {
        return offset_.offset;
      }

      static const legion_input_args_t
      wrap_const(const InputArgs arg)
      {
        legion_input_args_t arg_;
        arg_.argv = arg.argv;
        arg_.argc = arg.argc;
        return arg_;
      }

      static const InputArgs
      unwrap_const(const legion_input_args_t args_)
      {
        InputArgs args;
        args.argv = args_.argv;
        args.argc = args_.argc;
        return args;
      }

      static legion_task_config_options_t
      wrap(TaskConfigOptions options)
      {
        legion_task_config_options_t options_;
        options_.leaf = options.leaf;
        options_.inner = options.inner;
        options_.idempotent = options.idempotent;
        return options_;
      }

      static TaskConfigOptions
      unwrap(legion_task_config_options_t options_)
      {
        TaskConfigOptions options(options_.leaf,
                                  options_.inner,
                                  options_.idempotent);
        return options;
      }

      static legion_processor_t
      wrap(Processor proc)
      {
        legion_processor_t proc_;
        proc_.id = proc.id;
        return proc_;
      }

      static Processor
      unwrap(legion_processor_t proc_)
      {
        Processor proc;
        proc.id = proc_.id;
        return proc;
      }

      static legion_processor_kind_t
      wrap(Processor::Kind options)
      {
        return static_cast<legion_processor_kind_t>(options);
      }

      static Processor::Kind
      unwrap(legion_processor_kind_t options_)
      {
        return static_cast<Processor::Kind>(options_);
      }

      static legion_memory_t
      wrap(Memory mem)
      {
        legion_memory_t mem_;
        mem_.id = mem.id;
        return mem_;
      }

      static Memory
      unwrap(legion_memory_t mem_)
      {
        Memory mem;
        mem.id = mem_.id;
        return mem;
      }

      static legion_memory_kind_t
      wrap(Memory::Kind options)
      {
        return static_cast<legion_memory_kind_t>(options);
      }

      static Memory::Kind
      unwrap(legion_memory_kind_t options_)
      {
        return static_cast<Memory::Kind>(options_);
      }

      static legion_task_slice_t
      wrap(Mapping::Mapper::TaskSlice task_slice) {
        legion_task_slice_t task_slice_;
        task_slice_.domain = wrap(task_slice.domain);
        task_slice_.proc = wrap(task_slice.proc);
        task_slice_.recurse = task_slice.recurse;
        task_slice_.stealable = task_slice.stealable;
        return task_slice_;
      }

      static Mapping::Mapper::TaskSlice
      unwrap(legion_task_slice_t task_slice_) {
        Mapping::Mapper::TaskSlice task_slice;
            task_slice.domain = unwrap(task_slice_.domain);
            task_slice.proc = unwrap(task_slice_.proc);
            task_slice.recurse = task_slice_.recurse;
            task_slice.stealable = task_slice_.stealable;
        return task_slice;
      }

      static legion_phase_barrier_t
      wrap(PhaseBarrier barrier) {
        legion_phase_barrier_t barrier_;
        barrier_.id = barrier.get_barrier().id;
        barrier_.timestamp = barrier.get_barrier().timestamp;
        return barrier_;
      }

      static PhaseBarrier
      unwrap(legion_phase_barrier_t barrier_) {
        PhaseBarrier barrier;
        barrier.phase_barrier.id = barrier_.id;
        barrier.phase_barrier.timestamp = barrier_.timestamp;
        return barrier;
      }

      static legion_dynamic_collective_t
      wrap(DynamicCollective collective) {
        legion_dynamic_collective_t collective_;
        collective_.id = collective.get_barrier().id;
        collective_.timestamp = collective.get_barrier().timestamp;
        collective_.redop = collective.redop;
        return collective_;
      }

      static DynamicCollective
      unwrap(legion_dynamic_collective_t collective_) {
        DynamicCollective collective;
        collective.phase_barrier.id = collective_.id;
        collective.phase_barrier.timestamp = collective_.timestamp;
        collective.redop = collective_.redop;
        return collective;
      }

      static legion_task_options_t
      wrap(Mapping::Mapper::TaskOptions& options) {
        legion_task_options_t options_;
        options_.initial_proc = CObjectWrapper::wrap(options.initial_proc);
        options_.inline_task = options.inline_task;
        options_.stealable = options.stealable;
        options_.map_locally = options.map_locally;
<<<<<<< HEAD
        options_.memoize = options.memoize;
=======
        options_.parent_priority = options.parent_priority;
>>>>>>> 0936706b
        return options_;
      }

      static Mapping::Mapper::TaskOptions
      unwrap(legion_task_options_t& options_) {
        Mapping::Mapper::TaskOptions options;
        options.initial_proc = CObjectWrapper::unwrap(options_.initial_proc);
        options.inline_task = options_.inline_task;
        options.stealable = options_.stealable;
        options.map_locally = options_.map_locally;
<<<<<<< HEAD
        options.memoize = options_.memoize;
=======
        options.parent_priority = options_.parent_priority;
>>>>>>> 0936706b
        return options;
      }

      static legion_slice_task_input_t
      wrap(Mapping::Mapper::SliceTaskInput& input) {
        legion_slice_task_input_t input_;
        input_.domain = CObjectWrapper::wrap(input.domain);
        return input_;
      }

      static legion_slice_task_input_t
      wrap_const(const Mapping::Mapper::SliceTaskInput& input) {
        legion_slice_task_input_t input_;
        input_.domain = CObjectWrapper::wrap(input.domain);
        return input_;
      }

      static Mapping::Mapper::SliceTaskInput
      unwrap(legion_slice_task_input_t& input_) {
        Mapping::Mapper::SliceTaskInput input;
        input.domain = CObjectWrapper::unwrap(input_.domain);
        return input;
      }
    };

    class CContext {
    public:
      CContext(Context _ctx)
	: ctx(_ctx)
      {}

      CContext(Context _ctx, const std::vector<PhysicalRegion>& _physical_regions)
	: ctx(_ctx)
	, physical_regions(_physical_regions.size())
      {
	for (size_t i = 0; i < _physical_regions.size(); i++) {
	  physical_regions[i] =
            CObjectWrapper::wrap(new PhysicalRegion(_physical_regions[i]));
	}
      }

      ~CContext(void)
      {
	for (size_t i = 0; i < physical_regions.size(); i++) {
          delete CObjectWrapper::unwrap(physical_regions[i]);
	}
      }

      Context context(void) const
      {
	return ctx;
      }

      const legion_physical_region_t *regions(void) const
      {
	if(physical_regions.empty())
	  return 0;
	else
	  return &physical_regions[0];
      }

      size_t num_regions(void) const
      {
	return physical_regions.size();
      }

    protected:
      Context ctx;
      std::vector<legion_physical_region_t> physical_regions;
    };

};

#endif // __LEGION_C_UTIL_H__<|MERGE_RESOLUTION|>--- conflicted
+++ resolved
@@ -525,11 +525,8 @@
         options_.inline_task = options.inline_task;
         options_.stealable = options.stealable;
         options_.map_locally = options.map_locally;
-<<<<<<< HEAD
         options_.memoize = options.memoize;
-=======
         options_.parent_priority = options.parent_priority;
->>>>>>> 0936706b
         return options_;
       }
 
@@ -540,11 +537,8 @@
         options.inline_task = options_.inline_task;
         options.stealable = options_.stealable;
         options.map_locally = options_.map_locally;
-<<<<<<< HEAD
         options.memoize = options_.memoize;
-=======
         options.parent_priority = options_.parent_priority;
->>>>>>> 0936706b
         return options;
       }
 
