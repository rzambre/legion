--- conflicted
+++ resolved
@@ -3253,12 +3253,8 @@
       // From MemoizableOp
       virtual void replay_analysis(void);
     public:
-<<<<<<< HEAD
       void perform_base_dependence_analysis(void);
-      void enumerate_points(void);
-=======
       void enumerate_points(bool replaying);
->>>>>>> 7cb51318
       void handle_point_commit(void);
       void check_point_requirements(void);
     protected:
