/* Copyright 2016 Stanford University
 *
 * Licensed under the Apache License, Version 2.0 (the "License");
 * you may not use this file except in compliance with the License.
 * You may obtain a copy of the License at
 *
 *     http://www.apache.org/licenses/LICENSE-2.0
 *
 * Unless required by applicable law or agreed to in writing, software
 * distributed under the License is distributed on an "AS IS" BASIS,
 * WITHOUT WARRANTIES OR CONDITIONS OF ANY KIND, either express or implied.
 * See the License for the specific language governing permissions and
 * limitations under the License.
 */


#ifndef __LEGION_C_H__
#define __LEGION_C_H__

/**
 * \file legion_c.h
 * Legion C API
 */

// ******************** IMPORTANT **************************
//
// This file is PURE C, **NOT** C++.
//
// ******************** IMPORTANT **************************

#include "legion_config.h"

#include <stdbool.h>
#include <stddef.h>
#include <stdint.h>

#ifdef __cplusplus
extern "C" {
#endif

  // -----------------------------------------------------------------------
  // Proxy Types
  // -----------------------------------------------------------------------

// #define NEW_OPAQUE_TYPE(T) typedef void * T
#define NEW_OPAQUE_TYPE(T) typedef struct T { void *impl; } T
  NEW_OPAQUE_TYPE(legion_runtime_t);
  NEW_OPAQUE_TYPE(legion_context_t);
  NEW_OPAQUE_TYPE(legion_coloring_t);
  NEW_OPAQUE_TYPE(legion_domain_coloring_t);
  NEW_OPAQUE_TYPE(legion_index_space_allocator_t);
  NEW_OPAQUE_TYPE(legion_argument_map_t);
  NEW_OPAQUE_TYPE(legion_predicate_t);
  NEW_OPAQUE_TYPE(legion_future_t);
  NEW_OPAQUE_TYPE(legion_future_map_t);
  NEW_OPAQUE_TYPE(legion_task_launcher_t);
  NEW_OPAQUE_TYPE(legion_index_launcher_t);
  NEW_OPAQUE_TYPE(legion_inline_launcher_t);
  NEW_OPAQUE_TYPE(legion_copy_launcher_t);
  NEW_OPAQUE_TYPE(legion_must_epoch_launcher_t);
  NEW_OPAQUE_TYPE(legion_physical_region_t);
  NEW_OPAQUE_TYPE(legion_accessor_generic_t);
  NEW_OPAQUE_TYPE(legion_accessor_array_t);
  NEW_OPAQUE_TYPE(legion_index_iterator_t);
  NEW_OPAQUE_TYPE(legion_task_t);
  NEW_OPAQUE_TYPE(legion_inline_t);
  NEW_OPAQUE_TYPE(legion_mappable_t);
  NEW_OPAQUE_TYPE(legion_region_requirement_t);
  NEW_OPAQUE_TYPE(legion_machine_t);
  NEW_OPAQUE_TYPE(legion_mapper_t);
  NEW_OPAQUE_TYPE(legion_default_mapper_t);
  NEW_OPAQUE_TYPE(legion_machine_query_interface_t);
#undef NEW_OPAQUE_TYPE

  /**
   * @see ptr_t
   */
  typedef struct legion_ptr_t {
    unsigned value;
  } legion_ptr_t;

#define NEW_POINT_TYPE(T, DIM) typedef struct T { int x[DIM]; } T
  NEW_POINT_TYPE(legion_point_1d_t, 1);
  NEW_POINT_TYPE(legion_point_2d_t, 2);
  NEW_POINT_TYPE(legion_point_3d_t, 3);
#undef NEW_POINT_TYPE

#define NEW_RECT_TYPE(T, PT) typedef struct T { PT lo, hi; } T
  NEW_RECT_TYPE(legion_rect_1d_t, legion_point_1d_t);
  NEW_RECT_TYPE(legion_rect_2d_t, legion_point_2d_t);
  NEW_RECT_TYPE(legion_rect_3d_t, legion_point_3d_t);
#undef NEW_RECT_TYPE

#define NEW_BLOCKIFY_TYPE(T, PT) typedef struct T { PT block_size; } T
  NEW_BLOCKIFY_TYPE(legion_blockify_1d_t, legion_point_1d_t);
  NEW_BLOCKIFY_TYPE(legion_blockify_2d_t, legion_point_2d_t);
  NEW_BLOCKIFY_TYPE(legion_blockify_3d_t, legion_point_3d_t);
#undef NEW_BLOCKIFY_TYPE

  /**
   * @see Legion::Domain
   */
  typedef struct legion_domain_t {
    legion_lowlevel_id_t is_id;
    int dim;
    int rect_data[2 * MAX_RECT_DIM];
  } legion_domain_t;

  /**
   * @see Legion::DomainPoint
   */
  typedef struct legion_domain_point_t {
    int dim;
    int point_data[MAX_POINT_DIM];
  } legion_domain_point_t;

  /**
   * @see Legion::IndexSpace
   */
  typedef struct legion_index_space_t {
    legion_index_space_id_t id;
    legion_index_tree_id_t tid;
  } legion_index_space_t;

  /**
   * @see Legion::IndexPartition
   */
  typedef struct legion_index_partition_t {
    legion_index_partition_id_t id;
    legion_index_tree_id_t tid;
  } legion_index_partition_t;

  /**
   * @see Legion::IndexAllocator
   */
  typedef struct legion_index_allocator_t {
    legion_index_space_t index_space;
    legion_index_space_allocator_t allocator;
  } legion_index_allocator_t;

  /**
   * @see Legion::FieldSpace
   */
  typedef struct legion_field_space_t {
    legion_field_space_id_t id;
  } legion_field_space_t;

  /**
   * @see Legion::FieldAllocator
   */
  typedef struct legion_field_allocator_t {
    legion_field_space_t field_space;
    legion_context_t parent;
    legion_runtime_t runtime;
  } legion_field_allocator_t;

  /**
   * @see Legion::LogicalRegion
   */
  typedef struct legion_logical_region_t {
    legion_region_tree_id_t tree_id;
    legion_index_space_t index_space;
    legion_field_space_t field_space;
  } legion_logical_region_t;

  /**
   * @see Legion::LogicalPartition
   */
  typedef struct legion_logical_partition_t {
    legion_region_tree_id_t tree_id;
    legion_index_partition_t index_partition;
    legion_field_space_t field_space;
  } legion_logical_partition_t;

  /**
   * @see Legion::TaskArgument
   */
  typedef struct legion_task_argument_t {
    void *args;
    size_t arglen;
  } legion_task_argument_t;

  /**
   * @see Legion::TaskResult
   */
  typedef struct legion_task_result_t {
    void *value;
    size_t value_size;
  } legion_task_result_t;

  /**
   * @see LegionRuntime::Accessor::ByteOffset
   */
  typedef struct legion_byte_offset_t {
    int offset;
  } legion_byte_offset_t;

  /**
   * @see Legion::InputArgs
   */
  typedef struct legion_input_args_t {
    char **argv;
    int argc;
  } legion_input_args_t;

  /**
   * @see Legion::TaskConfigOptions
   */
  typedef struct legion_task_config_options_t {
    bool leaf /* = false */;
    bool inner /* = false */;
    bool idempotent /* = false */;
  }  legion_task_config_options_t;

  /**
   * @see Legion::Processor
   */
  typedef struct legion_processor_t {
    legion_lowlevel_id_t id;
  } legion_processor_t;

  /**
   * @see Legion::Memory
   */
  typedef struct legion_memory_t {
    legion_lowlevel_id_t id;
  } legion_memory_t;

  /**
   * @see Legion::Mapper::DomainSplit
   */
  typedef struct legion_domain_split_t {
    legion_domain_t domain;
    legion_processor_t proc;
    bool recurse;
    bool stealable;
  } legion_domain_split_t;

  /**
   * @see LegionRuntime::HighLevel::PhaseBarrier
   */
  typedef struct legion_phase_barrier_t {
    // From Realm::Event
    legion_lowlevel_id_t id;
    legion_lowlevel_event_gen_t gen;
    // From Realm::Barrier
    legion_lowlevel_barrier_timestamp_t timestamp;
  } legion_phase_barrier_t;

  /**
   * Interface for a Legion C registration callback.
   */
  typedef
    void (*legion_registration_callback_pointer_t)(
      legion_machine_t /* machine */,
      legion_runtime_t /* runtime */,
      const legion_processor_t * /* local_procs */,
      unsigned /* num_local_procs */);

  /**
   * Interface for a Legion C task returning void.
   */
  typedef
    void (*legion_task_pointer_void_t)(
      const legion_task_t /* task */,
      const legion_physical_region_t * /* regions */,
      unsigned /* num_regions */,
      legion_context_t /* ctx */,
      legion_runtime_t /* runtime */);

  /**
   * Interface for a Legion C task returning an opaque, arbitrary size
   * result.
   */
  typedef
    legion_task_result_t (*legion_task_pointer_t)(
      const legion_task_t /* task */,
      const legion_physical_region_t * /* regions */,
      unsigned /* num_regions */,
      legion_context_t /* ctx */,
      legion_runtime_t /* runtime */);

  /**
   * Interface for a Legion C task returning an opaque 4-byte result.
   */
  typedef
    uint32_t (*legion_task_pointer_uint32_t)(
      const legion_task_t /* task */,
      const legion_physical_region_t * /* regions */,
      unsigned /* num_regions */,
      legion_context_t /* ctx */,
      legion_runtime_t /* runtime */);

  /**
   * Interface for a Legion C task returning an opaque 8-byte result.
   */
  typedef
    uint64_t (*legion_task_pointer_uint64_t)(
      const legion_task_t /* task */,
      const legion_physical_region_t * /* regions */,
      unsigned /* num_regions */,
      legion_context_t /* ctx */,
      legion_runtime_t /* runtime */);

  /**
   * Interface for a Legion C projection functor (Logical Region
   * upper bound).
   */
  typedef
    legion_logical_region_t (*legion_projection_functor_logical_region_t)(
      legion_runtime_t /* runtime */,
      legion_context_t /* context */,
      legion_task_t /* task */,
      unsigned /* index */,
      legion_logical_region_t /* upper_bound */,
      legion_domain_point_t /* point */);

  /**
   * Interface for a Legion C projection functor (Logical Partition
   * upper bound).
   */
  typedef
    legion_logical_region_t (*legion_projection_functor_logical_partition_t)(
      legion_runtime_t /* runtime */,
      legion_context_t /* context */,
      legion_task_t /* task */,
      unsigned /* index */,
      legion_logical_partition_t /* upper_bound */,
      legion_domain_point_t /* point */);

  // -----------------------------------------------------------------------
  // Pointer Operations
  // -----------------------------------------------------------------------

  /**
   * @see ptr_t::nil()
   */
  inline legion_ptr_t
  legion_ptr_nil(void)
  {
    legion_ptr_t ptr;
    ptr.value = (unsigned)-1;
    return ptr;
  }

  /**
   * @see ptr_t::is_null()
   */
  inline bool
  legion_ptr_is_null(legion_ptr_t ptr)
  {
    return ptr.value == (unsigned)-1;
  }

  /**
   * @see Legion::Runtime::safe_cast(
   *        Context, ptr_t, LogicalRegion)
   */
  legion_ptr_t
  legion_ptr_safe_cast(legion_runtime_t runtime,
                       legion_context_t ctx,
                       legion_ptr_t pointer,
                       legion_logical_region_t region);

  // -----------------------------------------------------------------------
  // Domain Operations
  // -----------------------------------------------------------------------

  /**
   * @see Legion::Domain::from_rect()
   */
  legion_domain_t
  legion_domain_from_rect_1d(legion_rect_1d_t r);

  /**
   * @see Legion::Domain::from_rect()
   */
  legion_domain_t
  legion_domain_from_rect_2d(legion_rect_2d_t r);

  /**
   * @see Legion::Domain::from_rect()
   */
  legion_domain_t
  legion_domain_from_rect_3d(legion_rect_3d_t r);

  /**
   * @see Legion::Domain::get_rect()
   */
  legion_rect_1d_t
  legion_domain_get_rect_1d(legion_domain_t d);

  /**
   * @see Legion::Domain::get_rect()
   */
  legion_rect_2d_t
  legion_domain_get_rect_2d(legion_domain_t d);

  /**
   * @see Legion::Domain::get_rect()
   */
  legion_rect_3d_t
  legion_domain_get_rect_3d(legion_domain_t d);

  /**
   * @see Legion::Domain::get_volume()
   */
  size_t
  legion_domain_get_volume(legion_domain_t d);

  /**
   * @see Legion::Domain::Domain(
   *        Legion::IndexSpace)
   */
  legion_domain_t
  legion_domain_from_index_space(legion_index_space_t is);

  // -----------------------------------------------------------------------
  // Domain Point Operations
  // -----------------------------------------------------------------------

  /**
   * @see Legion::DomainPoint::from_point()
   */
  legion_domain_point_t
  legion_domain_point_from_point_1d(legion_point_1d_t p);

  /**
   * @see Legion::DomainPoint::from_point()
   */
  legion_domain_point_t
  legion_domain_point_from_point_2d(legion_point_2d_t p);

  /**
   * @see Legion::DomainPoint::from_point()
   */
  legion_domain_point_t
  legion_domain_point_from_point_3d(legion_point_3d_t p);

  /**
   * @see Legion::Runtime::safe_cast(
   *        Context, DomainPoint, LogicalRegion)
   */
  legion_domain_point_t
  legion_domain_point_safe_cast(legion_runtime_t runtime,
                                legion_context_t ctx,
                                legion_domain_point_t point,
                                legion_logical_region_t region);

  // -----------------------------------------------------------------------
  // Coloring Operations
  // -----------------------------------------------------------------------

  /**
   * @return Caller takes ownership of return value.
   *
   * @see Legion::Coloring
   */
  legion_coloring_t
  legion_coloring_create(void);

  /**
   * @param handle Caller must have ownership of parameter `handle`.
   *
   * @see Legion::Coloring
   */
  void
  legion_coloring_destroy(legion_coloring_t handle);

  /**
   * @see Legion::Coloring
   */
  void
  legion_coloring_ensure_color(legion_coloring_t handle,
                               legion_color_t color);

  /**
   * @see Legion::Coloring
   */
  void
  legion_coloring_add_point(legion_coloring_t handle,
                            legion_color_t color,
                            legion_ptr_t point);

  /**
   * @see Legion::Coloring
   */
  void
  legion_coloring_delete_point(legion_coloring_t handle,
                               legion_color_t color,
                               legion_ptr_t point);

  /**
   * @see Legion::Coloring
   */
  bool
  legion_coloring_has_point(legion_coloring_t handle,
                            legion_color_t color,
                            legion_ptr_t point);

  /**
   * @see Legion::Coloring
   */
  void
  legion_coloring_add_range(legion_coloring_t handle,
                            legion_color_t color,
                            legion_ptr_t start,
                            legion_ptr_t end /**< inclusive */);

  // -----------------------------------------------------------------------
  // Domain Coloring Operations
  // -----------------------------------------------------------------------

  /**
   * @return Caller takes ownership of return value.
   *
   * @see Legion::DomainColoring
   */
  legion_domain_coloring_t
  legion_domain_coloring_create(void);

  /**
   * @param handle Caller must have ownership of parameter `handle`.
   *
   * @see Legion::DomainColoring
   */
  void
  legion_domain_coloring_destroy(legion_domain_coloring_t handle);

  /**
   * @see Legion::DomainColoring
   */
  void
  legion_domain_coloring_color_domain(legion_domain_coloring_t handle,
                                      legion_color_t color,
                                      legion_domain_t domain);

  /**
   * @see Legion::DomainColoring
   */
  legion_domain_t
  legion_domain_coloring_get_color_space(legion_domain_coloring_t handle);

  // -----------------------------------------------------------------------
  // Index Space Operations
  // ----------------------------------------------------------------------

  /**
   * @return Caller takes ownership of return value.
   *
   * @see Legion::Runtime::create_index_space(Context, size_t)
   */
  legion_index_space_t
  legion_index_space_create(legion_runtime_t runtime,
                            legion_context_t ctx,
                            size_t max_num_elmts);

  /**
   * @return Caller takes ownership of return value.
   *
   * @see Legion::Runtime::create_index_space(Context, Domain)
   */
  legion_index_space_t
  legion_index_space_create_domain(legion_runtime_t runtime,
                                   legion_context_t ctx,
                                   legion_domain_t domain);

  /**
   * @param handle Caller must have ownership of parameter `handle`.
   *
   * @see Legion::Runtime::get_index_space_domain()
   */
  legion_domain_t
  legion_index_space_get_domain(legion_runtime_t runtime,
                                legion_context_t ctx,
                                legion_index_space_t handle);

  /**
   * @param handle Caller must have ownership of parameter `handle`.
   *
   * @see Legion::Runtime::destroy_index_space()
   */
  void
  legion_index_space_destroy(legion_runtime_t runtime,
                             legion_context_t ctx,
                             legion_index_space_t handle);

  /**
   * @see Legion::Runtime::attach_name()
   */
  void
  legion_index_space_attach_name(legion_runtime_t runtime,
                                 legion_index_space_t handle,
                                 const char *name);

  /**
   * @see Legion::Runtime::retrieve_name()
   */
  void
  legion_index_space_retrieve_name(legion_runtime_t runtime,
                                   legion_index_space_t handle,
                                   const char **result);

  // -----------------------------------------------------------------------
  // Index Partition Operations
  // -----------------------------------------------------------------------

  /**
   * @return Caller takes ownership of return value.
   *
   * @see Legion::Runtime::create_index_partition(
   *        Context, IndexSpace, Coloring, bool, int)
   */
  legion_index_partition_t
  legion_index_partition_create_coloring(
    legion_runtime_t runtime,
    legion_context_t ctx,
    legion_index_space_t parent,
    legion_coloring_t coloring,
    bool disjoint,
    int part_color /* = AUTO_GENERATE_ID */);

  /**
   * @return Caller takes ownership of return value.
   *
   * @see Legion::Runtime::create_index_partition(
   *        Context, IndexSpace, Domain, DomainColoring, bool, int)
   */
  legion_index_partition_t
  legion_index_partition_create_domain_coloring(
    legion_runtime_t runtime,
    legion_context_t ctx,
    legion_index_space_t parent,
    legion_domain_t color_space,
    legion_domain_coloring_t coloring,
    bool disjoint,
    int part_color /* = AUTO_GENERATE_ID */);


  /**
   * @return Caller takes ownership of return value.
   *
   * @see Legion::Runtime::create_index_partition<T>(
   *        Context, IndexSpace, const T&, int)
   */
  legion_index_partition_t
  legion_index_partition_create_blockify_1d(
    legion_runtime_t runtime,
    legion_context_t ctx,
    legion_index_space_t parent,
    legion_blockify_1d_t blockify,
    int part_color /* = AUTO_GENERATE_ID */);

  /**
   * @return Caller takes ownership of return value.
   *
   * @see Legion::Runtime::create_index_partition<T>(
   *        Context, IndexSpace, const T&, int)
   */
  legion_index_partition_t
  legion_index_partition_create_blockify_2d(
    legion_runtime_t runtime,
    legion_context_t ctx,
    legion_index_space_t parent,
    legion_blockify_2d_t blockify,
    int part_color /* = AUTO_GENERATE_ID */);

  /**
   * @return Caller takes ownership of return value.
   *
   * @see Legion::Runtime::create_index_partition<T>(
   *        Context, IndexSpace, const T&, int)
   */
  legion_index_partition_t
  legion_index_partition_create_blockify_3d(
    legion_runtime_t runtime,
    legion_context_t ctx,
    legion_index_space_t parent,
    legion_blockify_3d_t blockify,
    int part_color /* = AUTO_GENERATE_ID */);

  /**
   * @return Caller takes ownership of return value.
   *
   * @see Legion::Runtime::create_equal_partition()
   */
  legion_index_partition_t
  legion_index_partition_create_equal(legion_runtime_t runtime,
                                      legion_context_t ctx,
                                      legion_index_space_t parent,
                                      legion_domain_t color_space,
                                      size_t granularity,
                                      int color /* = AUTO_GENERATE_ID */,
                                      bool allocable /* = false */);

  /**
   * @return Caller takes ownership of return value.
   *
   * @see Legion::Runtime::create_partition_by_union()
   */
  legion_index_partition_t
  legion_index_partition_create_by_union(
    legion_runtime_t runtime,
    legion_context_t ctx,
    legion_index_space_t parent,
    legion_index_partition_t handle1,
    legion_index_partition_t handle2,
    legion_partition_kind_t part_kind /* = COMPUTE_KIND */,
    int color /* = AUTO_GENERATE_ID */,
    bool allocable /* = false */);

  /**
   * @return Caller takes ownership of return value.
   *
   * @see Legion::Runtime::create_partition_by_intersection()
   */
  legion_index_partition_t
  legion_index_partition_create_by_intersection(
    legion_runtime_t runtime,
    legion_context_t ctx,
    legion_index_space_t parent,
    legion_index_partition_t handle1,
    legion_index_partition_t handle2,
    legion_partition_kind_t part_kind /* = COMPUTE_KIND */,
    int color /* = AUTO_GENERATE_ID */,
    bool allocable /* = false */);

  /**
   * @return Caller takes ownership of return value.
   *
   * @see Legion::Runtime::create_partition_by_difference()
   */
  legion_index_partition_t
  legion_index_partition_create_by_difference(
    legion_runtime_t runtime,
    legion_context_t ctx,
    legion_index_space_t parent,
    legion_index_partition_t handle1,
    legion_index_partition_t handle2,
    legion_partition_kind_t part_kind /* = COMPUTE_KIND */,
    int color /* = AUTO_GENERATE_ID */,
    bool allocable /* = false */);

  /**
   * @return Caller takes ownership of return value.
   *
   * @see Legion::Runtime::create_partition_by_field()
   */
  legion_index_partition_t
  legion_index_partition_create_by_field(legion_runtime_t runtime,
                                         legion_context_t ctx,
                                         legion_logical_region_t handle,
                                         legion_logical_region_t parent,
                                         legion_field_id_t fid,
                                         legion_domain_t color_space,
                                         int color /* = AUTO_GENERATE_ID */,
                                         bool allocable /* = false */);

  /**
   * @return Caller takes ownership of return value.
   *
   * @see Legion::Runtime::create_partition_by_image()
   */
  legion_index_partition_t
  legion_index_partition_create_by_image(
    legion_runtime_t runtime,
    legion_context_t ctx,
    legion_index_space_t handle,
    legion_logical_partition_t projection,
    legion_logical_region_t parent,
    legion_field_id_t fid,
    legion_domain_t color_space,
    legion_partition_kind_t part_kind /* = COMPUTE_KIND */,
    int color /* = AUTO_GENERATE_ID */,
    bool allocable /* = false */);

  /**
   * @return Caller takes ownership of return value.
   *
   * @see Legion::Runtime::create_partition_by_preimage()
   */
  legion_index_partition_t
  legion_index_partition_create_by_preimage(
    legion_runtime_t runtime,
    legion_context_t ctx,
    legion_index_partition_t projection,
    legion_logical_region_t handle,
    legion_logical_region_t parent,
    legion_field_id_t fid,
    legion_domain_t color_space,
    legion_partition_kind_t part_kind /* = COMPUTE_KIND */,
    int color /* = AUTO_GENERATE_ID */,
    bool allocable /* = false */);

  /**
   * @see Legion::Runtime::get_index_subspace()
   */
  legion_index_space_t
  legion_index_partition_get_index_subspace(legion_runtime_t runtime,
                                            legion_context_t ctx,
                                            legion_index_partition_t handle,
                                            legion_color_t color);

  /**
   * @see Legion::Runtime::get_index_partition_color_space()
   */
  legion_domain_t
  legion_index_partition_get_color_space(legion_runtime_t runtime,
                                         legion_context_t ctx,
                                         legion_index_partition_t handle);

  /**
   * @see Legion::Runtime::get_parent_index_space()
   */
  legion_index_space_t
  legion_index_partition_get_parent_index_space(legion_runtime_t runtime,
                                                legion_context_t ctx,
                                                legion_index_partition_t handle);

  /**
   * @param handle Caller must have ownership of parameter `handle`.
   *
   * @see Legion::Runtime::destroy_index_space()
   */
  void
  legion_index_partition_destroy(legion_runtime_t runtime,
                                legion_context_t ctx,
                                 legion_index_partition_t handle);

  /**
   * @see Legion::Runtime::attach_name()
   */
  void
  legion_index_partition_attach_name(legion_runtime_t runtime,
                                     legion_index_partition_t handle,
                                     const char *name);

  /**
   * @see Legion::Runtime::retrieve_name()
   */
  void
  legion_index_partition_retrieve_name(legion_runtime_t runtime,
                                       legion_index_partition_t handle,
                                       const char **result);

  // -----------------------------------------------------------------------
  // Field Space Operations
  // -----------------------------------------------------------------------

  /**
   * @return Caller takes ownership of return value.
   *
   * @see Legion::Runtime::create_field_space()
   */
  legion_field_space_t
  legion_field_space_create(legion_runtime_t runtime,
                            legion_context_t ctx);

  /**
   * @param handle Caller must have ownership of parameter `handle`.
   *
   * @see Legion::Runtime::destroy_field_space()
   */
  void
  legion_field_space_destroy(legion_runtime_t runtime,
                             legion_context_t ctx,
                             legion_field_space_t handle);

  /**
   * @see Legion::Runtime::attach_name()
   */
  void
  legion_field_space_attach_name(legion_runtime_t runtime,
                                 legion_field_space_t handle,
                                 const char *name);

  /**
   * @see Legion::Runtime::retrieve_name()
   */
  void
  legion_field_space_retrieve_name(legion_runtime_t runtime,
                                   legion_field_space_t handle,
                                   const char **result);

  /**
   * @see Legion::Runtime::retrieve_name()
   */
  void
  legion_field_id_attach_name(legion_runtime_t runtime,
                              legion_field_space_t handle,
                              legion_field_id_t id,
                              const char *name);

  /**
   * @see Legion::Runtime::attach_name()
   */
  void
  legion_field_id_retrieve_name(legion_runtime_t runtime,
                                legion_field_space_t handle,
                                legion_field_id_t id,
                                const char **result);

  // -----------------------------------------------------------------------
  // Logical Region Operations
  // -----------------------------------------------------------------------

  /**
   * @return Caller takes ownership of return value.
   *
   * @see Legion::Runtime::create_logical_region()
   */
  legion_logical_region_t
  legion_logical_region_create(legion_runtime_t runtime,
                               legion_context_t ctx,
                               legion_index_space_t index,
                               legion_field_space_t fields);

  /**
   * @param handle Caller must have ownership of parameter `handle`.
   *
   * @see Legion::Runtime::destroy_logical_region()
   */
  void
  legion_logical_region_destroy(legion_runtime_t runtime,
                                legion_context_t ctx,
                                legion_logical_region_t handle);

  /**
   * @see Legion::Runtime::get_logical_region_color()
   */
  legion_color_t
  legion_logical_region_get_color(legion_runtime_t runtime,
                                  legion_context_t ctx,
                                  legion_logical_region_t handle);

  /**
   * @see Legion::Runtime::has_parent_logical_partition()
   */
  bool
  legion_logical_region_has_parent_logical_partition(
    legion_runtime_t runtime,
    legion_context_t ctx,
    legion_logical_region_t handle);

  /**
   * @see Legion::Runtime::get_parent_logical_partition()
   */
  legion_logical_partition_t
  legion_logical_region_get_parent_logical_partition(
    legion_runtime_t runtime,
    legion_context_t ctx,
    legion_logical_region_t handle);

  /**
   * @see Legion::Runtime::attach_name()
   */
  void
  legion_logical_region_attach_name(legion_runtime_t runtime,
                                    legion_logical_region_t handle,
                                    const char *name);

  /**
   * @see Legion::Runtime::retrieve_name()
   */
  void
  legion_logical_region_retrieve_name(legion_runtime_t runtime,
                                      legion_logical_region_t handle,
                                      const char **result);

  // -----------------------------------------------------------------------
  // Logical Region Tree Traversal Operations
  // -----------------------------------------------------------------------

  /**
   * @return Caller takes ownership of return value.
   *
   * @see Legion::Runtime::get_logical_partition()
   */
  legion_logical_partition_t
  legion_logical_partition_create(legion_runtime_t runtime,
                                  legion_context_t ctx,
                                  legion_logical_region_t parent,
                                  legion_index_partition_t handle);

  /**
   * @return Caller takes ownership of return value.
   *
   * @see Legion::Runtime::get_logical_partition_by_tree()
   */
  legion_logical_partition_t
  legion_logical_partition_create_by_tree(legion_runtime_t runtime,
                                          legion_context_t ctx,
                                          legion_index_partition_t handle,
                                          legion_field_space_t fspace,
                                          legion_region_tree_id_t tid);

  /**
   * @param handle Caller must have ownership of parameter `handle`.
   *
   * @see Legion::Runtime::destroy_logical_partition()
   */
  void
  legion_logical_partition_destroy(legion_runtime_t runtime,
                                   legion_context_t ctx,
                                   legion_logical_partition_t handle);

  /**
   * @return Caller does **NOT** take ownership of return value.
   *
   * @see Legion::Runtime::get_logical_subregion()
   */
  legion_logical_region_t
  legion_logical_partition_get_logical_subregion(
    legion_runtime_t runtime,
    legion_context_t ctx,
    legion_logical_partition_t parent,
    legion_index_space_t handle);

  /**
   * @return Caller does **NOT** take ownership of return value.
   *
   * @see Legion::Runtime::get_logical_subregion_by_color()
   */
  legion_logical_region_t
  legion_logical_partition_get_logical_subregion_by_color(
    legion_runtime_t runtime,
    legion_context_t ctx,
    legion_logical_partition_t parent,
    legion_color_t c);

  /**
   * @see Legion::Runtime::get_parent_logical_region()
   */
  legion_logical_region_t
  legion_logical_partition_get_parent_logical_region(
    legion_runtime_t runtime,
    legion_context_t ctx,
    legion_logical_partition_t handle);

  /**
   * @see Legion::Runtime::attach_name()
   */
  void
  legion_logical_partition_attach_name(legion_runtime_t runtime,
                                       legion_logical_partition_t handle,
                                       const char *name);

  /**
   * @see Legion::Runtime::retrieve_name()
   */
  void
  legion_logical_partition_retrieve_name(legion_runtime_t runtime,
                                         legion_logical_partition_t handle,
                                         const char **result);

  // -----------------------------------------------------------------------
  // Region Requirement Operations
  // -----------------------------------------------------------------------

  /**
   * @see Legion::RegionRequirement::region
   */
  legion_logical_region_t
  legion_region_requirement_get_region(legion_region_requirement_t handle);

  /**
   * @see Legion::RegionRequirement::parent
   */
  legion_logical_region_t
  legion_region_requirement_get_parent(legion_region_requirement_t handle);

  /**
   * @see Legion::RegionRequirement::partition
   */
  legion_logical_partition_t
  legion_region_requirement_get_partition(legion_region_requirement_t handle);

  /**
   * @see Legion::RegionRequirement::privilege_fields
   */
  unsigned
  legion_region_requirement_get_privilege_fields_size(
      legion_region_requirement_t handle);

  /**
   * @param fields Caller should give a buffer of the size fields_size
   *
   * @param fields_size the size of the buffer fields
   *
   * @return returns privilege fields in the region requirement.
   *         The return might be truncated if the buffer size is
   *         smaller than the number of privilege fields.
   *
   * @see Legion::RegionRequirement::privilege_fields
   */
  void
  legion_region_requirement_get_privilege_fields(
      legion_region_requirement_t handle,
      legion_field_id_t* fields,
      unsigned fields_size);

  /**
   * @return returns the i-th privilege field in the region requirement.
   *         note that this function takes O(n) time due to the underlying
   *         data structure does not provide an indexing operation.
   *
   * @see Legion::RegionRequirement::privilege_fields
   */
  legion_field_id_t
  legion_region_requirement_get_privilege_field(
      legion_region_requirement_t handle,
      unsigned idx);

  /**
   * @see Legion::RegionRequirement::instance_fields
   */
  unsigned
  legion_region_requirement_get_instance_fields_size(
      legion_region_requirement_t handle);

  /**
   * @param fields Caller should give a buffer of the size fields_size
   *
   * @param fields_size the size of the buffer fields
   *
   * @return returns instance fields in the region requirement.
   *         The return might be truncated if the buffer size is
   *         smaller than the number of instance fields.
   *
   * @see Legion::RegionRequirement::instance_fields
   */
  void
  legion_region_requirement_get_instance_fields(
      legion_region_requirement_t handle,
      legion_field_id_t* fields,
      unsigned fields_size);

  /**
   * @return returns the i-th instance field in the region requirement.
   *
   * @see Legion::RegionRequirement::instance_fields
   */
  legion_field_id_t
  legion_region_requirement_get_instance_field(
      legion_region_requirement_t handle,
      unsigned idx);

  /**
   * @see Legion::RegionRequirement::privilege
   */
  legion_privilege_mode_t
  legion_region_requirement_get_privilege(legion_region_requirement_t handle);

  /**
   * @see Legion::RegionRequirement::prop
   */
  legion_coherence_property_t
  legion_region_requirement_get_prop(legion_region_requirement_t handle);

  /**
   * @see Legion::RegionRequirement::redop
   */
  legion_reduction_op_id_t
  legion_region_requirement_get_redop(legion_region_requirement_t handle);

  /**
   * @see Legion::RegionRequirement::tag
   */
  legion_mapping_tag_id_t
  legion_region_requirement_get_tag(legion_region_requirement_t handle);

  /**
   * @see Legion::RegionRequirement::handle_type
   */
  legion_handle_type_t
  legion_region_requirement_get_handle_type(legion_region_requirement_t handle);

  /**
   * @see Legion::RegionRequirement::projection
   */
  legion_projection_id_t
  legion_region_requirement_get_projection(legion_region_requirement_t handle);

  /**
   * @see Legion::RegionRequirement::virtual_map
   */
  bool
  legion_region_requirement_get_virtual_map(legion_region_requirement_t handle);

  /**
   * @see Legion::RegionRequirement::virtual_map
   */
  void
  legion_region_requirement_set_virtual_map(
    legion_region_requirement_t handle,
    bool value);

  /**
   * @see Legion::RegionRequirement::early_map
   */
  bool
  legion_region_requirement_get_early_map(legion_region_requirement_t handle);

  /**
   * @see Legion::RegionRequirement::early_map
   */
  void
  legion_region_requirement_set_early_map(
    legion_region_requirement_t handle,
    bool value);

  /**
   * @see Legion::RegionRequirement::enable_WAR_optimization
   */
  bool
  legion_region_requirement_get_enable_WAR_optimization(
    legion_region_requirement_t handle);

  /**
   * @see Legion::RegionRequirement::enable_WAR_optimization
   */
  void
  legion_region_requirement_set_enable_WAR_optimization(
    legion_region_requirement_t handle,
    bool value);

  /**
   * @see Legion::RegionRequirement::reduction_list
   */
  bool
  legion_region_requirement_get_reduction_list(
    legion_region_requirement_t handle);

  /**
   * @see Legion::RegionRequirement::reduction_list
   */
  void
  legion_region_requirement_set_reduction_list(
    legion_region_requirement_t handle,
    bool value);

  /**
   * @see Legion::RegionRequirement::make_persistent
   */
  unsigned
  legion_region_requirement_get_make_persistent(
    legion_region_requirement_t handle);

  /**
   * @see Legion::RegionRequirement::make_persistent
   */
  void
  legion_region_requirement_set_make_persistent(
    legion_region_requirement_t handle,
    unsigned value);

  /**
   * @see Legion::RegionRequirement::blocking_factor
   */
  unsigned
  legion_region_requirement_get_blocking_factor(
    legion_region_requirement_t handle);

  /**
   * @see Legion::RegionRequirement::blocking_factor
   */
  void
  legion_region_requirement_set_blocking_factor(
    legion_region_requirement_t handle,
    unsigned value);

  /**
   * @see Legion::RegionRequirement::max_blocking_factor
   */
  unsigned
  legion_region_requirement_get_max_blocking_factor(
    legion_region_requirement_t handle);

  /**
   * @see Legion::RegionRequirement::target_ranking
   */
  void
  legion_region_requirement_add_target_ranking(
    legion_region_requirement_t handle,
    legion_memory_t memory);

  // -----------------------------------------------------------------------
  // Allocator and Argument Map Operations
  // -----------------------------------------------------------------------

  /**
   * @return Caller takes ownership of return value.
   *
   * @see Legion::Runtime::create_index_allocator()
   */
  legion_index_allocator_t
  legion_index_allocator_create(legion_runtime_t runtime,
                                legion_context_t ctx,
                                legion_index_space_t handle);

  /**
   * @param handle Caller must have ownership of parameter `handle`.
   *
   * @see Legion::IndexAllocator::~IndexAllocator()
   */
  void
  legion_index_allocator_destroy(legion_index_allocator_t handle);

  /**
   * @see Legion::IndexAllocator::alloc()
   */
  legion_ptr_t
  legion_index_allocator_alloc(legion_index_allocator_t allocator,
                               unsigned num_elements /* = 1 */);

  /**
   * @see Legion::IndexAllocator::free()
   */
  void
  legion_index_allocator_free(legion_index_allocator_t allocator,
                              legion_ptr_t ptr,
                              unsigned num_elements /* = 1 */);

  /**
   * @return Caller takes ownership of return value.
   *
   * @see Legion::Runtime::create_field_allocator()
   */
  legion_field_allocator_t
  legion_field_allocator_create(legion_runtime_t runtime,
                                legion_context_t ctx,
                                legion_field_space_t handle);

  /**
   * @param handle Caller must have ownership of parameter `handle`.
   *
   * @see Legion::FieldAllocator::~FieldAllocator()
   */
  void
  legion_field_allocator_destroy(legion_field_allocator_t handle);

  /**
   * @see Legion::FieldAllocator::allocate_field()
   */
  legion_field_id_t
  legion_field_allocator_allocate_field(
    legion_field_allocator_t allocator,
    size_t field_size,
    legion_field_id_t desired_fieldid /* = AUTO_GENERATE_ID */);

  /**
   * @see Legion::FieldAllocator::free_field()
   */
  void
  legion_field_allocator_free_field(legion_field_allocator_t allocator,
                                    legion_field_id_t fid);

  /**
   * @see Legion::FieldAllocator::allocate_local_field()
   */
  legion_field_id_t
  legion_field_allocator_allocate_local_field(
    legion_field_allocator_t allocator,
    size_t field_size,
    legion_field_id_t desired_fieldid /* = AUTO_GENERATE_ID */);

  /**
   * @return Caller takes ownership of return value.
   *
   * @see Legion::ArgumentMap::ArgumentMap()
   */
  legion_argument_map_t
  legion_argument_map_create();

  /**
   * @see Legion::ArgumentMap::set_point()
   */
  void
  legion_argument_map_set_point(legion_argument_map_t map,
                                legion_domain_point_t dp,
                                legion_task_argument_t arg,
                                bool replace /* = true */);

  /**
   * @param handle Caller must have ownership of parameter `handle`.
   *
   * @see Legion::ArgumentMap::~ArgumentMap()
   */
  void
  legion_argument_map_destroy(legion_argument_map_t handle);

  // -----------------------------------------------------------------------
  // Predicate Operations
  // -----------------------------------------------------------------------

  /**
   * @param handle Caller must have ownership of parameter `handle`.
   *
   * @see Legion::Predicate::~Predicate()
   */
  void
  legion_predicate_destroy(legion_predicate_t handle);

  /**
   * @return Caller does **NOT** take ownership of return value.
   *
   * @see Legion::Predicate::TRUE_PRED
   */
  const legion_predicate_t
  legion_predicate_true(void);

  /**
   * @return Caller does **NOT** take ownership of return value.
   *
   * @see Legion::Predicate::FALSE_PRED
   */
  const legion_predicate_t
  legion_predicate_false(void);

  // -----------------------------------------------------------------------
  // Phase Barrier Operations
  // -----------------------------------------------------------------------

  /**
   * @return Caller takes ownership of return value.
   *
   * @see Legion::HighLevelRuntime::create_phase_barrier()
   */
  legion_phase_barrier_t
  legion_phase_barrier_create(legion_runtime_t runtime,
                              legion_context_t ctx,
                              unsigned arrivals);

  /**
   * @param handle Caller must have ownership of parameter `handle`.
   *
<<<<<<< HEAD
   * @see Legion::PhaseBarrier::~PhaseBarrier()
=======
   * @see LegionRuntime::HighLevel::PhaseBarrier::destroy_phase_barrier()
>>>>>>> 7e83bc6b
   */
  void
  legion_phase_barrier_destroy(legion_runtime_t runtime,
                               legion_context_t ctx,
                               legion_phase_barrier_t handle);

  /**
   * @return Caller does **NOT** take ownership of return value.
   *
   * @see Legion::HighLevelRuntime::advance_phase_barrier()
   */
  legion_phase_barrier_t
  legion_phase_barrier_advance(legion_runtime_t runtime,
                               legion_context_t ctx,
                               legion_phase_barrier_t handle);

  // -----------------------------------------------------------------------
  // Future Operations
  // -----------------------------------------------------------------------

  /**
   * @param buffer Makes a copy of parameter `buffer`.
   *
   * @return Caller takes ownership of return value.
   *
   * @see Legion::Future::from_value()
   */
  legion_future_t
  legion_future_from_buffer(legion_runtime_t runtime,
                            const void *buffer,
                            size_t size);

  /**
   * @return Caller takes ownership of return value.
   *
   * @see Legion::Future::from_value()
   */
  legion_future_t
  legion_future_from_uint32(legion_runtime_t runtime,
                            uint32_t value);

  /**
   * @return Caller takes ownership of return value.
   *
   * @see Legion::Future::from_value()
   */
  legion_future_t
  legion_future_from_uint64(legion_runtime_t runtime,
                            uint64_t value);

  /**
   * @param handle Caller must have ownership of parameter `handle`.
   *
   * @see Legion::Future::~Future()
   */
  void
  legion_future_destroy(legion_future_t handle);

  /**
   * @see Legion::Future::get_void_result()
   */
  void
  legion_future_get_void_result(legion_future_t handle);

  /**
   * @return Caller takes ownership of return value.
   *
   * @see Legion::Future::get_result()
   */
  legion_task_result_t
  legion_future_get_result(legion_future_t handle);

  /**
   * @see Legion::Future::get_result()
   */
  uint32_t
  legion_future_get_result_uint32(legion_future_t handle);

  /**
   * @see Legion::Future::get_result()
   */
  uint64_t
  legion_future_get_result_uint64(legion_future_t handle);

  /**
   * @see Legion::Future::is_empty()
   */
  bool
  legion_future_is_empty(legion_future_t handle,
                         bool block /* = false */);

  /**
   * @see Legion::Future::get_untyped_pointer()
   */
  const void *
  legion_future_get_untyped_pointer(legion_future_t handle);

  /**
   * @return Caller takes ownership of return value.
   *
   * @see Legion::Runtime::execute_task()
   */
  legion_task_result_t
  legion_task_result_create(const void *handle, size_t size);

  /**
   * @param handle Caller must have ownership of parameter `handle`.
   *
   * @see Legion::Runtime::execute_task()
   */
  void
  legion_task_result_destroy(legion_task_result_t handle);

  // -----------------------------------------------------------------------
  // Future Map Operations
  // -----------------------------------------------------------------------

  /**
   * @param handle Caller must have ownership of parameter `handle`.
   *
   * @see Legion::FutureMap::~FutureMap()
   */
  void
  legion_future_map_destroy(legion_future_map_t handle);

  /**
   * @see Legion::FutureMap::wait_all_results()
   */
  void
  legion_future_map_wait_all_results(legion_future_map_t handle);

  /**
   * @return Caller takes ownership of return value.
   *
   * @see Legion::Future::get_future()
   */
  legion_future_t
  legion_future_map_get_future(legion_future_map_t handle,
                               legion_domain_point_t point);

  /**
   * @return Caller takes ownership of return value.
   *
   * @see Legion::Future::get_result()
   */
  legion_task_result_t
  legion_future_map_get_result(legion_future_map_t handle,
                               legion_domain_point_t point);

  // -----------------------------------------------------------------------
  // Task Launch Operations
  // -----------------------------------------------------------------------

  /**
   * @return Caller takes ownership of return value.
   *
   * @see Legion::TaskLauncher::TaskLauncher()
   */
  legion_task_launcher_t
  legion_task_launcher_create(
    legion_task_id_t tid,
    legion_task_argument_t arg,
    legion_predicate_t pred /* = legion_predicate_true() */,
    legion_mapper_id_t id /* = 0 */,
    legion_mapping_tag_id_t tag /* = 0 */);

  /**
   * @param handle Caller must have ownership of parameter `handle`.
   *
   * @see Legion::TaskLauncher::~TaskLauncher()
   */
  void
  legion_task_launcher_destroy(legion_task_launcher_t handle);

  /**
   * @return Caller takes ownership of return value.
   *
   * @see Legion::Runtime::execute_task()
   */
  legion_future_t
  legion_task_launcher_execute(legion_runtime_t runtime,
                               legion_context_t ctx,
                               legion_task_launcher_t launcher);

  /**
   * @see Legion::TaskLauncher::add_region_requirement()
   */
  unsigned
  legion_task_launcher_add_region_requirement_logical_region(
    legion_task_launcher_t launcher,
    legion_logical_region_t handle,
    legion_privilege_mode_t priv,
    legion_coherence_property_t prop,
    legion_logical_region_t parent,
    legion_mapping_tag_id_t tag /* = 0 */,
    bool verified /* = false*/);

  /**
   * @see Legion::TaskLauncher::add_region_requirement()
   */
  unsigned
  legion_task_launcher_add_region_requirement_logical_region_reduction(
    legion_task_launcher_t launcher,
    legion_logical_region_t handle,
    legion_reduction_op_id_t redop,
    legion_coherence_property_t prop,
    legion_logical_region_t parent,
    legion_mapping_tag_id_t tag /* = 0 */,
    bool verified /* = false*/);

  /**
   * @see Legion::TaskLauncher::add_field()
   */
  void
  legion_task_launcher_add_field(legion_task_launcher_t launcher,
                                 unsigned idx,
                                 legion_field_id_t fid,
                                 bool inst /* = true */);

  /**
<<<<<<< HEAD
   * @see Legion::TaskLauncher::add_index_requirement()
=======
   * @see LegionRuntime::HighLevel::RegionRequirement::add_flags()
   */
  void
  legion_task_launcher_add_flags(legion_task_launcher_t launcher,
                                 unsigned idx,
                                 enum legion_region_flags_t flags);

  /**
   * @see LegionRuntime::HighLevel::TaskLauncher::add_index_requirement()
>>>>>>> 7e83bc6b
   */
  unsigned
  legion_task_launcher_add_index_requirement(
    legion_task_launcher_t launcher,
    legion_index_space_t handle,
    legion_allocate_mode_t priv,
    legion_index_space_t parent,
    bool verified /* = false*/);

  /**
   * @see Legion::TaskLauncher::add_future()
   */
  void
  legion_task_launcher_add_future(legion_task_launcher_t launcher,
                                  legion_future_t future);

  /**
   * @see Legion::TaskLauncher::add_wait_barrier()
   */
  void
  legion_task_launcher_add_wait_barrier(legion_task_launcher_t launcher,
                                        legion_phase_barrier_t bar);

  /**
   * @see Legion::TaskLauncher::add_arrival_barrier()
   */
  void
  legion_task_launcher_add_arrival_barrier(legion_task_launcher_t launcher,
                                           legion_phase_barrier_t bar);

  /**
   * @return Caller takes ownership of return value.
   *
   * @see Legion::IndexLauncher::IndexLauncher()
   */
  legion_index_launcher_t
  legion_index_launcher_create(
    legion_task_id_t tid,
    legion_domain_t domain,
    legion_task_argument_t global_arg,
    legion_argument_map_t map,
    legion_predicate_t pred /* = legion_predicate_true() */,
    bool must /* = false */,
    legion_mapper_id_t id /* = 0 */,
    legion_mapping_tag_id_t tag /* = 0 */);

  /**
   * @param handle Caller must have ownership of parameter `handle`.
   *
   * @see Legion::IndexLauncher::~IndexLauncher()
   */
  void
  legion_index_launcher_destroy(legion_index_launcher_t handle);

  /**
   * @return Caller takes ownership of return value.
   *
   * @see Legion::Runtime::execute_index_space(Context, const IndexLauncher &)
   */
  legion_future_map_t
  legion_index_launcher_execute(legion_runtime_t runtime,
                               legion_context_t ctx,
                               legion_index_launcher_t launcher);

  /**
   * @return Caller takes ownership of return value.
   *
   * @see Legion::Runtime::execute_index_space(Context, const IndexLauncher &, ReductionOpID)
   */
  legion_future_t
  legion_index_launcher_execute_reduction(legion_runtime_t runtime,
                                          legion_context_t ctx,
                                          legion_index_launcher_t launcher,
                                          legion_reduction_op_id_t redop);

  /**
   * @see Legion::IndexLauncher::add_region_requirement()
   */
  unsigned
  legion_index_launcher_add_region_requirement_logical_region(
    legion_index_launcher_t launcher,
    legion_logical_region_t handle,
    legion_projection_id_t proj /* = 0 */,
    legion_privilege_mode_t priv,
    legion_coherence_property_t prop,
    legion_logical_region_t parent,
    legion_mapping_tag_id_t tag /* = 0 */,
    bool verified /* = false*/);

  /**
   * @see Legion::IndexLauncher::add_region_requirement()
   */
  unsigned
  legion_index_launcher_add_region_requirement_logical_partition(
    legion_index_launcher_t launcher,
    legion_logical_partition_t handle,
    legion_projection_id_t proj /* = 0 */,
    legion_privilege_mode_t priv,
    legion_coherence_property_t prop,
    legion_logical_region_t parent,
    legion_mapping_tag_id_t tag /* = 0 */,
    bool verified /* = false*/);

  /**
   * @see Legion::IndexLauncher::add_region_requirement()
   */
  unsigned
  legion_index_launcher_add_region_requirement_logical_region_reduction(
    legion_index_launcher_t launcher,
    legion_logical_region_t handle,
    legion_projection_id_t proj /* = 0 */,
    legion_reduction_op_id_t redop,
    legion_coherence_property_t prop,
    legion_logical_region_t parent,
    legion_mapping_tag_id_t tag /* = 0 */,
    bool verified /* = false*/);

  /**
   * @see Legion::IndexLauncher::add_region_requirement()
   */
  unsigned
  legion_index_launcher_add_region_requirement_logical_partition_reduction(
    legion_index_launcher_t launcher,
    legion_logical_partition_t handle,
    legion_projection_id_t proj /* = 0 */,
    legion_reduction_op_id_t redop,
    legion_coherence_property_t prop,
    legion_logical_region_t parent,
    legion_mapping_tag_id_t tag /* = 0 */,
    bool verified /* = false*/);

  /**
   * @see Legion::IndexLaunchxer::add_field()
   */
  void
  legion_index_launcher_add_field(legion_index_launcher_t launcher,
                                 unsigned idx,
                                 legion_field_id_t fid,
                                 bool inst /* = true */);

  /**
<<<<<<< HEAD
   * @see Legion::IndexLauncher::add_index_requirement()
=======
   * @see LegionRuntime::HighLevel::RegionRequirement::add_flags()
   */
  void
  legion_index_launcher_add_flags(legion_index_launcher_t launcher,
                                  unsigned idx,
                                  enum legion_region_flags_t flags);

  /**
   * @see LegionRuntime::HighLevel::IndexLauncher::add_index_requirement()
>>>>>>> 7e83bc6b
   */
  unsigned
  legion_index_launcher_add_index_requirement(
    legion_index_launcher_t launcher,
    legion_index_space_t handle,
    legion_allocate_mode_t priv,
    legion_index_space_t parent,
    bool verified /* = false*/);

  /**
   * @see Legion::IndexLauncher::add_future()
   */
  void
  legion_index_launcher_add_future(legion_index_launcher_t launcher,
                                   legion_future_t future);

  /**
   * @see Legion::IndexLauncher::add_wait_barrier()
   */
  void
  legion_index_launcher_add_wait_barrier(legion_index_launcher_t launcher,
                                         legion_phase_barrier_t bar);

  /**
   * @see Legion::IndexLauncher::add_arrival_barrier()
   */
  void
  legion_index_launcher_add_arrival_barrier(legion_index_launcher_t launcher,
                                            legion_phase_barrier_t bar);

  // -----------------------------------------------------------------------
  // Inline Mapping Operations
  // -----------------------------------------------------------------------

  /**
   * @return Caller takes ownership of return value.
   *
   * @see Legion::InlineLauncher::InlineLauncher()
   */
  legion_inline_launcher_t
  legion_inline_launcher_create_logical_region(
    legion_logical_region_t handle,
    legion_privilege_mode_t priv,
    legion_coherence_property_t prop,
    legion_logical_region_t parent,
    legion_mapping_tag_id_t region_tag /* = 0 */,
    bool verified /* = false*/,
    legion_mapper_id_t id /* = 0 */,
    legion_mapping_tag_id_t launcher_tag /* = 0 */);

  /**
   * @param handle Caller must have ownership of parameter `handle`.
   *
   * @see Legion::InlineLauncher::~InlineLauncher()
   */
  void
  legion_inline_launcher_destroy(legion_inline_launcher_t handle);

  /**
   * @return Caller takes ownership of return value.
   *
   * @see Legion::Runtime::map_region()
   */
  legion_physical_region_t
  legion_inline_launcher_execute(legion_runtime_t runtime,
                                 legion_context_t ctx,
                                 legion_inline_launcher_t launcher);

  /**
   * @see Legion::InlineLauncher::add_field()
   */
  void
  legion_inline_launcher_add_field(legion_inline_launcher_t launcher,
                                   legion_field_id_t fid,
                                   bool inst /* = true */);

  /**
   * @see Legion::Runtime::remap_region()
   */
  void
  legion_runtime_remap_region(legion_runtime_t runtime,
                              legion_context_t ctx,
                              legion_physical_region_t region);

  /**
   * @see Legion::Runtime::unmap_region()
   */
  void
  legion_runtime_unmap_region(legion_runtime_t runtime,
                              legion_context_t ctx,
                              legion_physical_region_t region);

  /**
   * @see Legion::Runtime::unmap_all_regions()
   */
  void
  legion_runtime_unmap_all_regions(legion_runtime_t runtime,
                                   legion_context_t ctx);

  /**
   * @see Legion::Runtime::fill_field()
   */
  void
  legion_runtime_fill_field(
    legion_runtime_t runtime,
    legion_context_t ctx,
    legion_logical_region_t handle,
    legion_logical_region_t parent,
    legion_field_id_t fid,
    const void *value,
    size_t value_size,
    legion_predicate_t pred /* = legion_predicate_true() */);

  /**
   * @see Legion::Runtime::fill_field()
   */
  void
  legion_runtime_fill_field_future(
    legion_runtime_t runtime,
    legion_context_t ctx,
    legion_logical_region_t handle,
    legion_logical_region_t parent,
    legion_field_id_t fid,
    legion_future_t f,
    legion_predicate_t pred /* = legion_predicate_true() */);

  // -----------------------------------------------------------------------
  // Copy Operations
  // -----------------------------------------------------------------------

  /**
   * @return Caller takes ownership of return value.
   *
   * @see Legion::CopyLauncher::CopyLauncher()
   */
  legion_copy_launcher_t
  legion_copy_launcher_create(
    legion_predicate_t pred /* = legion_predicate_true() */,
    legion_mapper_id_t id /* = 0 */,
    legion_mapping_tag_id_t launcher_tag /* = 0 */);

  /**
   * @param handle Caller must have ownership of parameter `handle`.
   *
   * @see Legion::CopyLauncher::~CopyLauncher()
   */
  void
  legion_copy_launcher_destroy(legion_copy_launcher_t handle);

  /**
   * @return Caller takes ownership of return value.
   *
   * @see Legion::Runtime::issue_copy_operation()
   */
  void
  legion_copy_launcher_execute(legion_runtime_t runtime,
                               legion_context_t ctx,
                               legion_copy_launcher_t launcher);

  /**
   * @see Legion::CopyLauncher::add_copy_requirements()
   */
  unsigned
  legion_copy_launcher_add_src_region_requirement_logical_region(
    legion_copy_launcher_t launcher,
    legion_logical_region_t handle,
    legion_privilege_mode_t priv,
    legion_coherence_property_t prop,
    legion_logical_region_t parent,
    legion_mapping_tag_id_t tag /* = 0 */,
    bool verified /* = false*/);

  /**
   * @see Legion::CopyLauncher::add_copy_requirements()
   */
  unsigned
  legion_copy_launcher_add_dst_region_requirement_logical_region(
    legion_copy_launcher_t launcher,
    legion_logical_region_t handle,
    legion_privilege_mode_t priv,
    legion_coherence_property_t prop,
    legion_logical_region_t parent,
    legion_mapping_tag_id_t tag /* = 0 */,
    bool verified /* = false*/);

  /**
   * @see Legion::CopyLauncher::add_region_requirement()
   */
  unsigned
  legion_copy_launcher_add_dst_region_requirement_logical_region_reduction(
    legion_copy_launcher_t launcher,
    legion_logical_region_t handle,
    legion_reduction_op_id_t redop,
    legion_coherence_property_t prop,
    legion_logical_region_t parent,
    legion_mapping_tag_id_t tag /* = 0 */,
    bool verified /* = false*/);

  /**
   * @see Legion::CopyLauncher::add_field()
   */
  void
  legion_copy_launcher_add_src_field(legion_copy_launcher_t launcher,
                                     unsigned idx,
                                     legion_field_id_t fid,
                                     bool inst /* = true */);

  /**
   * @see Legion::CopyLauncher::add_field()
   */
  void
  legion_copy_launcher_add_dst_field(legion_copy_launcher_t launcher,
                                     unsigned idx,
                                     legion_field_id_t fid,
                                     bool inst /* = true */);

  /**
   * @see Legion::CopyLauncher::add_wait_barrier()
   */
  void
  legion_copy_launcher_add_wait_barrier(legion_copy_launcher_t launcher,
                                        legion_phase_barrier_t bar);

  /**
   * @see Legion::CopyLauncher::add_arrival_barrier()
   */
  void
  legion_copy_launcher_add_arrival_barrier(legion_copy_launcher_t launcher,
                                           legion_phase_barrier_t bar);

  // -----------------------------------------------------------------------
  // Must Epoch Operations
  // -----------------------------------------------------------------------

  /**
   * @return Caller takes ownership of return value.
   *
   * @see Legion::MustEpochLauncher::MustEpochLauncher()
   */
  legion_must_epoch_launcher_t
  legion_must_epoch_launcher_create(
    legion_mapper_id_t id /* = 0 */,
    legion_mapping_tag_id_t launcher_tag /* = 0 */);

  /**
   * @param handle Caller must have ownership of parameter `handle`.
   *
   * @see Legion::MustEpochLauncher::~MustEpochLauncher()
   */
  void
  legion_must_epoch_launcher_destroy(legion_must_epoch_launcher_t handle);

  /**
   * @return Caller takes ownership of return value.
   *
   * @see Legion::HighLevelRuntime::execute_must_epoch()
   */
  legion_future_map_t
  legion_must_epoch_launcher_execute(legion_runtime_t runtime,
                                     legion_context_t ctx,
                                     legion_must_epoch_launcher_t launcher);

  /**
   * @param handle Caller must have ownership of parameter `handle`.
   *
   * @see Legion::Must_EpochLauncher::add_single_task()
   */
  void
  legion_must_epoch_launcher_add_single_task(
    legion_must_epoch_launcher_t launcher,
    legion_domain_point_t point,
    legion_task_launcher_t handle);

  /**
   * @param handle Caller must have ownership of parameter `handle`.
   *
   * @see Legion::Must_EpochLauncher::add_index_task()
   */
  void
  legion_must_epoch_launcher_add_index_task(
    legion_must_epoch_launcher_t launcher,
    legion_index_launcher_t handle);

  // -----------------------------------------------------------------------
  // Fence Operations
  // -----------------------------------------------------------------------

  /**
   * @see Legion::Runtime::issue_mapping_fence()
   */
  void
  legion_runtime_issue_mapping_fence(legion_runtime_t runtime,
                                     legion_context_t ctx);

  /**
   * @see Legion::Runtime::issue_execution_fence()
   */
  void
  legion_runtime_issue_execution_fence(legion_runtime_t runtime,
                                       legion_context_t ctx);

  // -----------------------------------------------------------------------
  // Tracing Operations
  // -----------------------------------------------------------------------

  /**
   * @see Legion::Runtime::begin_trace()
   */
  void
  legion_runtime_begin_trace(legion_runtime_t runtime,
                             legion_context_t ctx,
                             legion_trace_id_t tid);

  /**
   * @see Legion::Runtime::end_trace()
   */
  void
  legion_runtime_end_trace(legion_runtime_t runtime,
                           legion_context_t ctx,
                           legion_trace_id_t tid);

  // -----------------------------------------------------------------------
  // Miscellaneous Operations
  // -----------------------------------------------------------------------

  /**
   * @see Legion::Runtime::get_executing_processor()
   */
  legion_processor_t
  legion_runtime_get_executing_processor(legion_runtime_t runtime,
                                         legion_context_t ctx);

  // -----------------------------------------------------------------------
  // Physical Data Operations
  // -----------------------------------------------------------------------

  /**
   * @param handle Caller must have ownership of parameter `handle`.
   *
   * @see Legion::PhysicalRegion::~PhysicalRegion()
   */
  void
  legion_physical_region_destroy(legion_physical_region_t handle);

  /**
   * @see Legion::PhysicalRegion::is_mapped()
   */
  bool
  legion_physical_region_is_mapped(legion_physical_region_t handle);

  /**
   * @see Legion::PhysicalRegion::wait_until_valid()
   */
  void
  legion_physical_region_wait_until_valid(legion_physical_region_t handle);

  /**
   * @see Legion::PhysicalRegion::is_valid()
   */
  bool
  legion_physical_region_is_valid(legion_physical_region_t handle);

  /**
   * @see Legion::PhysicalRegion::get_logical_region()
   */
  legion_logical_region_t
  legion_physical_region_get_logical_region(legion_physical_region_t handle);

  /**
   * Safe for use only with instances with a single field.
   *
   * @return Caller takes ownership of return value.
   *
   * @see Legion::PhysicalRegion::get_accessor()
   */
  legion_accessor_generic_t
  legion_physical_region_get_accessor_generic(legion_physical_region_t handle);

  /**
   * @return Caller takes ownership of return value.
   *
   * @see Legion::PhysicalRegion::get_field_accessor()
   */
  legion_accessor_generic_t
  legion_physical_region_get_field_accessor_generic(
    legion_physical_region_t handle,
    legion_field_id_t fid);

  /**
   * Safe for use only with instances with a single field.
   *
   * @return Caller takes ownership of return value.
   *
   * @see Legion::PhysicalRegion::get_field_accessor()
   */
  legion_accessor_array_t
  legion_physical_region_get_accessor_array(
    legion_physical_region_t handle);

  /**
   * @return Caller takes ownership of return value.
   *
   * @see Legion::PhysicalRegion::get_field_accessor()
   */
  legion_accessor_array_t
  legion_physical_region_get_field_accessor_array(
    legion_physical_region_t handle,
    legion_field_id_t fid);

  /**
   * @param handle Caller must have ownership of parameter `handle`.
   */
  void
  legion_accessor_generic_destroy(legion_accessor_generic_t handle);

  /**
   * @see LegionRuntime::Accessor::Generic::Untyped::read_untyped()
   */
  void
  legion_accessor_generic_read(legion_accessor_generic_t handle,
                               legion_ptr_t ptr,
                               void *dst,
                               size_t bytes);

  /**
   * @see LegionRuntime::Accessor::Generic::Untyped::write_untyped()
   */
  void
  legion_accessor_generic_write(legion_accessor_generic_t handle,
                                legion_ptr_t ptr,
                                const void *src,
                                size_t bytes);

  /**
   * @see LegionRuntime::Accessor::Generic::Untyped::read_untyped()
   */
  void
  legion_accessor_generic_read_domain_point(legion_accessor_generic_t handle,
                                            legion_domain_point_t dp,
                                            void *dst,
                                            size_t bytes);

  /**
   * @see LegionRuntime::Accessor::Generic::Untyped::write_untyped()
   */
  void
  legion_accessor_generic_write_domain_point(legion_accessor_generic_t handle,
                                             legion_domain_point_t dp,
                                             const void *src,
                                             size_t bytes);

  /**
   * @see LegionRuntime::Accessor::Generic::Untyped::raw_span_ptr()
   */
  void *
  legion_accessor_generic_raw_span_ptr(legion_accessor_generic_t handle,
                                       legion_ptr_t ptr,
                                       size_t req_count,
                                       size_t *act_count,
                                       legion_byte_offset_t *stride);

  /**
   * @see LegionRuntime::Accessor::Generic::Untyped::raw_rect_ptr()
   */
  void *
  legion_accessor_generic_raw_rect_ptr_1d(legion_accessor_generic_t handle,
                                          legion_rect_1d_t rect,
                                          legion_rect_1d_t *subrect,
                                          legion_byte_offset_t *offsets);

  /**
   * @see LegionRuntime::Accessor::Generic::Untyped::raw_rect_ptr()
   */
  void *
  legion_accessor_generic_raw_rect_ptr_2d(legion_accessor_generic_t handle,
                                          legion_rect_2d_t rect,
                                          legion_rect_2d_t *subrect,
                                          legion_byte_offset_t *offsets);

  /**
   * @see LegionRuntime::Accessor::Generic::Untyped::raw_rect_ptr()
   */
  void *
  legion_accessor_generic_raw_rect_ptr_3d(legion_accessor_generic_t handle,
                                          legion_rect_3d_t rect,
                                          legion_rect_3d_t *subrect,
                                          legion_byte_offset_t *offsets);

  /**
   * @see LegionRuntime::Accessor::Generic::Untyped::get_soa_parameters()
   */
  bool
  legion_accessor_generic_get_soa_parameters(legion_accessor_generic_t handle,
                                             void **base,
                                             size_t *stride);

  /**
   * @param handle Caller must have ownership of parameter `handle`.
   */
  void
  legion_accessor_array_destroy(legion_accessor_array_t handle);

  /**
   * @see LegionRuntime::Accessor::SOA::Untyped::elem_ptr()
   */
  void
  legion_accessor_array_read(legion_accessor_array_t handle,
                             legion_ptr_t ptr,
                             void *dst,
                             size_t bytes);

  /**
   * @see LegionRuntime::Accessor::SOA::Untyped::elem_ptr()
   */
  void
  legion_accessor_array_write(legion_accessor_array_t handle,
                              legion_ptr_t ptr,
                              const void *src,
                              size_t bytes);

  /**
   * @see LegionRuntime::Accessor::SOA::Untyped::elem_ptr()
   */
  void *
  legion_accessor_array_ref(legion_accessor_array_t handle,
                            legion_ptr_t ptr);

  /**
   * @return Caller takes ownership of return value.
   *
   * @see Legion::IndexIterator::IndexIterator()
   */
  legion_index_iterator_t
  legion_index_iterator_create(legion_runtime_t runtime,
                               legion_context_t context,
                               legion_index_space_t handle);

  /**
   * @param handle Caller must have ownership of parameter `handle`.
   *
   * @see Legion::IndexIterator::~IndexIterator()
   */
  void
  legion_index_iterator_destroy(legion_index_iterator_t handle);

  /**
   * @see Legion::IndexIterator::has_next()
   */
  bool
  legion_index_iterator_has_next(legion_index_iterator_t handle);

  /**
   * @see Legion::IndexIterator::next()
   */
  legion_ptr_t
  legion_index_iterator_next(legion_index_iterator_t handle);

  /**
   * @see Legion::IndexIterator::next_span()
   */
  legion_ptr_t
  legion_index_iterator_next_span(legion_index_iterator_t handle,
                                  size_t *act_count,
                                  size_t req_count /* = -1 */);

  // -----------------------------------------------------------------------
  // Task Operations
  // -----------------------------------------------------------------------

  /**
   * @see Legion::Task::args
   */
  void *
  legion_task_get_args(legion_task_t task);

  /**
   * @see Legion::Task::arglen
   */
  size_t
  legion_task_get_arglen(legion_task_t task);

  /**
   * @see Legion::Task::index_domain
   */
  legion_domain_t
  legion_task_get_index_domain(legion_task_t task);

  /**
   * @see Legion::Task::index_point
   */
  legion_domain_point_t
  legion_task_get_index_point(legion_task_t task);

  /**
   * @see Legion::Task::is_index_space
   */
  bool
  legion_task_get_is_index_space(legion_task_t task);

  /**
   * @see Legion::Task::local_args
   */
  void *
  legion_task_get_local_args(legion_task_t task);

  /**
   * @see Legion::Task::local_arglen
   */
  size_t
  legion_task_get_local_arglen(legion_task_t task);

  /**
   * @see Legion::Task::regions
   */
  unsigned
  legion_task_get_regions_size(legion_task_t task);

  /**
   * @return Caller does **NOT** take ownership of return value.
   *
   * @see Legion::Task::regions
   */
  legion_region_requirement_t
  legion_task_get_region(legion_task_t task, unsigned idx);

  /**
   * @see Legion::Task::futures
   */
  unsigned
  legion_task_get_futures_size(legion_task_t task);

  /**
   * @see Legion::Task::futures
   */
  legion_future_t
  legion_task_get_future(legion_task_t task, unsigned idx);

  /**
   * @see Legion::Task::task_id
   */
  legion_task_id_t
  legion_task_get_task_id(legion_task_t task);

  /**
   * @see Legion::Task::target_proc
   */
  legion_processor_t
  legion_task_get_target_proc(legion_task_t task);

  /**
   * @see Legion::Task::variants::name
   */
  const char *
  legion_task_get_name(legion_task_t task);

  /**
   * @see Legion::Task::target_proc
   */
  void
  legion_task_set_target_proc(legion_task_t task, legion_processor_t proc);

  /**
   * @see Legion::Task::additional_procs
   */
  void
  legion_task_add_additional_proc(legion_task_t task, legion_processor_t proc);

  // -----------------------------------------------------------------------
  // -----------------------------------------------------------------------
  // Inline Operations
  // -----------------------------------------------------------------------

  /**
   * @return Caller does **NOT** take ownership of return value.
   *
   * @see Legion::Inline::requirement
   */
  legion_region_requirement_t
  legion_inline_get_requirement(legion_inline_t inline_operation);

  // -----------------------------------------------------------------------
  // Start-up Operations
  // -----------------------------------------------------------------------

  /**
   * @see Legion::Runtime::start()
   */
  int
  legion_runtime_start(int argc,
                       char **argv,
                       bool background /* = false */);

  /**
   * @see Legion::Runtime::wait_for_shutdown()
   */
  void
  legion_runtime_wait_for_shutdown(void);

  /**
   * @see Legion::Runtime::set_top_level_task_id()
   */
  void
  legion_runtime_set_top_level_task_id(legion_task_id_t top_id);

  /**
   * @see Legion::Runtime::get_input_args()
   */
  const legion_input_args_t
  legion_runtime_get_input_args(void);

  /**
   * @see Legion::Runtime::set_registration_callback()
   */
  void
  legion_runtime_set_registration_callback(
    legion_registration_callback_pointer_t callback);

  /**
   * @see Legion::Runtime::replace_default_mapper()
   */
  void
  legion_runtime_replace_default_mapper(
    legion_runtime_t runtime,
    legion_mapper_t mapper,
    legion_processor_t proc);

  /**
   * @see Legion::Runtime::register_legion_task()
   */
  legion_task_id_t
  legion_runtime_register_task_void(
    legion_task_id_t id,
    legion_processor_kind_t proc_kind,
    bool single,
    bool index,
    legion_variant_id_t vid /* = AUTO_GENERATE_ID */,
    legion_task_config_options_t options,
    const char *task_name /* = NULL*/,
    legion_task_pointer_void_t task_pointer);

  /**
   * @see Legion::Runtime::register_legion_task()
   */
  legion_task_id_t
  legion_runtime_register_task(
    legion_task_id_t id,
    legion_processor_kind_t proc_kind,
    bool single,
    bool index,
    legion_variant_id_t vid /* = AUTO_GENERATE_ID */,
    legion_task_config_options_t options,
    const char *task_name /* = NULL*/,
    legion_task_pointer_t task_pointer);

  /**
   * @see Legion::Runtime::register_legion_task()
   */
  legion_task_id_t
  legion_runtime_register_task_uint32(
    legion_task_id_t id,
    legion_processor_kind_t proc_kind,
    bool single,
    bool index,
    legion_variant_id_t vid /* = AUTO_GENERATE_ID */,
    legion_task_config_options_t options,
    const char *task_name /* = NULL*/,
    legion_task_pointer_uint32_t task_pointer);

  /**
   * @see Legion::Runtime::register_legion_task()
   */
  legion_task_id_t
  legion_runtime_register_task_uint64(
    legion_task_id_t id,
    legion_processor_kind_t proc_kind,
    bool single,
    bool index,
    legion_variant_id_t vid /* = AUTO_GENERATE_ID */,
    legion_task_config_options_t options,
    const char *task_name /* = NULL*/,
    legion_task_pointer_uint64_t task_pointer);

  /**
   * @see Legion::Runtime::register_projection_functor()
   */
  void
  legion_runtime_register_projection_functor(
    legion_projection_id_t id,
    legion_projection_functor_logical_region_t region_functor,
    legion_projection_functor_logical_partition_t partition_functor);

  // -----------------------------------------------------------------------
  // Timing Operations
  // -----------------------------------------------------------------------

  /**
   * @see LegionRuntime::TimeStamp::get_current_time_in_micros()
   */
  unsigned long long
  legion_get_current_time_in_micros(void);

  // -----------------------------------------------------------------------
  // Machine Operations
  // -----------------------------------------------------------------------

  /**
   * @return Caller takes ownership of return value.
   *
   * @see Realm::Machine::get_machine()
   */
  legion_machine_t
  legion_machine_create();

  /**
   * @param handle Caller must have ownership of parameter `handle`.
   *
   * @see Realm::Machine::~Machine()
   */
  void
  legion_machine_destroy(legion_machine_t handle);

  /**
   * @see Realm::Machine::get_all_processors()
   */
  void
  legion_machine_get_all_processors(
    legion_machine_t machine,
    legion_processor_t *processors,
    unsigned processors_size);

  /**
   * @see Realm::Machine::get_all_processors()
   */
  unsigned
  legion_machine_get_all_processors_size(legion_machine_t machine);

  // -----------------------------------------------------------------------
  // Processor Operations
  // -----------------------------------------------------------------------

  /**
   * @see Realm::Processor::kind()
   */
  legion_processor_kind_t
  legion_processor_kind(legion_processor_t proc_);

  // -----------------------------------------------------------------------
  // Memory Operations
  // -----------------------------------------------------------------------

  /**
   * @see Realm::Memory::kind()
   */
  legion_memory_kind_t
  legion_memory_kind(legion_memory_t proc_);

  // -----------------------------------------------------------------------
  // Machine Query Interface Operations
  // -----------------------------------------------------------------------

  /**
   * @return Caller takes ownership of return value.
   *
   * @see Legion::MappingUtilities::MachineQueryInterface()
   */
  legion_machine_query_interface_t
  legion_machine_query_interface_create(legion_machine_t machine);

  /**
   * @param handle Caller must have ownership of parameter `handle`.
   *
   * @see Legion::MappingUtilities::~MachineQueryInterface()
   */
  void
  legion_machine_query_interface_destroy(
    legion_machine_query_interface_t handle);

  /**
   * @see Legion::MappingUtilities
   *                   ::MachineQueryInterface::find_memory_kind()
   */
  legion_memory_t
  legion_machine_query_interface_find_memory_kind(
    legion_machine_query_interface_t handle,
    legion_processor_t proc,
    legion_memory_kind_t kind);

  // -----------------------------------------------------------------------
  // Default Mapper Operations
  // -----------------------------------------------------------------------

  /**
   * @see Legion::DefaultMapper::map_task()
   */
  bool
  legion_default_mapper_map_task(
    legion_default_mapper_t mapper,
    legion_task_t task);

  /**
   * @see Legion::DefaultMapper::map_inline()
   */
  bool
  legion_default_mapper_map_inline(
    legion_default_mapper_t mapper,
    legion_inline_t inline_operation);

#ifdef __cplusplus
}
#endif

#endif // __LEGION_C_H__<|MERGE_RESOLUTION|>--- conflicted
+++ resolved
@@ -1434,11 +1434,7 @@
   /**
    * @param handle Caller must have ownership of parameter `handle`.
    *
-<<<<<<< HEAD
-   * @see Legion::PhaseBarrier::~PhaseBarrier()
-=======
-   * @see LegionRuntime::HighLevel::PhaseBarrier::destroy_phase_barrier()
->>>>>>> 7e83bc6b
+   * @see Legion::PhaseBarrier::destroy_phase_barrier()
    */
   void
   legion_phase_barrier_destroy(legion_runtime_t runtime,
@@ -1659,10 +1655,7 @@
                                  bool inst /* = true */);
 
   /**
-<<<<<<< HEAD
-   * @see Legion::TaskLauncher::add_index_requirement()
-=======
-   * @see LegionRuntime::HighLevel::RegionRequirement::add_flags()
+   * @see Legion::RegionRequirement::add_flags()
    */
   void
   legion_task_launcher_add_flags(legion_task_launcher_t launcher,
@@ -1670,8 +1663,7 @@
                                  enum legion_region_flags_t flags);
 
   /**
-   * @see LegionRuntime::HighLevel::TaskLauncher::add_index_requirement()
->>>>>>> 7e83bc6b
+   * @see Legion::TaskLauncher::add_index_requirement()
    */
   unsigned
   legion_task_launcher_add_index_requirement(
@@ -1813,10 +1805,7 @@
                                  bool inst /* = true */);
 
   /**
-<<<<<<< HEAD
-   * @see Legion::IndexLauncher::add_index_requirement()
-=======
-   * @see LegionRuntime::HighLevel::RegionRequirement::add_flags()
+   * @see Legion::RegionRequirement::add_flags()
    */
   void
   legion_index_launcher_add_flags(legion_index_launcher_t launcher,
@@ -1824,8 +1813,7 @@
                                   enum legion_region_flags_t flags);
 
   /**
-   * @see LegionRuntime::HighLevel::IndexLauncher::add_index_requirement()
->>>>>>> 7e83bc6b
+   * @see Legion::IndexLauncher::add_index_requirement()
    */
   unsigned
   legion_index_launcher_add_index_requirement(
