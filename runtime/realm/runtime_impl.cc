--- conflicted
+++ resolved
@@ -847,6 +847,9 @@
       //LegionRuntime::LowLevel::start_dma_worker_threads(dma_worker_threads,
       //                                                  core_reservations);
 
+      LegionRuntime::LowLevel::start_dma_system(dma_worker_threads, 100
+                                                ,core_reservations);
+
 #ifdef EVENT_TRACING
       // Always initialize even if we won't dump to file, otherwise segfaults happen
       // when we try to save event info
@@ -936,20 +939,10 @@
 	  it++)
 	(*it)->create_dma_channels(this);
 
-<<<<<<< HEAD
-      // start dma system at the very ending of initialization
-      // since we need list of local gpus to create channels
-      LegionRuntime::LowLevel::start_dma_system(dma_worker_threads, 100
-#ifdef USE_CUDA
-                       //,local_gpus
-#endif
-                       ,core_reservations);
-=======
       for(std::vector<Module *>::const_iterator it = modules.begin();
 	  it != modules.end();
 	  it++)
 	(*it)->create_code_translators(this);
->>>>>>> 8deae377
 
       // now that we've created all the processors/etc., we can try to come up with core
       //  allocations that satisfy everybody's requirements - this will also start up any
