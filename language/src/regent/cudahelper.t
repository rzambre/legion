-- Copyright 2019 Stanford University, Los Alamos National Laboratory
--
-- Licensed under the Apache License, Version 2.0 (the "License");
-- you may not use this file except in compliance with the License.
-- You may obtain a copy of the License at
--
--     http://www.apache.org/licenses/LICENSE-2.0
--
-- Unless required by applicable law or agreed to in writing, software
-- distributed under the License is distributed on an "AS IS" BASIS,
-- WITHOUT WARRANTIES OR CONDITIONS OF ANY KIND, either express or implied.
-- See the License for the specific language governing permissions and
-- limitations under the License.

local ast = require("regent/ast")
local base = require("regent/std_base")
local config = require("regent/config").args()
local data = require("common/data")
local report = require("common/report")

local cudahelper = {}

-- Exit early if the user turned off CUDA code generation

if config["cuda"] == 0 then
  function cudahelper.check_cuda_available()
    return false
  end
  return cudahelper
end

local c = base.c
local ef = terralib.externfunction
local externcall_builtin = terralib.externfunction
local cudapaths = { OSX = "/usr/local/cuda/lib/libcuda.dylib";
                    Linux =  "libcuda.so";
                    Windows = "nvcuda.dll"; }

-- #####################################
-- ## CUDA Hijack API
-- #################

local HijackAPI = terralib.includec("regent_cudart_hijack.h")

struct fat_bin_t {
  magic : int,
  versions : int,
  data : &opaque,
  filename : &opaque,
}

-- #####################################
-- ## CUDA Device API
-- #################

local struct CUctx_st
local struct CUmod_st
local struct CUlinkState_st
local struct CUfunc_st
local CUdevice = int32
local CUjit_option = uint32
local CU_JIT_ERROR_LOG_BUFFER = 5
local CU_JIT_ERROR_LOG_BUFFER_SIZE_BYTES = 6
local CU_JIT_INPUT_PTX = 1
local CU_JIT_TARGET = 9
local DriverAPI = {
  cuInit = ef("cuInit", {uint32} -> uint32);
  cuCtxGetCurrent = ef("cuCtxGetCurrent", {&&CUctx_st} -> uint32);
  cuCtxGetDevice = ef("cuCtxGetDevice",{&int32} -> uint32);
  cuDeviceGet = ef("cuDeviceGet",{&int32,int32} -> uint32);
  cuCtxCreate_v2 = ef("cuCtxCreate_v2",{&&CUctx_st,uint32,int32} -> uint32);
  cuCtxDestroy = ef("cuCtxDestroy",{&CUctx_st} -> uint32);
  cuDeviceComputeCapability = ef("cuDeviceComputeCapability",
    {&int32,&int32,int32} -> uint32);
}

local RuntimeAPI = false
do
  if not terralib.cudacompile then
    function cudahelper.check_cuda_available()
      return false, "Terra is built without CUDA support"
    end
  else
    -- Try to load the CUDA runtime header
    pcall(function() RuntimeAPI = terralib.includec("cuda_runtime.h") end)

    if RuntimeAPI == nil then
      function cudahelper.check_cuda_available()
        return false, "cuda_runtime.h does not exist in INCLUDE_PATH"
      end
    elseif config["cuda-offline"] then
      function cudahelper.check_cuda_available()
        return true
      end
    else
      local dlfcn = terralib.includec("dlfcn.h")
      local terra has_symbol(symbol : rawstring)
        var lib = dlfcn.dlopen([&int8](0), dlfcn.RTLD_LAZY)
        var has_symbol = dlfcn.dlsym(lib, symbol) ~= [&opaque](0)
        dlfcn.dlclose(lib)
        return has_symbol
      end

      if has_symbol("cuInit") then
        local r = DriverAPI.cuInit(0)
        if r == 0 then
          function cudahelper.check_cuda_available()
            return true
          end
        else
          function cudahelper.check_cuda_available()
            return false, "calling cuInit(0) failed for some reason (CUDA devices might not exist)"
          end
        end
      else
        function cudahelper.check_cuda_available()
          return false, "the cuInit function is missing (Regent might have been installed without CUDA support)"
        end
      end
    end
  end
end

do
  local available, error_message = cudahelper.check_cuda_available()
  if not available then
    if config["cuda"] == 1 then
      print("CUDA code generation failed since " .. error_message)
      os.exit(-1)
    else
      return cudahelper
    end
  end
end

-- Declare the API calls that are deprecated in CUDA SDK 10
-- TODO: We must move on to the new execution control API as these old functions
--       can be dropped in the future.
local ExecutionAPI = {
  cudaConfigureCall =
    ef("cudaConfigureCall", {RuntimeAPI.dim3, RuntimeAPI.dim3, uint64, RuntimeAPI.cudaStream_t} -> uint32);
  cudaSetupArgument = ef("cudaSetupArgument", {&opaque, uint64, uint64} -> uint32);
  cudaLaunch = ef("cudaLaunch", {&opaque} -> uint32);
}

do
  local ffi = require('ffi')
  local cudaruntimelinked = false
  function cudahelper.link_driver_library()
    if cudaruntimelinked then return end
    local path = assert(cudapaths[ffi.os],"unknown OS?")
    terralib.linklibrary(path)
    cudaruntimelinked = true
  end
end

-- #####################################
-- ## Printf for CUDA (not exposed to the user for the moment)
-- #################

local vprintf = ef("cudart:vprintf", {&int8,&int8} -> int)

local function createbuffer(args)
  local Buf = terralib.types.newstruct()
  for i,e in ipairs(args) do
    local typ = e:gettype()
    local field = "_"..tonumber(i)
    typ = typ == float and double or typ
    table.insert(Buf.entries,{field,typ})
  end
  return quote
    var buf : Buf
    escape
        for i,e in ipairs(args) do
            emit quote
               buf.["_"..tonumber(i)] = e
            end
        end
    end
  in
    [&int8](&buf)
  end
end

local cuda_printf = macro(function(fmt,...)
  local buf = createbuffer({...})
  return `vprintf(fmt,buf)
end)

-- #####################################
-- ## Supported CUDA compute versions
-- #################

local supported_archs = {
  ["fermi"]   = 20,
  ["kepler"]  = 30,
  ["k20"]     = 35,
  ["maxwell"] = 52,
  ["pascal"]  = 60,
  ["volta"]   = 70,
}

local function parse_cuda_arch(arch)
  arch = string.lower(arch)
  local sm = supported_archs[arch]
  if sm == nil then
    local archs
    for k, v in pairs(supported_archs) do
      archs = (not archs and k) or (archs and archs .. ", " .. k)
    end
    print("Error: Unsupported GPU architecture " .. arch ..
          ". Supported architectures: " .. archs)
    os.exit(1)
  end
  return sm
end

-- #####################################
-- ## Registration functions
-- #################

local terra register_ptx(ptxc : rawstring, ptxSize : uint32, version : uint64) : &&opaque
  var fat_bin : &fat_bin_t
  var fat_size = sizeof(fat_bin_t)
  -- TODO: this line is leaking memory
  fat_bin = [&fat_bin_t](c.malloc(fat_size))
  base.assert(fat_size == 0 or fat_bin ~= nil, "malloc failed in register_ptx")
  fat_bin.magic = 1234
  fat_bin.versions = 5678
  var fat_data_size = ptxSize + 1
  fat_bin.data = c.malloc(fat_data_size)
  base.assert(fat_data_size == 0 or fat_bin.data ~= nil, "malloc failed in register_ptx")
  fat_bin.data = ptxc
  var handle = HijackAPI.hijackCudaRegisterFatBinary(fat_bin)
  return handle
end

local terra register_function(handle : &&opaque, id : int, name : &int8)
  HijackAPI.hijackCudaRegisterFunction(handle, [&int8](id), name)
end

local function find_device_library(target)
  local device_lib_dir = terralib.cudahome .. "/nvvm/libdevice/"
  local libdevice = nil
  for f in io.popen("ls " .. device_lib_dir):lines() do
    local version = tonumber(string.match(string.match(f, "[0-9][0-9][.]"), "[0-9][0-9]"))
    if version <= target then
      libdevice = device_lib_dir .. f
    end
  end
  assert(libdevice ~= nil, "Failed to find a device library")
  return libdevice
end

local get_cuda_version
do
  local cached_cuda_version = nil
  local terra get_cuda_version_terra() : uint64
    var cx : &CUctx_st
    var cx_created = false
    var r = DriverAPI.cuCtxGetCurrent(&cx)
    base.assert(r == 0, "CUDA error in cuCtxGetCurrent")
    var device : int32
    if cx ~= nil then
      r = DriverAPI.cuCtxGetDevice(&device)
      base.assert(r == 0, "CUDA error in cuCtxGetDevice")
    else
      r = DriverAPI.cuDeviceGet(&device, 0)
      base.assert(r == 0, "CUDA error in cuDeviceGet")
      r = DriverAPI.cuCtxCreate_v2(&cx, 0, device)
      base.assert(r == 0, "CUDA error in cuCtxCreate_v2")
      cx_created = true
    end

    var major : int, minor : int
    r = DriverAPI.cuDeviceComputeCapability(&major, &minor, device)
    base.assert(r == 0, "CUDA error in cuDeviceComputeCapability")
    var version = [uint64](major * 10 + minor)
    if cx_created then
      DriverAPI.cuCtxDestroy(cx)
    end
    return version
  end

  get_cuda_version = function()
    if cached_cuda_version ~= nil then
      return cached_cuda_version
    end
    if not config["cuda-offline"] then
      cached_cuda_version = get_cuda_version_terra()
    else
      cached_cuda_version = parse_cuda_arch(config["cuda-arch"])
    end
    return cached_cuda_version
  end
end

function cudahelper.jit_compile_kernels_and_register(kernels)
  local module = {}
  for k, v in pairs(kernels) do
    module[v.name] = v.kernel
  end
  local version = get_cuda_version()
  local libdevice = find_device_library(tonumber(version))
  local llvmbc = terralib.linkllvm(libdevice)
  externcall_builtin = function(name, ftype)
    return llvmbc:extern(name, ftype)
  end
  local ptx = cudalib.toptx(module, nil, version)

  local ptxc = terralib.constant(ptx)
  local handle = terralib.newsymbol(&&opaque, "handle")
  local register = quote
    var [handle] = register_ptx(ptxc, [ptx:len() + 1], [version])
  end

  for k, v in pairs(kernels) do
    register = quote
      [register]
      register_function([handle], [k], [v.name])
    end
  end

  return register
end

-- #####################################
-- ## Primitives
-- #################

local THREAD_BLOCK_SIZE = 128
local NUM_THREAD_X = 16
local NUM_THREAD_Y = THREAD_BLOCK_SIZE / NUM_THREAD_X
local MAX_NUM_BLOCK = 32768
local GLOBAL_RED_BUFFER = 256
assert(GLOBAL_RED_BUFFER % THREAD_BLOCK_SIZE == 0)

local tid_x   = cudalib.nvvm_read_ptx_sreg_tid_x
local n_tid_x = cudalib.nvvm_read_ptx_sreg_ntid_x
local bid_x   = cudalib.nvvm_read_ptx_sreg_ctaid_x
local n_bid_x = cudalib.nvvm_read_ptx_sreg_nctaid_x

local tid_y   = cudalib.nvvm_read_ptx_sreg_tid_y
local n_tid_y = cudalib.nvvm_read_ptx_sreg_ntid_y
local bid_y   = cudalib.nvvm_read_ptx_sreg_ctaid_y
local n_bid_y = cudalib.nvvm_read_ptx_sreg_nctaid_y

local tid_z   = cudalib.nvvm_read_ptx_sreg_tid_z
local n_tid_z = cudalib.nvvm_read_ptx_sreg_ntid_z
local bid_z   = cudalib.nvvm_read_ptx_sreg_ctaid_z
local n_bid_z = cudalib.nvvm_read_ptx_sreg_nctaid_z

local barrier = cudalib.nvvm_barrier0

local supported_scalar_red_ops = {
  ["+"]   = true,
  ["*"]   = true,
  ["max"] = true,
  ["min"] = true,
}

function cudahelper.global_thread_id()
  local bid = `(bid_x() + n_bid_x() * bid_y() + n_bid_x() * n_bid_y() * bid_z())
  local num_threads = `(n_tid_x())
  return `([bid] * [num_threads] + tid_x())
end

function cudahelper.global_block_id()
  return `(bid_x() + n_bid_x() * bid_y() + n_bid_x() * n_bid_y() * bid_z())
end

function cudahelper.get_thread_block_size()
  return THREAD_BLOCK_SIZE
end

function cudahelper.get_num_thread_x()
  return NUM_THREAD_X
end

function cudahelper.get_num_thread_y()
  return NUM_THREAD_Y
end

-- Slow atomic operation implementations (copied and modified from Ebb)
local terra cas_uint64(address : &uint64, compare : uint64, value : uint64)
  return terralib.asm(terralib.types.uint64,
                      "atom.global.cas.b64 $0, [$1], $2, $3;",
                      "=l,l,l,l", true, address, compare, value)
end
cas_uint64:setinlined(true)

local terra cas_uint32(address : &uint32, compare : uint32, value : uint32)
  return terralib.asm(terralib.types.uint32,
                      "atom.global.cas.b32 $0, [$1], $2, $3;",
                      "=r,l,r,r", true, address, compare, value)
end
cas_uint32:setinlined(true)

function cudahelper.generate_atomic_update(op, typ)
  if op == "+" and typ == float then
    return terralib.intrinsic("llvm.nvvm.atomic.load.add.f32.p0f32",
                              {&float,float} -> {float})
  elseif op == "+" and typ == double and get_cuda_version() >= 60 then
    return terralib.intrinsic("llvm.nvvm.atomic.load.add.f64.p0f64",
                              {&double,double} -> {double})
  end

  local cas_type
  local cas_func
  if sizeof(typ) == 4 then
    cas_type = uint32
    cas_func = cas_uint32
  else
    assert(sizeof(typ) == 8)
    cas_type = uint64
    cas_func = cas_uint64
  end
  local terra atomic_op(address : &typ, operand : typ)
    var old : typ = @address
    var assumed : typ
    var new     : typ

    var new_b     : &cas_type = [&cas_type](&new)
    var assumed_b : &cas_type = [&cas_type](&assumed)
    var res       :  cas_type

    var mask = false
    repeat
      if not mask then
        assumed = old
        new     = [base.quote_binary_op(op, assumed, operand)]
        res     = cas_func([&cas_type](address), @assumed_b, @new_b)
        old     = @[&typ](&res)
        mask    = @assumed_b == @[&cas_type](&old)
      end
    until mask
  end
  atomic_op:setinlined(true)
  return atomic_op
end

local function generate_element_reduction(lhs, rhs, op, volatile)
  if volatile then
    return quote
      do
        var v = [base.quote_binary_op(op, lhs, rhs)]
        terralib.attrstore(&[lhs], v, { isvolatile = true })
      end
    end
  else
    return quote
      [lhs] = [base.quote_binary_op(op, lhs, rhs)]
    end
  end
end

local function generate_element_reductions(lhs, rhs, op, type, volatile)
  local actions = terralib.newlist()
  if type:isarray() then
    for k = 1, type.N do -- inclusive!
      local lhs = `([lhs][ [k - 1] ])
      local rhs = `([rhs][ [k - 1] ])
      actions:insert(generate_element_reduction(lhs, rhs, op, volatile))
    end
  else
    assert(type:isprimitive())
    actions:insert(generate_element_reduction(lhs, rhs, op, volatile))
  end
  return quote [actions] end
end

-- #####################################
-- ## Code generation for scalar reduction
-- #################

function cudahelper.compute_reduction_buffer_size(cx, node, reductions)
  local size = 0
  for k, v in pairs(reductions) do
    if not supported_scalar_red_ops[v] then
      report.error(node,
          "Scalar reduction with operator " .. v .. " is not supported yet")
    elseif not (sizeof(k.type) == 4 or sizeof(k.type) == 8) then
      report.error(node,
          "Scalar reduction for type " .. tostring(k.type) .. " is not supported yet")
    end
    size = size + THREAD_BLOCK_SIZE * sizeof(k.type)
  end
  size = size + cx:compute_reduction_buffer_size()
  return size
end

local internal_kernel_id = 2 ^ 30
local internal_kernels = {}
local INTERNAL_KERNEL_PREFIX = "__internal"

function cudahelper.get_internal_kernels()
  return internal_kernels
end

cudahelper.generate_buffer_init_kernel = terralib.memoize(function(type, op)
  local value = base.reduction_op_init[op][type]
  local op_name = base.reduction_ops[op].name
  local kernel_id = internal_kernel_id
  internal_kernel_id = internal_kernel_id - 1
  local kernel_name =
    INTERNAL_KERNEL_PREFIX .. "__init__" .. tostring(type) ..
    "__" .. tostring(op_name) .. "__"
  local terra init(buffer : &type)
    var tid = tid_x() + bid_x() * n_tid_x()
    buffer[tid] = [value]
  end
  init:setname(kernel_name)
  internal_kernels[kernel_id] = {
    name = kernel_name,
    kernel = init,
  }
  return kernel_id
end)

cudahelper.generate_buffer_reduction_kernel = terralib.memoize(function(type, op)
  local value = base.reduction_op_init[op][type]
  local op_name = base.reduction_ops[op].name
  local kernel_id = internal_kernel_id
  internal_kernel_id = internal_kernel_id - 1
  local kernel_name =
    INTERNAL_KERNEL_PREFIX .. "__red__" .. tostring(type) ..
    "__" .. tostring(op_name) .. "__"

  local tid = terralib.newsymbol(c.size_t, "tid")
  local input = terralib.newsymbol(&type, "input")
  local result = terralib.newsymbol(&type, "result")
  local shared_mem_ptr = cudalib.sharedmemory(type, THREAD_BLOCK_SIZE)

  local shared_mem_init = `([input][ [tid] ])
  for i = 1, (GLOBAL_RED_BUFFER / THREAD_BLOCK_SIZE) - 1 do
    shared_mem_init =
      base.quote_binary_op(op, shared_mem_init,
                           `([input][ [tid] + [i * THREAD_BLOCK_SIZE] ]))
  end
  local terra red([input], [result])
    var [tid] = tid_x()
    [shared_mem_ptr][ [tid] ] = [shared_mem_init]
    barrier()
    [cudahelper.generate_reduction_tree(tid, shared_mem_ptr, THREAD_BLOCK_SIZE, op, type)]
    barrier()
    if [tid] == 0 then [result][0] = [shared_mem_ptr][ [tid] ] end
  end

  red:setname(kernel_name)
  internal_kernels[kernel_id] = {
    name = kernel_name,
    kernel = red,
  }
  return kernel_id
end)

function cudahelper.generate_reduction_preamble(cx, reductions)
  local preamble = terralib.newlist()
  local device_ptrs = terralib.newlist()
  local device_ptrs_map = {}
  local host_ptrs_map = {}

  for red_var, red_op in pairs(reductions) do
    local device_ptr = terralib.newsymbol(&red_var.type, red_var.displayname)
    local host_ptr = terralib.newsymbol(&red_var.type, red_var.displayname)
    local init_kernel_id = cudahelper.generate_buffer_init_kernel(red_var.type, red_op)
    local init_args = terralib.newlist({device_ptr})
    preamble:insert(quote
      var [device_ptr] = [&red_var.type](nil)
      var [host_ptr] = [&red_var.type](nil)
      do
        var bounds : c.legion_rect_1d_t
        bounds.lo.x[0] = 0
        bounds.hi.x[0] = [sizeof(red_var.type) * GLOBAL_RED_BUFFER - 1]
        var buffer = c.legion_deferred_buffer_char_1d_create(bounds, c.GPU_FB_MEM, [&int8](nil))
        [device_ptr] =
          [&red_var.type]([&opaque](c.legion_deferred_buffer_char_1d_ptr(buffer, bounds.lo)))
        [cudahelper.codegen_kernel_call(cx, init_kernel_id, GLOBAL_RED_BUFFER, init_args, 0, true)]
      end
      do
        var bounds : c.legion_rect_1d_t
        bounds.lo.x[0] = 0
        bounds.hi.x[0] = [sizeof(red_var.type) - 1]
        var buffer = c.legion_deferred_buffer_char_1d_create(bounds, c.Z_COPY_MEM, [&int8](nil))
        [host_ptr] =
          [&red_var.type]([&opaque](c.legion_deferred_buffer_char_1d_ptr(buffer, bounds.lo)))
      end
    end)
    device_ptrs:insert(device_ptr)
    device_ptrs_map[device_ptr] = red_var
    host_ptrs_map[device_ptr] = host_ptr
  end

  return device_ptrs, device_ptrs_map, host_ptrs_map, preamble
end

function cudahelper.generate_reduction_tree(tid, shared_mem_ptr, num_threads, red_op, type)
  local outer_reductions = terralib.newlist()
  local step = num_threads
  while step > 64 do
    step = step / 2
    outer_reductions:insert(quote
      if [tid] < step then
        [generate_element_reductions(`([shared_mem_ptr][ [tid] ]),
                                     `([shared_mem_ptr][ [tid] + [step] ]),
                                     red_op, type, false)]
      end
      barrier()
    end)
  end
  local unrolled_reductions = terralib.newlist()
  while step > 1 do
    step = step / 2
    unrolled_reductions:insert(quote
      [generate_element_reductions(`([shared_mem_ptr][ [tid] ]),
                                   `([shared_mem_ptr][ [tid] + [step] ]),
                                   red_op, type, false)]
      barrier()
    end)
  end
  if #outer_reductions > 0 then
    return quote
      [outer_reductions]
      if [tid] < 32 then
        [unrolled_reductions]
      end
    end
  else
    return quote
      [unrolled_reductions]
    end
  end
end

function cudahelper.generate_reduction_kernel(cx, reductions, device_ptrs_map)
  local preamble = terralib.newlist()
  local postamble = terralib.newlist()
  for device_ptr, red_var in pairs(device_ptrs_map) do
    local red_op = reductions[red_var]
    local shared_mem_ptr =
      cudalib.sharedmemory(red_var.type, THREAD_BLOCK_SIZE)
    local init = base.reduction_op_init[red_op][red_var.type]
    preamble:insert(quote
      var [red_var] = [init]
      [shared_mem_ptr][ tid_x() ] = [red_var]
    end)

    local tid = terralib.newsymbol(c.size_t, "tid")
<<<<<<< HEAD
    local reduction_tree = cudahelper.generate_reduction_tree(tid, shared_mem_ptr, red_op)
    postamble = quote
      [postamble]
=======
    local reduction_tree =
      cudahelper.generate_reduction_tree(tid, shared_mem_ptr, THREAD_BLOCK_SIZE, red_op, red_var.type)
    postamble:insert(quote
>>>>>>> 019850d8
      do
        var [tid] = tid_x()
        var bid = [cudahelper.global_block_id()]
        [shared_mem_ptr][ [tid] ] = [red_var]
        barrier()
        [reduction_tree]
        if [tid] == 0 then
          [cudahelper.generate_atomic_update(red_op, red_var.type)](
            &[device_ptr][bid % [GLOBAL_RED_BUFFER] ], [shared_mem_ptr][ [tid] ])
        end
      end
    end)
  end

  preamble:insertall(cx:generate_preamble())
  postamble:insertall(cx:generate_postamble())

  return preamble, postamble
end

function cudahelper.generate_reduction_postamble(cx, reductions, device_ptrs_map, host_ptrs_map)
  local postamble = quote end
  for device_ptr, red_var in pairs(device_ptrs_map) do
    local red_op = reductions[red_var]
    local red_kernel_id = cudahelper.generate_buffer_reduction_kernel(red_var.type, red_op)
    local host_ptr = host_ptrs_map[device_ptr]
    local red_args = terralib.newlist({device_ptr, host_ptr})
    local shared_mem_size = terralib.sizeof(red_var.type) * THREAD_BLOCK_SIZE
    postamble = quote
      [postamble];
      [cudahelper.codegen_kernel_call(cx, red_kernel_id, THREAD_BLOCK_SIZE, red_args, shared_mem_size, true)]
    end
  end

  local needs_sync = true
  for device_ptr, red_var in pairs(device_ptrs_map) do
    if needs_sync then
      postamble = quote
        [postamble];
        RuntimeAPI.cudaDeviceSynchronize()
      end
      needs_sync = false
    end
    local red_op = reductions[red_var]
    local host_ptr = host_ptrs_map[device_ptr]
    postamble = quote
      [postamble];
      [red_var] = [base.quote_binary_op(red_op, red_var, `([host_ptr][0]))]
    end
  end

  return postamble
end

-- #####################################
-- ## Code generation for parallel prefix operators
-- #################

local NUM_BANKS = 16
local bank_offset = macro(function(e)
  return `(e / [NUM_BANKS])
end)

local function generate_prefix_op_kernel(shmem, tid, num_leaves, op, init, left_to_right)
  return quote
    do
      var oa = 2 * [tid] + 1
      var ob = 2 * [tid] + 2 * [left_to_right]
      var d : int = [num_leaves] >> 1
      var offset = 1
      while d > 0 do
        barrier()
        if [tid]  < d then
          var ai : int = offset * oa - [left_to_right]
          var bi : int = offset * ob - [left_to_right]
          ai = ai + bank_offset(ai)
          bi = bi + bank_offset(bi)
          [shmem][bi] = [base.quote_binary_op(op, `([shmem][ai]), `([shmem][bi]))]
        end
        offset = offset << 1
        d = d >> 1
      end
      if [tid] == 0 then
        var idx = ([num_leaves] - [left_to_right]) % [num_leaves]
        [shmem][idx + bank_offset(idx)] = [init]
      end
      d = 1
      while d <= [num_leaves] do
        offset = offset >> 1
        barrier()
        if [tid] < d and offset > 0 then
          var ai = offset * oa - [left_to_right]
          var bi = offset * ob - [left_to_right]
          ai = ai + bank_offset(ai)
          bi = bi + bank_offset(bi)
          var x = [shmem][ai]
          [shmem][ai] = [shmem][bi]
          [shmem][bi] = [base.quote_binary_op(op, x, `([shmem][bi]))]
        end
        d = d << 1
      end
      barrier()
    end
  end
end

local function generate_prefix_op_prescan(shmem, lhs, rhs, lhs_ptr, rhs_ptr, res, idx, dir, op, init)
  local prescan_full, prescan_arbitrary
  local NUM_LEAVES = THREAD_BLOCK_SIZE * 2

  local function advance_ptrs(lhs_ptr, rhs_ptr, bid)
    if lhs_ptr == rhs_ptr then
      return quote
        [lhs_ptr] = &([lhs_ptr][ bid * [NUM_LEAVES] ])
      end
    else
      return quote
        [lhs_ptr] = &([lhs_ptr][ bid * [NUM_LEAVES] ])
        [rhs_ptr] = &([rhs_ptr][ bid * [NUM_LEAVES] ])
      end
    end
  end

  terra prescan_full([lhs_ptr],
                     [rhs_ptr],
                     [dir])
    var [idx]
    var t = tid_x()
    var bid = [cudahelper.global_block_id()]
    [advance_ptrs(lhs_ptr, rhs_ptr, bid)]
    var lr = [int]([dir] >= 0)

    [idx].__ptr = t
    [rhs.actions]
    [shmem][ [idx].__ptr + bank_offset([idx].__ptr)] = [rhs.value]
    [idx].__ptr = [idx].__ptr + [THREAD_BLOCK_SIZE]
    [rhs.actions]
    [shmem][ [idx].__ptr + bank_offset([idx].__ptr)] = [rhs.value]

    [generate_prefix_op_kernel(shmem, t, NUM_LEAVES, op, init, lr)]

    var [res]
    [idx].__ptr = t
    [rhs.actions]
    [res] = [base.quote_binary_op(op, `([shmem][ [idx].__ptr + bank_offset([idx].__ptr) ]), rhs.value)]
    [lhs.actions]
    [idx].__ptr = [idx].__ptr + [THREAD_BLOCK_SIZE]
    [rhs.actions]
    [res] = [base.quote_binary_op(op, `([shmem][ [idx].__ptr + bank_offset([idx].__ptr) ]), rhs.value)]
    [lhs.actions]
  end

  terra prescan_arbitrary([lhs_ptr],
                          [rhs_ptr],
                          num_elmts : c.size_t,
                          num_leaves : c.size_t,
                          [dir])
    var [idx]
    var t = tid_x()
    var lr = [int]([dir] >= 0)

    [idx].__ptr = t
    [rhs.actions]
    [shmem][ [idx].__ptr + bank_offset([idx].__ptr)] = [rhs.value]
    [idx].__ptr = [idx].__ptr + (num_leaves / 2)
    if [idx].__ptr < num_elmts then
      [rhs.actions]
      [shmem][ [idx].__ptr + bank_offset([idx].__ptr) ] = [rhs.value]
    else
      [shmem][ [idx].__ptr + bank_offset([idx].__ptr) ] = [init]
    end

    [generate_prefix_op_kernel(shmem, t, num_leaves, op, init, lr)]

    var [res]
    [idx].__ptr = t
    [rhs.actions]
    [res] = [base.quote_binary_op(op,
        `([shmem][ [idx].__ptr + bank_offset([idx].__ptr) ]), rhs.value)]
    [lhs.actions]
    [idx].__ptr = [idx].__ptr + (num_leaves / 2)
    if [idx].__ptr < num_elmts then
      [rhs.actions]
      [res] = [base.quote_binary_op(op,
          `([shmem][ [idx].__ptr + bank_offset([idx].__ptr) ]), rhs.value)]
      [lhs.actions]
    end
  end

  return prescan_full, prescan_arbitrary
end

local function generate_prefix_op_scan(shmem, lhs_wr, lhs_rd, lhs_ptr, res, idx, dir, op, init)
  local scan_full, scan_arbitrary
  local NUM_LEAVES = THREAD_BLOCK_SIZE * 2

  terra scan_full([lhs_ptr],
                  offset : uint64,
                  [dir])
    var [idx]
    var t = tid_x()
    var bid = [cudahelper.global_block_id()]
    [lhs_ptr] = &([lhs_ptr][ bid * [offset] * [NUM_LEAVES] ])
    var lr = [int]([dir] >= 0)

    var tidx = t
    [idx].__ptr = (tidx + lr) * [offset] - lr
    [lhs_rd.actions]
    [shmem][tidx + bank_offset(tidx)] = [lhs_rd.value]
    tidx = tidx + [THREAD_BLOCK_SIZE]
    [idx].__ptr = (tidx + lr) * [offset] - lr
    [lhs_rd.actions]
    [shmem][tidx + bank_offset(tidx)] = [lhs_rd.value]

    [generate_prefix_op_kernel(shmem, t, NUM_LEAVES, op, init, lr)]

    var [res]
    tidx = t
    [idx].__ptr = (tidx + lr) * [offset] - lr
    [lhs_rd.actions]
    [res] = [base.quote_binary_op(op, `([shmem][tidx + bank_offset(tidx)]), lhs_rd.value)]
    [lhs_wr.actions]
    tidx = tidx + [THREAD_BLOCK_SIZE]
    [idx].__ptr = (tidx + lr) * [offset] - lr
    [lhs_rd.actions]
    [res] = [base.quote_binary_op(op, `([shmem][tidx + bank_offset(tidx)]), lhs_rd.value)]
    [lhs_wr.actions]
  end

  terra scan_arbitrary([lhs_ptr],
                       num_elmts : c.size_t,
                       num_leaves : c.size_t,
                       offset : c.size_t,
                       [dir])
    var [idx]
    var t = tid_x()
    var lr = [int]([dir] >= 0)

    if lr == 1 then
      var tidx = t
      [idx].__ptr = (tidx + 1) * [offset] - 1
      [lhs_rd.actions]
      [shmem][tidx + bank_offset(tidx)] = [lhs_rd.value]

      tidx = t + num_leaves / 2
      if tidx < [num_elmts] then
        [idx].__ptr = (tidx + 1) * [offset] - 1
        [lhs_rd.actions]
        [shmem][tidx + bank_offset(tidx)] = [lhs_rd.value]
      else
        [shmem][tidx + bank_offset(tidx)] = [init]
      end
    else
      var tidx = t
      [idx].__ptr = tidx * [offset]
      [lhs_rd.actions]
      [shmem][tidx + bank_offset(tidx)] = [lhs_rd.value]
      tidx = t + num_leaves / 2
      if tidx < [num_elmts] then
        [idx].__ptr = tidx * [offset]
        [lhs_rd.actions]
        [shmem][tidx + bank_offset(tidx)] = [lhs_rd.value]
      else
        [shmem][tidx + bank_offset(tidx)] = [init]
      end
    end

    [generate_prefix_op_kernel(shmem, t, num_leaves, op, init, lr)]

    var [res]
    if lr == 1 then
      var tidx = t
      [idx].__ptr = (tidx + 1) * [offset] - 1
      [lhs_rd.actions]
      [res] = [base.quote_binary_op(op, `([shmem][tidx + bank_offset(tidx)]), lhs_rd.value)]
      [lhs_wr.actions]
      tidx = tidx + num_leaves / 2
      if [tidx] < [num_elmts] then
        [idx].__ptr = (tidx + 1) * [offset] - 1
        [lhs_rd.actions]
        [res] = [base.quote_binary_op(op, `([shmem][tidx + bank_offset(tidx)]), lhs_rd.value)]
        [lhs_wr.actions]
      end
    else
      var tidx = t
      [idx].__ptr = tidx * [offset]
      [lhs_rd.actions]
      [res] = [base.quote_binary_op(op, `([shmem][tidx + bank_offset(tidx)]), lhs_rd.value)]
      [lhs_wr.actions]
      tidx = tidx + num_leaves / 2
      if [tidx] < [num_elmts] then
        [idx].__ptr = tidx * [offset]
        [lhs_rd.actions]
        [res] = [base.quote_binary_op(op, `([shmem][tidx + bank_offset(tidx)]), lhs_rd.value)]
        [lhs_wr.actions]
      end
    end
  end

  return scan_full, scan_arbitrary
end

-- This function expects lhs and rhs to be the values from the following expressions.
--
--   * lhs: lhs[idx] = res
--   * rhs: rhs[idx]
--
-- The code generator below captures 'idx' and 'res' to change the meaning of these values
function cudahelper.generate_prefix_op_kernels(lhs_wr, lhs_rd, rhs, lhs_ptr, rhs_ptr,
                                               res, idx, dir, op, elem_type)
  local BLOCK_SIZE = THREAD_BLOCK_SIZE * 2
  local shmem = cudalib.sharedmemory(elem_type, BLOCK_SIZE)
  local init = base.reduction_op_init[op][elem_type]

  local prescan_full, prescan_arbitrary =
    generate_prefix_op_prescan(shmem, lhs_wr, rhs, lhs_ptr, rhs_ptr, res, idx, dir, op, init)

  local scan_full, scan_arbitrary =
    generate_prefix_op_scan(shmem, lhs_wr, lhs_rd, lhs_ptr, res, idx, dir, op, init)

  local terra postscan_full([lhs_ptr],
                            offset : uint64,
                            num_elmts : uint64,
                            [dir])
    var t = [cudahelper.global_thread_id()]
    if t >= num_elmts - [BLOCK_SIZE] or t % [BLOCK_SIZE] == [BLOCK_SIZE - 1] then return end

    var sum_loc = t / [BLOCK_SIZE] * [BLOCK_SIZE] + [BLOCK_SIZE - 1]
    var val_loc = t + [BLOCK_SIZE]
    var [idx], [res]
    if [dir] >= 0 then
      [idx].__ptr = sum_loc * [offset] + ([offset] - 1)
      [lhs_rd.actions]
      var v1 = [lhs_rd.value]

      [idx].__ptr = val_loc * [offset] + ([offset] - 1)
      [lhs_rd.actions]
      var v2 = [lhs_rd.value]

      [res] = [base.quote_binary_op(op, v1, v2)]
      [lhs_wr.actions]
    else
      var t = [cudahelper.global_thread_id()]
      if t % [BLOCK_SIZE] == [BLOCK_SIZE - 1] then return end

      [idx].__ptr = (num_elmts - 1 - sum_loc) * [offset]
      [lhs_rd.actions]
      var v1 = [lhs_rd.value]

      [idx].__ptr = (num_elmts - 1 - val_loc) * [offset]
      [lhs_rd.actions]
      var v2 = [lhs_rd.value]

      [res] = [base.quote_binary_op(op, v1, v2)]
      [lhs_wr.actions]
    end
  end

  return prescan_full, prescan_arbitrary, scan_full, scan_arbitrary, postscan_full
end

function cudahelper.generate_parallel_prefix_op(cx, variant, total, lhs_wr, lhs_rd, rhs, lhs_ptr,
                                                rhs_ptr, res, idx, dir, op, elem_type)
  local BLOCK_SIZE = THREAD_BLOCK_SIZE * 2
  local SHMEM_SIZE = terralib.sizeof(elem_type) * THREAD_BLOCK_SIZE * 2

  local pre_full, pre_arb, scan_full, scan_arb, post_full, post2, post3 =
    cudahelper.generate_prefix_op_kernels(lhs_wr, lhs_rd, rhs, lhs_ptr, rhs_ptr,
                                          res, idx, dir, op, elem_type)
  local prescan_full_id = variant:add_cuda_kernel(pre_full)
  local prescan_arb_id = variant:add_cuda_kernel(pre_arb)
  local scan_full_id = variant:add_cuda_kernel(scan_full)
  local scan_arb_id = variant:add_cuda_kernel(scan_arb)
  local postscan_full_id = variant:add_cuda_kernel(post_full)

  local num_leaves = terralib.newsymbol(c.size_t, "num_leaves")
  local num_elmts = terralib.newsymbol(c.size_t, "num_elmts")
  local num_threads = terralib.newsymbol(c.size_t, "num_threads")
  local offset = terralib.newsymbol(uint64, "offset")
  local lhs_ptr_arg = terralib.newsymbol(lhs_ptr.type, lhs_ptr.name)
  local rhs_ptr_arg = terralib.newsymbol(rhs_ptr.type, rhs_ptr.name)

  local prescan_full_args = terralib.newlist()
  prescan_full_args:insertall({lhs_ptr_arg, rhs_ptr_arg, dir})
  local call_prescan_full =
    cudahelper.codegen_kernel_call(cx, prescan_full_id, num_threads, prescan_full_args, SHMEM_SIZE, true)

  local prescan_arb_args = terralib.newlist()
  prescan_arb_args:insertall({lhs_ptr_arg, rhs_ptr_arg, num_elmts, num_leaves, dir})
  local call_prescan_arbitrary =
    cudahelper.codegen_kernel_call(cx, prescan_arb_id, num_threads, prescan_arb_args, SHMEM_SIZE, true)

  local scan_full_args = terralib.newlist()
  scan_full_args:insertall({lhs_ptr_arg, offset, dir})
  local call_scan_full =
    cudahelper.codegen_kernel_call(cx, scan_full_id, num_threads, scan_full_args, SHMEM_SIZE, true)

  local scan_arb_args = terralib.newlist()
  scan_arb_args:insertall({lhs_ptr_arg, num_elmts, num_leaves, offset, dir})
  local call_scan_arbitrary =
    cudahelper.codegen_kernel_call(cx, scan_arb_id, num_threads, scan_arb_args, SHMEM_SIZE, true)

  local postscan_full_args = terralib.newlist()
  postscan_full_args:insertall({lhs_ptr, offset, num_elmts, dir})
  local call_postscan_full =
    cudahelper.codegen_kernel_call(cx, postscan_full_id, num_threads, postscan_full_args, 0, true)

  local terra recursive_scan :: {uint64,uint64,uint64,lhs_ptr.type,dir.type} -> {}

  terra recursive_scan(remaining : uint64,
                       [offset],
                       [total],
                       [lhs_ptr],
                       [dir])
    if remaining <= 1 then return end

    var num_blocks : uint64 = remaining / [BLOCK_SIZE]

    if num_blocks > 0 then
      var [num_threads] = num_blocks * [THREAD_BLOCK_SIZE]
      var [lhs_ptr_arg]
      if [dir] >= 0 then
        [lhs_ptr_arg] = [lhs_ptr]
      else
        [lhs_ptr_arg] = &[lhs_ptr][(remaining % [BLOCK_SIZE]) * [offset]]
      end
      [call_scan_full]
    end
    if remaining % [BLOCK_SIZE] > 0 then
      var [lhs_ptr_arg]
      if [dir] >= 0 then
        [lhs_ptr_arg] = &[lhs_ptr][ num_blocks * [BLOCK_SIZE] * [offset] ]
      else
        [lhs_ptr_arg] = [lhs_ptr]
      end
      var [num_elmts] = remaining % [BLOCK_SIZE]
      var [num_leaves] = [BLOCK_SIZE]
      while [num_leaves] / 2 > [num_elmts] do
        [num_leaves] = [num_leaves] / 2
      end
      var [num_threads] = [num_leaves] / 2
      [call_scan_arbitrary]
    end

    var [lhs_ptr_arg]
    if [dir] >= 0 then
      [lhs_ptr_arg] = [lhs_ptr]
    else
      [lhs_ptr_arg] = &[lhs_ptr][ (remaining % [BLOCK_SIZE]) * [offset] ]
    end

    recursive_scan(num_blocks,
                   [offset] * [BLOCK_SIZE],
                   [total],
                   [lhs_ptr_arg],
                   [dir])

    if [remaining] > [BLOCK_SIZE] then
      var [num_elmts] = remaining
      var [num_threads] = remaining - [BLOCK_SIZE]
      [call_postscan_full]
    end
  end


  local launch = quote
    do
      var num_blocks : uint64 = total / [BLOCK_SIZE]
      if num_blocks > 0 then
        var [lhs_ptr_arg]
        var [rhs_ptr_arg]
        var [num_threads] = num_blocks * [THREAD_BLOCK_SIZE]
        if [dir] >= 0 then
          [lhs_ptr_arg] = [lhs_ptr]
          [rhs_ptr_arg] = [rhs_ptr]
        else
          [lhs_ptr_arg] = &[lhs_ptr][ total % [BLOCK_SIZE] ]
          [rhs_ptr_arg] = &[rhs_ptr][ total % [BLOCK_SIZE] ]
        end
        [call_prescan_full]
      end
      if total % [BLOCK_SIZE] > 0 then
        var [lhs_ptr_arg]
        var [rhs_ptr_arg]
        if [dir] >= 0 then
          [lhs_ptr_arg] = &[lhs_ptr][ num_blocks * [BLOCK_SIZE] ]
          [rhs_ptr_arg] = &[rhs_ptr][ num_blocks * [BLOCK_SIZE] ]
        else
          [lhs_ptr_arg] = [lhs_ptr]
          [rhs_ptr_arg] = [rhs_ptr]
        end
        var [num_elmts] = total % [BLOCK_SIZE]
        var [num_leaves] = [BLOCK_SIZE]
        while [num_leaves] / 2 > [num_elmts] do
          [num_leaves] = [num_leaves] / 2
        end
        var [num_threads] = [num_leaves] / 2
        [call_prescan_arbitrary]
      end

      var [lhs_ptr_arg]
      if [dir] >= 0 then
        [lhs_ptr_arg] = [lhs_ptr]
      else
        [lhs_ptr_arg] = &[lhs_ptr][ total % [BLOCK_SIZE] ]
      end

      recursive_scan(total / [BLOCK_SIZE],
                     [BLOCK_SIZE],
                     [total],
                     [lhs_ptr_arg],
                     [dir])

      if total > [BLOCK_SIZE] then
        var [offset] = 1
        var [num_elmts] = total
        var [num_threads] = total - [BLOCK_SIZE]
        [call_postscan_full]
      end
    end
  end

  return launch
end

function cudahelper.codegen_kernel_call(cx, kernel_id, count, args, shared_mem_size, tight)
  local setupArguments = terralib.newlist()

  local offset = 0
  for i = 1, #args do
    local arg =  args[i]
    local size = terralib.sizeof(arg.type)
    setupArguments:insert(quote
      ExecutionAPI.cudaSetupArgument(&[arg], size, offset)
    end)
    offset = offset + size
  end

  local grid = terralib.newsymbol(RuntimeAPI.dim3, "grid")
  local block = terralib.newsymbol(RuntimeAPI.dim3, "block")
  local num_blocks = terralib.newsymbol(int64, "num_blocks")

  local function round_exp(v, n)
    return `((v + (n - 1)) / n)
  end

  local launch_domain_init = nil
  if not cx.use_2d_launch then
    launch_domain_init = quote
      if [count] <= THREAD_BLOCK_SIZE and tight then
        [block].x, [block].y, [block].z = [count], 1, 1
      else
        [block].x, [block].y, [block].z = THREAD_BLOCK_SIZE, 1, 1
      end
      var [num_blocks] = [round_exp(count, THREAD_BLOCK_SIZE)]
    end
  else
    launch_domain_init = quote
      if [count] <= NUM_THREAD_X and tight then
        [block].x, [block].y, [block].z = [count], NUM_THREAD_Y, 1
      else
        [block].x, [block].y, [block].z = NUM_THREAD_X, NUM_THREAD_Y, 1
      end
      var [num_blocks] = [round_exp(count, NUM_THREAD_X)]
    end
  end

  launch_domain_init = quote
    [launch_domain_init]
    if [num_blocks] <= MAX_NUM_BLOCK then
      [grid].x, [grid].y, [grid].z = [num_blocks], 1, 1
    elseif [count] / MAX_NUM_BLOCK <= MAX_NUM_BLOCK then
      [grid].x, [grid].y, [grid].z =
        MAX_NUM_BLOCK, [round_exp(num_blocks, MAX_NUM_BLOCK)], 1
    else
      [grid].x, [grid].y, [grid].z =
        MAX_NUM_BLOCK, MAX_NUM_BLOCK,
        [round_exp(num_blocks, MAX_NUM_BLOCK, MAX_NUM_BLOCK)]
    end
  end

  return quote
    var [grid], [block]
    [launch_domain_init]
    ExecutionAPI.cudaConfigureCall([grid], [block], shared_mem_size, nil)
    [setupArguments]
    ExecutionAPI.cudaLaunch([&int8](kernel_id))
  end
end

local function get_nv_fn_name(name, type)
  assert(type:isfloat())
  local nv_name = "__nv_" .. name

  -- Okay. a little divergence from the C standard...
  if name == "isnan" or name == "isinf" then
    if type == double then
      nv_name = nv_name .. "d"
    else
      nv_name = nv_name .. "f"
    end
  -- Seriously?
  elseif name == "finite" then
    if type == double then
      nv_name = "__nv_isfinited"
    else
      nv_name = "__nv_finitef"
    end
  elseif type == float then
    nv_name = nv_name .. "f"
  end
  return nv_name
end

local function get_cuda_definition(self)
  if self:has_variant("cuda") then
    return self:get_variant("cuda")
  else
    local fn_type = self.super:get_definition().type
    local fn_name = get_nv_fn_name(self:get_name(), self:get_arg_type())
    assert(fn_name ~= nil)
    local fn = externcall_builtin(fn_name, fn_type)
    self:set_variant("cuda", fn)
    return fn
  end
end

function cudahelper.get_cuda_variant(math_fn)
  return math_fn:override(get_cuda_definition)
end

-- #####################################
-- ## CUDA Codegen Context
-- #################

local context = {}

function context:__index(field)
  local value = context[field]
  if value ~= nil then
    return value
  end
  error("context has no field '" .. field .. "' (in lookup)", 2)
end

function context:__newindex(field, value)
  error("context has no field '" .. field .. "' (in assignment)", 2)
end

function context.new(use_2d_launch, offset_2d)
  local offset_2d = offset_2d or false
  return setmetatable({
    use_2d_launch = use_2d_launch,
    offset_2d = offset_2d,
    buffered_reductions = data.newmap(),
  }, context)
end

function context:reduction_buffer(ref_type, value_type, op, generator)
  local tbl = self.buffered_reductions[ref_type]
  if tbl == nil then
    tbl = {
      buffer = cudalib.sharedmemory(value_type, THREAD_BLOCK_SIZE),
      type = value_type,
      op = op,
      generator = generator,
    }
    self.buffered_reductions[ref_type] = tbl
  end
  return tbl
end

function context:compute_reduction_buffer_size()
  local size = 0
  for k, tbl in self.buffered_reductions:items() do
    size = size + sizeof(tbl.type) * THREAD_BLOCK_SIZE
  end
  return size
end

function context:generate_preamble()
  local preamble = terralib.newlist()

  if self.use_2d_launch then
    preamble:insert(quote
      var [self.offset_2d:getsymbol()] = tid_y()
    end)
  end

  for k, tbl in self.buffered_reductions:items() do
    if tbl.type:isarray() then
      local init = base.reduction_op_init[tbl.op][tbl.type.type]
      preamble:insert(quote
        for k = 0, [tbl.type.N] do
          [tbl.buffer][ tid_y() + tid_x() * [NUM_THREAD_Y] ][k] = [init]
        end
      end)
    else
      local init = base.reduction_op_init[tbl.op][tbl.type]
      preamble:insert(quote
        [tbl.buffer][ tid_y() + tid_x() * [NUM_THREAD_Y] ] = [init]
      end)
    end
  end

  return preamble
end

function context:generate_postamble()
  local postamble = terralib.newlist()

  for k, tbl in self.buffered_reductions:items() do
    postamble:insert(quote
      do
        var tid = tid_y()
        var buf = &[tbl.buffer][ tid_x() * [NUM_THREAD_Y] ]
        barrier()
        [cudahelper.generate_reduction_tree(tid, buf, NUM_THREAD_Y, tbl.op, tbl.type)]
        if tid == 0 then [tbl.generator(`(@buf))] end
      end
    end)
  end

  return postamble
end

local function check_2d_launch_profitable(node)
  if not base.config["cuda-2d-launch"] or not node:is(ast.typed.stat.ForList) then
    return false, false
  end
  -- TODO: This is a very simple heurstic that does not even extend to 3D case.
  --       At least we need to check if the inner loop has any centered accesses with
  --       respect to that loop. In the longer term, we need a better algorithm to detect
  --       cases where multi-dimensional kernel launches are profitable.
  if #node.block.stats == 1 and node.block.stats[1]:is(ast.typed.stat.ForNum) then
    local inner_loop = node.block.stats[1]
    if inner_loop.metadata and inner_loop.metadata.parallelizable then
      assert(#inner_loop.values == 2)
      return true, base.newsymbol(inner_loop.symbol:gettype(), "offset")
    end
  end
  return false, false
end

function cudahelper.new_kernel_context(node)
  local use_2d_launch, offset_2d = check_2d_launch_profitable(node)
  return context.new(use_2d_launch, offset_2d)
end

function cudahelper.optimize_loop(cx, node, block)
  if cx.use_2d_launch then
    local inner_loop = block.stats[1]
    local index_type = inner_loop.symbol:gettype()
    -- If the inner loop is eligible to a 2D kernel launch, we change the stride of the inner
    -- loop accordingly.
    inner_loop = inner_loop {
      values = terralib.newlist({
        ast.typed.expr.Binary {
          op = "+",
          lhs = inner_loop.values[1],
          rhs = ast.typed.expr.ID {
            value = cx.offset_2d,
            expr_type = index_type,
            annotations = ast.default_annotations(),
            span = inner_loop.span,
          },
          expr_type = inner_loop.values[1].expr_type,
          annotations = ast.default_annotations(),
          span = inner_loop.span,
        },
        inner_loop.values[2],
        ast.typed.expr.Constant {
          value = NUM_THREAD_Y,
          expr_type = index_type,
          annotations = ast.default_annotations(),
          span = inner_loop.span,
        }
      })
    }
    block = block { stats = terralib.newlist({ inner_loop }) }
  end
  return block
end

function cudahelper.generate_region_reduction(cx, loop_symbol, node, rhs, lhs_type, value_type, gen)
  if cx.use_2d_launch then
    local needs_buffer = base.types.is_ref(lhs_type) and
                         (value_type:isprimitive() or value_type:isarray()) and
                         node.metadata and
                         node.metadata.centers and
                         node.metadata.centers:has(loop_symbol)
    if needs_buffer then
      local buffer = cx:reduction_buffer(lhs_type, value_type, node.op, gen).buffer
      return quote
        do
          var idx = tid_y() + tid_x() * [NUM_THREAD_Y]
          [generate_element_reductions(`([buffer][ [idx] ]), rhs, node.op, value_type, false)]
        end
      end
    else
      return gen(rhs)
    end
  else
    return gen(rhs)
  end
end

return cudahelper<|MERGE_RESOLUTION|>--- conflicted
+++ resolved
@@ -646,15 +646,9 @@
     end)
 
     local tid = terralib.newsymbol(c.size_t, "tid")
-<<<<<<< HEAD
-    local reduction_tree = cudahelper.generate_reduction_tree(tid, shared_mem_ptr, red_op)
-    postamble = quote
-      [postamble]
-=======
     local reduction_tree =
       cudahelper.generate_reduction_tree(tid, shared_mem_ptr, THREAD_BLOCK_SIZE, red_op, red_var.type)
     postamble:insert(quote
->>>>>>> 019850d8
       do
         var [tid] = tid_x()
         var bid = [cudahelper.global_block_id()]
