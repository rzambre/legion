--- conflicted
+++ resolved
@@ -6136,13 +6136,8 @@
             for idx in range(depth):
                 prefix += '  '
         # If we are an index space task, only do our points
-<<<<<<< HEAD
         if self.kind == INDEX_TASK_KIND and self.points:
-            for point in sorted(self.points.itervalues(), key=lambda x: x.op.uid):
-=======
-        if self.kind == INDEX_TASK_KIND:
             for point in sorted(itervalues(self.points), key=lambda x: x.op.uid):
->>>>>>> dece6dbb
                 if not point.op.perform_op_physical_verification(perform_checks):
                     return False
             return True
@@ -6232,11 +6227,7 @@
                 # Compute our version numbers first
                 if perform_checks:
                     self.compute_current_version_numbers()
-<<<<<<< HEAD
-                for index,req in self.reqs.iteritems():
-=======
                 for index,req, in iteritems(self.reqs):
->>>>>>> dece6dbb
                     if not self.verify_physical_requirement(index, req, perform_checks):
                         return False
             # Add any restrictions for different kinds of ops
@@ -6254,11 +6245,7 @@
                 # requirements since we didn't do it as part of the 
                 # normal physical analysis
                 if self.reqs:
-<<<<<<< HEAD
-                    for index,req in self.reqs.iteritems():
-=======
                     for index,req, in iteritems(self.reqs):
->>>>>>> dece6dbb
                         if not self.perform_verification_registration(index, req, 
                                                                       perform_checks):
                             return False
@@ -6852,12 +6839,8 @@
         self.used_instances = set()
         # Initialize any regions that we mapped
         if self.op.reqs:
-<<<<<<< HEAD
             # A small helper function for initializing a requirement state
             def initialize_requirement(task, idx, req):
-=======
-            for idx,req in iteritems(self.op.reqs):
->>>>>>> dece6dbb
                 # Skip any no access requirements
                 if req.is_no_access() or len(req.fields) == 0:
                     return
@@ -6882,7 +6865,7 @@
                         initialize_requirement(shard, idx, req)
             else:
                 # Normal path for non-control replicated
-                for idx,req in self.op.reqs.iteritems():
+                for idx,req in iteritems(self.op.reqs):
                     initialize_requirement(self, idx, req) 
         success = True
         if self.replicants:
